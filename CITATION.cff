# YAML 1.2
---
abstract: "ESMValCore: A community tool for pre-processing data from Earth system models in CMIP and running analysis scripts."
authors:
  -
    affiliation: "NLeSC, Netherlands"
    family-names: Andela
    given-names: Bouwe
    orcid: "https://orcid.org/0000-0001-9005-8940"
  -
    affiliation: "DLR, Germany"
    family-names: Broetz
    given-names: Bjoern
  -
    affiliation: "PML, UK"
    name-particle: de
    family-names: Mora
    given-names: Lee
    orcid: "https://orcid.org/0000-0002-5080-3149"
  -
    affiliation: "NLeSC, Netherlands"
    family-names: Drost
    given-names: Niels
    orcid: "https://orcid.org/0000-0001-9795-7981"
  -
    affiliation: "DLR, Germany"
    family-names: Eyring
    given-names: Veronika
    orcid: "https://orcid.org/0000-0002-6887-4885"
  -
    affiliation: "AWI, Germany"
    family-names: Koldunov
    given-names: Nikolay
    orcid: "https://orcid.org/0000-0002-3365-8146"
  -
    affiliation: "DLR, Germany"
    family-names: Lauer
    given-names: Axel
    orcid: "https://orcid.org/0000-0002-9270-1044"
  -
    affiliation: "URead, UK"
    family-names: Predoi
    given-names: Valeriu
    orcid: "https://orcid.org/0000-0002-9729-6578"
  -
    affiliation: "DLR, Germany"
    family-names: Righi
    given-names: Mattia
    orcid: "https://orcid.org/0000-0003-3827-5950"
  -
    affiliation: "DLR, Germany"
    family-names: Schlund
    given-names: Manuel
    orcid: "https://orcid.org/0000-0001-5251-0158"
  -
    affiliation: "BSC, Spain"
    family-names: Vegas-Regidor
    given-names: Javier
    orcid: "https://orcid.org/0000-0003-0096-4291"
  -
    affiliation: "SMHI, Sweden"
    family-names: Zimmermann
    given-names: Klaus
    orcid: "https://orcid.org/0000-0003-3994-2057"
  -
    affiliation: "DLR, Germany"
    family-names: Bock
    given-names: Lisa
    orcid: "https://orcid.org/0000-0001-7058-5938"
  -
    affiliation: "NLeSC, Netherlands"
    family-names: Diblen
    given-names: Faruk
  -
    affiliation: "MetOffice, UK"
    family-names: Dreyer
    given-names: Laura
  -
    affiliation: "MetOffice, UK"
    family-names: Earnshaw
    given-names: Paul
  -
    affiliation: "DLR, Germany"
    family-names: Hassler
    given-names: Birgit
    orcid: "https://orcid.org/0000-0003-2724-709X"
  -
    affiliation: "MetOffice, UK"
    family-names: Little
    given-names: Bill
  -
    affiliation: "BSC, Spain"
    family-names: Loosveldt-Tomas
    given-names: Saskia
  -
    "affiliation": "NLeSC, Netherlands"
    "family-names": "Smeets"
    "given-names": "Stef"
    "orcid": "https://orcid.org/0000-0002-5413-9038"
  -
    "affiliation": "NLeSC, Netherlands"
    "family-names": "Camphuijsen"
    "given-names": "Jaro"
    "orcid": "https://orcid.org/0000-0002-8928-7831"
  -
    "affiliation": "University of Bremen, Germany"
    "family-names": "Gier"
    "given-names": "Bettina K."
    "orcid": "https://orcid.org/0000-0002-2928-8664"
  -
    "affiliation": "University of Bremen, Germany"
    "family-names": "Weigel"
    "given-names": "Katja"
    "orcid": "https://orcid.org/0000-0001-6133-7801"
  -
    "affiliation": "Institute for Atmospheric and Climate Science, ETH Zurich, Zurich, Switzerland"
    "family-names": "Hauser"
    "given-names": "Mathias"
    "orcid": "https://orcid.org/0000-0002-0057-4878"
  -
    "affiliation": "Netherlands eScience Center"
    "family-names": "Kalverla"
    "given-names": "Peter"
    "orcid": "https://orcid.org/0000-0002-5025-7862"
  -
    "affiliation": "University of Bremen, Germany"
    "family-names": "Galytska"
    "given-names": "Evgenia"
    "orcid": "https://orcid.org/0000-0001-6575-1559"
  -
    "affiliation": "BSC, Spain"
    "family-names": "Cos-Espuña"
    "given-names": "Pep"
  -
    "affiliation": "Netherlands eScience Center"
    "family-names": "Pelupessy"
    "given-names": "Inti"
    "orcid": "https://orcid.org/0000-0002-8024-0412"
  -
    "affiliation": "Max Planck Institute for Biogeochemistry, Germany"
    "family-names": "Koirala"
    "given-names": "Sujan"
    "orcid": "https://orcid.org/0000-0001-5681-1986"
  -
    "affiliation": "Helmholtz-Zentrum Geesthacht, Germany "
    "family-names": "Stacke"
    "given-names": "Tobias"
    "orcid": "https://orcid.org/0000-0003-4637-5337"
  -
    "affiliation": "Netherlands eScience Center"
    "family-names": "Alidoost"
    "given-names": "Sarah"
    "orcid": "https://orcid.org/0000-0001-8407-6472"
  -
    "affiliation": "Barcelona Supercomputing Center"
    "family-names": "Jury"
    "given-names": "Martin"
    "orcid": "https://orcid.org/0000-0003-0590-7843"
  -
    "affiliation": "Stéphane Sénési EIRL, Colomiers, France"
    "family-names": "Sénési"
    "given-names": "Stéphane"
    "orcid": "https://orcid.org/0000-0003-0892-5967"
  -
    affiliation: "MetOffice, UK"
    family-names: Crocker
    given-names: Thomas
    orcid: "https://orcid.org/0000-0001-7761-5546"
  -
    affiliation: "Netherlands eScience Center"
    family-names: Vreede
    given-names: Barbara
    orcid: "https://orcid.org/0000-0002-5023-4601"
  -
    affiliation: "Netherlands eScience Center"
    family-names: Soares Siqueira
    given-names: Abel
    orcid: "https://orcid.org/0000-0003-4451-281X"
  -
    affiliation: "DLR, Germany"
    family-names: Kazeroni
    given-names: Rémi
    orcid: "https://orcid.org/0000-0001-7205-9528"
  -
    affiliation: "GEOMAR, Germany"
    family-names: Hohn
    given-names: David
    orcid: "https://orcid.org/0000-0002-5317-1247"
  -
    affiliation: "DLR, Germany"
    family-names: Bauer
    given-names: Julian
  -
<<<<<<< HEAD
    affiliation: "ACCESS-NRI, Australia"
    family-names: Beucher
    given-names: Romain
    orcid: "https://orcid.org/0000-0003-3891-5444"
=======
    affiliation: "Forschungszentrum Juelich (FZJ), Germany"
    family-names: Benke
    given-names: Joerg
>>>>>>> 4fd8701e

cff-version: 1.2.0
date-released: 2023-07-04
doi: "10.5281/zenodo.3387139"
license: "Apache-2.0"
message: "If you use this software, please cite it using these metadata."
repository-code: "https://github.com/ESMValGroup/ESMValCore/"
title: ESMValCore
version: "v2.9.0"
...<|MERGE_RESOLUTION|>--- conflicted
+++ resolved
@@ -191,16 +191,14 @@
     family-names: Bauer
     given-names: Julian
   -
-<<<<<<< HEAD
     affiliation: "ACCESS-NRI, Australia"
     family-names: Beucher
     given-names: Romain
     orcid: "https://orcid.org/0000-0003-3891-5444"
-=======
+
     affiliation: "Forschungszentrum Juelich (FZJ), Germany"
     family-names: Benke
     given-names: Joerg
->>>>>>> 4fd8701e
 
 cff-version: 1.2.0
 date-released: 2023-07-04
