--- conflicted
+++ resolved
@@ -34,13 +34,8 @@
   - psutil
   - py-cordex
   - pybtex
-<<<<<<< HEAD
-  - python>=3.8
+  - python>=3.9
   - python-stratify>=0.3
-=======
-  - python>=3.9
-  - python-stratify
->>>>>>> 83b12a23
   - pyyaml
   - requests
   - scipy>=1.6
