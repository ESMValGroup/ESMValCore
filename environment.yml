--- conflicted
+++ resolved
@@ -18,13 +18,10 @@
   - humanfriendly
   - importlib_resources
   - iris>=3.2.1
-<<<<<<< HEAD
   - isodate
   - jinja2
+  - mypy>=0.990
   - nc-time-axis
-=======
-  - mypy>=0.990
->>>>>>> 113bbc34
   - nested-lookup
   - netcdf4!=1.6.1  # github.com/ESMValGroup/ESMValCore/issues/1723
   - numpy
