--- conflicted
+++ resolved
@@ -20,11 +20,7 @@
   - humanfriendly
   - iris >=3.10.0
   - iris-esmf-regrid >=0.11.0
-<<<<<<< HEAD
-  - iris-grib >=0.20.0  # github.com/SciTools/iris-grib/issues/520
-=======
   - iris-grib >=0.20.0  # github.com/ESMValGroup/ESMValCore/issues/2535
->>>>>>> 97de18dd
   - isodate
   - jinja2
   - libnetcdf !=4.9.1  # to avoid hdf5 warnings
