--- conflicted
+++ resolved
@@ -18,11 +18,7 @@
   - fire
   - geopy
   - humanfriendly
-<<<<<<< HEAD
-  - iris >=3.11  # 3.11 first to support numpy2 and Python3.13
-=======
   - iris >=3.11  # 3.11 first to support Numpy 2 and Python 3.13
->>>>>>> 4b83308f
   - iris-esmf-regrid >=0.11.0
   - iris-grib >=0.20.0  # github.com/ESMValGroup/ESMValCore/issues/2535
   - isodate >=0.7.0  # incompatible with very old 0.6.1
