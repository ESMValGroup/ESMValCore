---
name: esmvaltool
channels:
  - conda-forge
  - nodefaults

dependencies:
  - cartopy
  - cf-units
  - cftime
  - dask !=2024.8.0  # github.com/ESMValGroup/ESMValCore/issues/2503
  - dask-jobqueue
  - distributed
  - esgf-pyclient >=0.3.1
  - esmpy >=8.6.0  # github.com/SciTools-incubator/iris-esmf-regrid/pull/342
  - filelock
  - fiona
  - fire
  - geopy
  - humanfriendly
<<<<<<< HEAD
  - iris >=3.9.0
  - iris-esmf-regrid >=0.11.0
=======
  - iris >=3.10.0
  - iris-esmf-regrid >=0.10.0  # github.com/SciTools-incubator/iris-esmf-regrid/pull/342
>>>>>>> 343368e9
  - iris-grib
  - isodate
  - jinja2
  - libnetcdf !=4.9.1  # to avoid hdf5 warnings
  - nc-time-axis
  - nested-lookup
  - netcdf4
  - numpy !=1.24.3,<2.0.0  # avoid pulling 2.0.0rcX
  - packaging
  - pandas !=2.2.0,!=2.2.1,!=2.2.2  # github.com/ESMValGroup/ESMValCore/pull/2305 and #2349
  - pillow
  - pip !=21.3
  - prov
  - psutil
  - py-cordex
  - pybtex
  - python >=3.10
  - python-stratify >=0.3
  - pyyaml
  - requests
  - scipy >=1.6
  - shapely >=2.0.0
  - yamale
  # Python packages needed for building docs
  - autodocsumm >=0.2.2
  - ipython
  - nbsphinx
  - sphinx >=6.1.3
  - pydata-sphinx-theme
  # Python packages needed for testing
  - mypy >=0.990
  - pytest >=3.9,!=6.0.0rc1,!=6.0.0
  - pytest-cov >=2.10.1
  - pytest-env
  - pytest-html !=2.1.0
  - pytest-metadata >=1.5.1
  - pytest-mock
  - pytest-mypy
  - pytest-xdist
  # Not on conda-forge - ESMValTool_sample_data==0.0.3
  # Still for testing, MyPy library stubs
  - types-requests
  - types-PyYAML
  # Python packages needed for installing in development mode
  - codespell
  - docformatter
  - isort
  - pre-commit
  - pylint
  - flake8 >= 7
  - pydocstyle
  # Not on conda forge - vprof
  - yamllint
  - yapf
  - pip:
    - ESMValTool_sample_data<|MERGE_RESOLUTION|>--- conflicted
+++ resolved
@@ -18,13 +18,8 @@
   - fire
   - geopy
   - humanfriendly
-<<<<<<< HEAD
-  - iris >=3.9.0
+  - iris >=3.10.0
   - iris-esmf-regrid >=0.11.0
-=======
-  - iris >=3.10.0
-  - iris-esmf-regrid >=0.10.0  # github.com/SciTools-incubator/iris-esmf-regrid/pull/342
->>>>>>> 343368e9
   - iris-grib
   - isodate
   - jinja2
