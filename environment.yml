--- conflicted
+++ resolved
@@ -29,11 +29,7 @@
   - netcdf4
   - numpy !=1.24.3,<2.0.0  # avoid pulling 2.0.0rcX
   - packaging
-<<<<<<< HEAD
-  - pandas !=2.2.*  # https://github.com/pandas-dev/pandas/issues/57002
-=======
   - pandas
->>>>>>> f7ab83f4
   - pillow
   - pip !=21.3
   - prov
