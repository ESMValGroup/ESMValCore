--- conflicted
+++ resolved
@@ -27,20 +27,11 @@
   - xarray  # Can be installed from PyPI, but here to get a consistent set of depencies with iris.
   # Non-Python dependencies
   - graphviz
-<<<<<<< HEAD
-  - cdo=1.9.5
-  - hdf5=1.10.3  # Pinned to help conda resolve the ncl/cdo combination
-=======
   - cdo
->>>>>>> a8a20c6b
 
   # Multi language support:
   - ncl>=6.5.0
   - jasper!=1.900.31  # pinned NCL dependency
   - r-base
-<<<<<<< HEAD
-  - libunwind  #  specifically for Python3.7+
-=======
   - libunwind  # Needed for Python3.7+
->>>>>>> a8a20c6b
   # TODO: add julia