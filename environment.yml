---
name: esmvaltool
channels:
  - conda-forge
  - nodefaults

dependencies:
  - cartopy
  - cf-units
  - cftime
  - dask
  - dask-jobqueue
  - distributed
  - esgf-pyclient >=0.3.1
  - esmpy !=8.1.0,<8.6.0  # https://github.com/SciTools-incubator/iris-esmf-regrid/pull/342#issuecomment-2092921514
  - filelock
  - fiona
  - fire
  - geopy
  - humanfriendly
  - importlib_metadata  # required for Python < 3.10
  - iris >3.8.0
  - iris-esmf-regrid >=0.7.0
  - isodate
  - jinja2
  - libnetcdf !=4.9.1  # to avoid hdf5 warnings
  - nc-time-axis
  - nested-lookup
  - netcdf4
  - numpy !=1.24.3,<2.0.0  # avoid pulling 2.0.0rcX
  - packaging
  - pandas !=2.2.0,!=2.2.1,!=2.2.2  # github.com/ESMValGroup/ESMValCore/pull/2305 and #2349
  - pillow
  - pip !=21.3
  - prov
  - psutil
  - py-cordex
  - pybtex
  - python >=3.9
  - python-stratify >=0.3
  - pyyaml
  - requests
  - scipy >=1.6
  - shapely >=2.0.0
  - yamale
  # Python packages needed for building docs
  - autodocsumm >=0.2.2
  - ipython
  - nbsphinx
  - sphinx >=6.1.3
  - pydata-sphinx-theme
  # Python packages needed for testing
<<<<<<< HEAD
  - flake8 >=7.0.0  # not to pick up E231
=======
>>>>>>> dcf2dc69
  - mypy >=0.990
  - pytest >=3.9,!=6.0.0rc1,!=6.0.0
  - pytest-cov >=2.10.1
  - pytest-env
  - pytest-html !=2.1.0
  - pytest-metadata >=1.5.1
  - pytest-mock
  - pytest-mypy
  - pytest-xdist
  # Not on conda-forge - ESMValTool_sample_data==0.0.3
  # Still for testing, MyPy library stubs
  - types-requests
  - types-PyYAML
  # Python packages needed for installing in development mode
  - codespell
  - docformatter
  - isort
  - pre-commit
<<<<<<< HEAD
  # - prospector >=1.9.0
=======
  - prospector >=1.9.0
  - pyroma
>>>>>>> dcf2dc69
  # Not on conda forge - vprof
  - yamllint
  - yapf
  - pip:
    - flake8>=7
    - ESMValTool_sample_data<|MERGE_RESOLUTION|>--- conflicted
+++ resolved
@@ -50,10 +50,6 @@
   - sphinx >=6.1.3
   - pydata-sphinx-theme
   # Python packages needed for testing
-<<<<<<< HEAD
-  - flake8 >=7.0.0  # not to pick up E231
-=======
->>>>>>> dcf2dc69
   - mypy >=0.990
   - pytest >=3.9,!=6.0.0rc1,!=6.0.0
   - pytest-cov >=2.10.1
@@ -72,15 +68,11 @@
   - docformatter
   - isort
   - pre-commit
-<<<<<<< HEAD
-  # - prospector >=1.9.0
-=======
   - prospector >=1.9.0
   - pyroma
->>>>>>> dcf2dc69
   # Not on conda forge - vprof
   - yamllint
   - yapf
   - pip:
-    - flake8>=7
+    - flake8 >=7
     - ESMValTool_sample_data