---
name: esmvaltool
channels:
  - conda-forge
  - nodefaults

dependencies:
  - cartopy
  - cf-units
  - cftime
  - compilers
  - dask
  - dask-jobqueue
  - distributed
  - esgf-pyclient >=0.3.1
  - esmpy !=8.1.0
  - filelock
  - fiona
  - fire
  - geopy
  - humanfriendly
<<<<<<< HEAD
  - importlib_metadata  # required for Python < 3.10
  - iris>=3.6.0
  - iris-esmf-regrid >=0.7.0  # to work with latest esmpy
=======
  - importlib_resources
  - iris >=3.6.0
  - iris-esmf-regrid >=0.7.0
>>>>>>> 9d6b9630
  - isodate
  - jinja2
  - libnetcdf !=4.9.1  # to avoid hdf5 warnings
  - nc-time-axis
  - nested-lookup
  - netcdf4
  - numpy !=1.24.3
  - packaging
  - pandas
  - pillow
  - pip !=21.3
  - prov
  - psutil
  - py-cordex
  - pybtex
  - python >=3.9
  - python-stratify >=0.3
  - pyyaml
  - requests
  - scipy >=1.6
  - shapely >=2.0.0
  - yamale
  # Python packages needed for building docs
  - autodocsumm >=0.2.2
  - ipython
  - nbsphinx
  - sphinx >=6.1.3
  - pydata-sphinx-theme
  # Python packages needed for testing
  - flake8
  - mypy >=0.990
  - pytest >=3.9,!=6.0.0rc1,!=6.0.0
  - pytest-cov >=2.10.1
  - pytest-env
  - pytest-html !=2.1.0
  - pytest-metadata >=1.5.1
  - pytest-mypy
  - pytest-mock
  - pytest-xdist
  # Not on conda-forge - ESMValTool_sample_data==0.0.3
  # Still for testing, MyPy library stubs
  - types-requests
  - types-PyYAML
  # Python packages needed for installing in development mode
  - codespell
  - docformatter
  - isort
  - pre-commit
  - prospector >=1.9.0
  # Not on conda forge - vprof
  - yamllint
  - yapf<|MERGE_RESOLUTION|>--- conflicted
+++ resolved
@@ -19,15 +19,9 @@
   - fire
   - geopy
   - humanfriendly
-<<<<<<< HEAD
   - importlib_metadata  # required for Python < 3.10
-  - iris>=3.6.0
-  - iris-esmf-regrid >=0.7.0  # to work with latest esmpy
-=======
-  - importlib_resources
   - iris >=3.6.0
   - iris-esmf-regrid >=0.7.0
->>>>>>> 9d6b9630
   - isodate
   - jinja2
   - libnetcdf !=4.9.1  # to avoid hdf5 warnings
