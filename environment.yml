---
name: esmvaltool
channels:
  - conda-forge
  - nodefaults

dependencies:
  - cartopy
  - cf-units
  - cftime
  - dask
  - dask-jobqueue
  - distributed
  - esgf-pyclient >=0.3.1
  - esmpy >=8.6.0  # github.com/SciTools-incubator/iris-esmf-regrid/pull/342
  - filelock
  - fiona
  - fire
  - geopy
  - humanfriendly
<<<<<<< HEAD
  - iris >3.8.0
=======
  - importlib_metadata  # required for Python < 3.10
  - iris >=3.9.0
>>>>>>> af5490f9
  - iris-esmf-regrid >=0.10.0  # github.com/SciTools-incubator/iris-esmf-regrid/pull/342
  - isodate
  - jinja2
  - libnetcdf !=4.9.1  # to avoid hdf5 warnings
  - nc-time-axis
  - nested-lookup
  - netcdf4
  - numpy !=1.24.3,<2.0.0  # avoid pulling 2.0.0rcX
  - packaging
  - pandas !=2.2.0,!=2.2.1,!=2.2.2  # github.com/ESMValGroup/ESMValCore/pull/2305 and #2349
  - pillow
  - pip !=21.3
  - prov
  - psutil
  - py-cordex
  - pybtex
  - python >=3.10
  - python-stratify >=0.3
  - pyyaml
  - requests
  - scipy >=1.6
  - shapely >=2.0.0
  - yamale
  # Python packages needed for building docs
  - autodocsumm >=0.2.2
  - ipython
  - nbsphinx
  - sphinx >=6.1.3
  - pydata-sphinx-theme
  # Python packages needed for testing
  - mypy >=0.990
  - pytest >=3.9,!=6.0.0rc1,!=6.0.0
  - pytest-cov >=2.10.1
  - pytest-env
  - pytest-html !=2.1.0
  - pytest-metadata >=1.5.1
  - pytest-mock
  - pytest-mypy
  - pytest-xdist
  # Not on conda-forge - ESMValTool_sample_data==0.0.3
  # Still for testing, MyPy library stubs
  - types-requests
  - types-PyYAML
  # Python packages needed for installing in development mode
  - codespell
  - docformatter
  - isort
  - pre-commit
  - pylint
  - flake8 >= 7
  - pydocstyle
  # Not on conda forge - vprof
  - yamllint
  - yapf
  - pip:
    - ESMValTool_sample_data<|MERGE_RESOLUTION|>--- conflicted
+++ resolved
@@ -18,12 +18,7 @@
   - fire
   - geopy
   - humanfriendly
-<<<<<<< HEAD
-  - iris >3.8.0
-=======
-  - importlib_metadata  # required for Python < 3.10
   - iris >=3.9.0
->>>>>>> af5490f9
   - iris-esmf-regrid >=0.10.0  # github.com/SciTools-incubator/iris-esmf-regrid/pull/342
   - isodate
   - jinja2
