--- conflicted
+++ resolved
@@ -19,14 +19,9 @@
   - geopy
   - humanfriendly
   - importlib_metadata  # required for Python < 3.10
-<<<<<<< HEAD
-  - iris >3.8.0
-  - iris-esmf-regrid >=0.7.0
-  - iris-grib
-=======
   - iris >=3.9.0
   - iris-esmf-regrid >=0.10.0  # github.com/SciTools-incubator/iris-esmf-regrid/pull/342
->>>>>>> ee16a958
+  - iris-grib
   - isodate
   - jinja2
   - libnetcdf !=4.9.1  # to avoid hdf5 warnings
