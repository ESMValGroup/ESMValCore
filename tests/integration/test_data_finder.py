"""Tests for _data_finder.py."""
import os
import shutil
import tempfile

import pytest
import yaml

import esmvalcore._config
from esmvalcore._data_finder import (
<<<<<<< HEAD
    dir_to_var,
=======
    _find_input_files,
>>>>>>> 683c88c4
    get_input_filelist,
    get_output_file,
)
from esmvalcore.cmor.table import read_cmor_tables

# Initialize with standard config developer file
CFG_DEVELOPER = esmvalcore._config.read_config_developer_file()
esmvalcore._config._config.CFG = CFG_DEVELOPER
# Initialize CMOR tables
read_cmor_tables(CFG_DEVELOPER)

# Load test configuration
with open(os.path.join(os.path.dirname(__file__), 'data_finder.yml')) as file:
    CONFIG = yaml.safe_load(file)


def print_path(path):
    """Print path."""
    txt = path
    if os.path.isdir(path):
        txt += '/'
    if os.path.islink(path):
        txt += ' -> ' + os.readlink(path)
    print(txt)


def tree(path):
    """Print path, similar to the the `tree` command."""
    print_path(path)
    for dirpath, dirnames, filenames in os.walk(path):
        for dirname in dirnames:
            print_path(os.path.join(dirpath, dirname))
        for filename in filenames:
            print_path(os.path.join(dirpath, filename))


def create_file(filename):
    """Create an empty file."""
    dirname = os.path.dirname(filename)
    if not os.path.exists(dirname):
        os.makedirs(dirname)

    with open(filename, 'a'):
        pass


def create_tree(path, filenames=None, symlinks=None):
    """Create directory structure and files."""
    for filename in filenames or []:
        create_file(os.path.join(path, filename))

    for symlink in symlinks or []:
        link_name = os.path.join(path, symlink['link_name'])
        os.symlink(symlink['target'], link_name)


@pytest.mark.parametrize('cfg', CONFIG['get_output_file'])
def test_get_output_file(cfg):
    """Test getting output name for preprocessed files."""
    output_file = get_output_file(cfg['variable'], cfg['preproc_dir'])
    assert output_file == cfg['output_file']


@pytest.fixture
def root():
    """Root function for tests."""
    dirname = tempfile.mkdtemp()
    yield os.path.join(dirname, 'output1')
    print("Directory structure was:")
    tree(dirname)
    shutil.rmtree(dirname)


@pytest.mark.parametrize('cfg', CONFIG['get_input_filelist'])
def test_get_input_filelist(root, cfg):
    """Test retrieving input filelist."""
    create_tree(root, cfg.get('available_files'),
                cfg.get('available_symlinks'))

    # Find files
    rootpath = {cfg['variable']['project']: [root]}
    drs = {cfg['variable']['project']: cfg['drs']}
    timerange = cfg['variable'].get('timerange')
    if timerange and '*' in timerange:
        (files, _, _) = _find_input_files(cfg['variable'], rootpath, drs)
        ref_files = [
            os.path.join(root, file) for file in cfg['found_files']]
        # Test result
        assert sorted(files) == sorted(ref_files)
    else:
<<<<<<< HEAD
        ref_dirs = [os.path.join(root, dir) for dir in cfg['dirs']]
    ref_patterns = cfg['file_patterns']

    assert sorted(input_filelist) == sorted(ref_files)
    assert sorted(dirnames) == sorted(ref_dirs)
    assert sorted(filenames) == sorted(ref_patterns)


@pytest.mark.parametrize('cfg', CONFIG['dir_to_var'])
def test_dir_to_var(cfg):
    """Test converting directory path to variable :obj:`dict`."""
    drs = {cfg['project']: cfg['drs']}
    if cfg['variable'] is None:
        with pytest.raises(ValueError):
            dir_to_var(cfg['dirname'], cfg['basepath'], cfg['project'], drs)
        return
    output = dir_to_var(cfg['dirname'], cfg['basepath'], cfg['project'], drs)
    assert output == cfg['variable']
=======
        (input_filelist, dirnames,
         filenames) = get_input_filelist(cfg['variable'], rootpath, drs)
        # Test result
        ref_files = [os.path.join(root, file) for file in cfg['found_files']]
        if cfg['dirs'] is None:
            ref_dirs = []
        else:
            ref_dirs = [os.path.join(root, dir) for dir in cfg['dirs']]
        ref_patterns = cfg['file_patterns']

        assert sorted(input_filelist) == sorted(ref_files)
        assert sorted(dirnames) == sorted(ref_dirs)
        assert sorted(filenames) == sorted(ref_patterns)
>>>>>>> 683c88c4
<|MERGE_RESOLUTION|>--- conflicted
+++ resolved
@@ -8,11 +8,8 @@
 
 import esmvalcore._config
 from esmvalcore._data_finder import (
-<<<<<<< HEAD
     dir_to_var,
-=======
     _find_input_files,
->>>>>>> 683c88c4
     get_input_filelist,
     get_output_file,
 )
@@ -103,26 +100,6 @@
         # Test result
         assert sorted(files) == sorted(ref_files)
     else:
-<<<<<<< HEAD
-        ref_dirs = [os.path.join(root, dir) for dir in cfg['dirs']]
-    ref_patterns = cfg['file_patterns']
-
-    assert sorted(input_filelist) == sorted(ref_files)
-    assert sorted(dirnames) == sorted(ref_dirs)
-    assert sorted(filenames) == sorted(ref_patterns)
-
-
-@pytest.mark.parametrize('cfg', CONFIG['dir_to_var'])
-def test_dir_to_var(cfg):
-    """Test converting directory path to variable :obj:`dict`."""
-    drs = {cfg['project']: cfg['drs']}
-    if cfg['variable'] is None:
-        with pytest.raises(ValueError):
-            dir_to_var(cfg['dirname'], cfg['basepath'], cfg['project'], drs)
-        return
-    output = dir_to_var(cfg['dirname'], cfg['basepath'], cfg['project'], drs)
-    assert output == cfg['variable']
-=======
         (input_filelist, dirnames,
          filenames) = get_input_filelist(cfg['variable'], rootpath, drs)
         # Test result
@@ -136,4 +113,15 @@
         assert sorted(input_filelist) == sorted(ref_files)
         assert sorted(dirnames) == sorted(ref_dirs)
         assert sorted(filenames) == sorted(ref_patterns)
->>>>>>> 683c88c4
+
+
+@pytest.mark.parametrize('cfg', CONFIG['dir_to_var'])
+def test_dir_to_var(cfg):
+    """Test converting directory path to variable :obj:`dict`."""
+    drs = {cfg['project']: cfg['drs']}
+    if cfg['variable'] is None:
+        with pytest.raises(ValueError):
+            dir_to_var(cfg['dirname'], cfg['basepath'], cfg['project'], drs)
+        return
+    output = dir_to_var(cfg['dirname'], cfg['basepath'], cfg['project'], drs)
+    assert output == cfg['variable']