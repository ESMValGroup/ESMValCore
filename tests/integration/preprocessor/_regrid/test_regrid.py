--- conflicted
+++ resolved
@@ -331,59 +331,32 @@
         expected = np.array([[[1.499886]], [[5.499886]], [[9.499886]]])
         np.testing.assert_array_almost_equal(result.data, expected, decimal=6)
 
-<<<<<<< HEAD
     @pytest.mark.parametrize('scheme', ['linear', 'nearest'])
-    def test_regrid_unstructured_grid_float(self, scheme):
+    @pytest.mark.parametrize('cache_weights', [True, False])
+    def test_regrid_unstructured_grid_float(self, cache_weights, scheme):
         """Test regridding with unstructured cube of floats."""
         result = regrid(
-            self.unstructured_grid_cube, self.tgt_grid_for_unstructured, scheme
+            self.unstructured_grid_cube,
+            self.tgt_grid_for_unstructured,
+            scheme,
+            cache_weights=cache_weights,
         )
         assert self.unstructured_grid_cube.dtype == np.float32
         assert result.dtype == np.float32
 
     @pytest.mark.parametrize('scheme', ['linear', 'nearest'])
-    def test_regrid_unstructured_grid_int(self, scheme):
+    @pytest.mark.parametrize('cache_weights', [True, False])
+    def test_regrid_unstructured_grid_int(self, cache_weights, scheme):
         """Test regridding with unstructured cube of ints."""
         self.unstructured_grid_cube.data = np.ones((3, 4), dtype=int)
         result = regrid(
-            self.unstructured_grid_cube, self.tgt_grid_for_unstructured, scheme
+            self.unstructured_grid_cube,
+            self.tgt_grid_for_unstructured,
+            scheme,
+            cache_weights=cache_weights,
         )
         assert self.unstructured_grid_cube.dtype == int
         assert result.dtype == int
-=======
-    @pytest.mark.parametrize('cache_weights', [True, False])
-    def test_regrid_nearest_unstructured_grid_float(self, cache_weights):
-        """Test `nearest` regridding with unstructured cube of floats."""
-        result = regrid(
-            self.unstructured_grid_cube,
-            self.tgt_grid_for_unstructured,
-            'nearest',
-            cache_weights=cache_weights,
-        )
-        expected = np.ma.array([[[3.0]], [[7.0]], [[11.0]]],
-                               mask=[[[True]], [[False]], [[False]]])
-        np.testing.assert_array_equal(result.data.mask, expected.mask)
-        np.testing.assert_array_almost_equal(result.data, expected, decimal=6)
-
-        # Make sure that dtype is preserved (without an adaption in
-        # esmvalcore.preprocessor.regrid(), the dtype of the result would be
-        # float64 instead of float32)
-        assert self.unstructured_grid_cube.dtype == np.float32
-        assert result.dtype == np.float32
-
-    @pytest.mark.parametrize('cache_weights', [True, False])
-    def test_regrid_nearest_unstructured_grid_int(self, cache_weights):
-        """Test `nearest` regridding with unstructured cube of ints."""
-        self.unstructured_grid_cube.data = np.ones((3, 4), dtype=int)
-        result = regrid(
-            self.unstructured_grid_cube,
-            self.tgt_grid_for_unstructured,
-            'nearest',
-            cache_weights=cache_weights,
-        )
-        expected = np.array([[[1]], [[1]], [[1]]])
-        np.testing.assert_array_equal(result.data, expected)
->>>>>>> bbd307dc
 
     @pytest.mark.parametrize('cache_weights', [True, False])
     def test_invalid_scheme_for_unstructured_grid(self, cache_weights):
