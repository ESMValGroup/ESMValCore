"""Integration tests for :func:`esmvalcore.preprocessor._io.load`."""

import warnings
from importlib.resources import files as importlib_files
from pathlib import Path
from unittest import mock

import iris
import ncdata
import numpy as np
import pytest
import xarray as xr
from iris.coords import DimCoord
from iris.cube import Cube, CubeList

from esmvalcore.preprocessor._io import _get_attr_from_field_coord, load


def _create_sample_cube():
    coord = DimCoord([1, 2], standard_name="latitude", units="degrees_north")
    return Cube([1, 2], var_name="sample", dim_coords_and_dims=((coord, 0),))


<<<<<<< HEAD
def test_load(tmp_path):
    """Test loading multiple files."""
    cube = _create_sample_cube()
    temp_file = tmp_path / "cube.nc"
    iris.save(cube, temp_file)

    cubes = load(temp_file)

    assert len(cubes) == 1
    cube = cubes[0]
    assert cube.attributes.globals["source_file"] == str(temp_file)
    np.testing.assert_equal(cube.data, [1, 2])
    np.testing.assert_equal(cube.coord("latitude").points, [1, 2])


def test_load_grib():
    """Test loading a grib file."""
    grib_path = (
        Path(importlib_files("tests"))
        / "sample_data"
        / "iris-sample-data"
        / "polar_stereo.grib2"
    )
    cubes = load(grib_path)

    assert len(cubes) == 1
    cube = cubes[0]
    assert cube.standard_name == "air_temperature"
    assert cube.units == "K"
    assert cube.shape == (200, 247)
    assert "source_file" in cube.attributes


def test_load_cube():
    """Test loading an Iris Cube."""
    cube = _create_sample_cube()
    cubes = load(cube)
    assert cubes == CubeList([cube])


def test_load_cubes():
    """Test loading an Iris CubeList."""
    cube = _create_sample_cube()
    cubes = load(CubeList([cube]))
    assert cubes == CubeList([cube])


def test_load_xarray_dataset(caplog):
    """Test loading an xarray.Dataset."""
    dataset = xr.Dataset(
        data_vars={"tas": ("time", [1, 2])},
        coords={"time": [0, 1]},
        attrs={"test": 1},
    )

    cubes = load(dataset)

    assert len(cubes) == 1
    cube = cubes[0]
    assert cube.var_name == "tas"
    assert cube.standard_name is None
    assert cube.long_name is None
    assert cube.units == "unknown"
    assert len(cube.coords()) == 1
    assert cube.coords()[0].var_name == "time"
    assert cube.attributes["test"] == 1

    assert len(caplog.records) == 1
    assert caplog.records[0].levelname == "WARNING"
    assert (
        "does not contain attribute 'source_file'" in caplog.records[0].message
    )


def test_load_ncdata(caplog):
    """Test loading an ncdata.NcData."""
    dataset = ncdata.NcData(
        dimensions=(ncdata.NcDimension("time", 2),),
        variables=(ncdata.NcVariable("tas", ("time",), [0, 1]),),
    )

    cubes = load(dataset)

    assert len(cubes) == 1
    cube = cubes[0]
    assert cube.var_name == "tas"
    assert cube.standard_name is None
    assert cube.long_name is None
    assert cube.units == "unknown"
    assert not cube.coords()

    assert len(caplog.records) == 1
    assert caplog.records[0].levelname == "WARNING"
    assert (
        "does not contain attribute 'source_file'" in caplog.records[0].message
    )


def test_load_invalid_type_fail():
    """Test loading an invalid type."""
    with pytest.raises(TypeError):
        load(1)


def test_callback_fix_lat_units(tmp_path):
    """Test callback for fixing units."""
    cube = _create_sample_cube()
    temp_file = tmp_path / "cube.nc"
    iris.save(cube, temp_file)

    cubes = load(temp_file)

    assert len(cubes) == 1
    cube = cubes[0]
    assert cube.attributes.globals["source_file"] == str(temp_file)
    np.testing.assert_equal(cube.data, [1, 2])
    np.testing.assert_equal(cube.coord("latitude").points, [1, 2])
    assert str(cube.coord("latitude").units) == "degrees_north"


def test_get_attr_from_field_coord_none(mocker):
    """Test ``_get_attr_from_field_coord``."""
    attr = _get_attr_from_field_coord(mocker.sentinel.ncfield, None, "attr")
    assert attr is None


@mock.patch("iris.load_raw", autospec=True)
def test_fail_empty_cubes(mock_load_raw):
    """Test that ValueError is raised when cubes are empty."""
    mock_load_raw.return_value = CubeList([])
    msg = "myfilename does not contain any data"
    with pytest.raises(ValueError, match=msg):
        load("myfilename")


def load_with_warning(*_, **__):
    """Mock load with a warning."""
    warnings.warn(
        "This is a custom expected warning",
        category=UserWarning,
        stacklevel=2,
    )
    return CubeList([Cube(0)])


@mock.patch("iris.load_raw", autospec=True)
def test_do_not_ignore_warnings(mock_load_raw):
    """Test do not ignore specific warnings."""
    mock_load_raw.side_effect = load_with_warning
    ignore_warnings = [{"message": "non-relevant warning"}]

    # Check that warnings is raised
    with pytest.warns(UserWarning):
        cubes = load("myfilename", ignore_warnings=ignore_warnings)

    assert len(cubes) == 1
    assert cubes[0].attributes.globals["source_file"] == "myfilename"


@mock.patch("iris.load_raw", autospec=True)
def test_ignore_warnings(mock_load_raw):
    """Test ignore specific warnings."""
    mock_load_raw.side_effect = load_with_warning
    ignore_warnings = [{"message": "This is a custom expected warning"}]

    # Assert that no warning has been raised
    with warnings.catch_warnings():
        warnings.simplefilter("error")
        cubes = load("myfilename", ignore_warnings=ignore_warnings)

    assert len(cubes) == 1
    assert cubes[0].attributes.globals["source_file"] == "myfilename"
=======
class TestLoad(unittest.TestCase):
    """Tests for :func:`esmvalcore.preprocessor.load`."""

    def setUp(self):
        """Start tests."""
        self.temp_files = []

    def tearDown(self):
        """Finish tests."""
        for temp_file in self.temp_files:
            os.remove(temp_file)

    def _save_cube(self, cube):
        descriptor, temp_file = tempfile.mkstemp(".nc")
        os.close(descriptor)
        iris.save(cube, temp_file)
        self.temp_files.append(temp_file)
        return temp_file

    def test_load(self):
        """Test loading multiple files."""
        cube = _create_sample_cube()
        temp_file = self._save_cube(cube)

        cubes = load(temp_file)
        cube = cubes[0]
        self.assertEqual(1, len(cubes))
        self.assertEqual(temp_file, cube.attributes["source_file"])
        self.assertTrue((cube.data == np.array([1, 2])).all())
        self.assertTrue(
            (cube.coord("latitude").points == np.array([1, 2])).all(),
        )

    def test_load_grib(self):
        """Test loading a grib file."""
        grib_path = (
            Path(importlib_files("tests"))
            / "sample_data"
            / "iris-sample-data"
            / "polar_stereo.grib2"
        )
        cubes = load(grib_path)

        assert len(cubes) == 1
        cube = cubes[0]
        assert cube.standard_name == "air_temperature"
        assert cube.units == "K"
        assert cube.shape == (200, 247)
        assert "source_file" in cube.attributes

    def test_callback_remove_attributes(self):
        """Test callback remove unwanted attributes."""
        attributes = ("history", "creation_date", "tracking_id", "comment")
        for _ in range(2):
            cube = _create_sample_cube()
            for attr in attributes:
                cube.attributes[attr] = attr
            self._save_cube(cube)
        for temp_file in self.temp_files:
            cubes = load(temp_file)
            cube = cubes[0]
            self.assertEqual(1, len(cubes))
            self.assertTrue((cube.data == np.array([1, 2])).all())
            self.assertTrue(
                (cube.coord("latitude").points == np.array([1, 2])).all(),
            )
            for attr in attributes:
                self.assertTrue(attr not in cube.attributes)

    def test_callback_remove_attributes_from_coords(self):
        """Test callback remove unwanted attributes from coords."""
        attributes = ("history",)
        for _ in range(2):
            cube = _create_sample_cube()
            for coord in cube.coords():
                for attr in attributes:
                    coord.attributes[attr] = attr
            self._save_cube(cube)
        for temp_file in self.temp_files:
            cubes = load(temp_file)
            cube = cubes[0]
            self.assertEqual(1, len(cubes))
            self.assertTrue((cube.data == np.array([1, 2])).all())
            self.assertTrue(
                (cube.coord("latitude").points == np.array([1, 2])).all(),
            )
            for coord in cube.coords():
                for attr in attributes:
                    self.assertTrue(attr not in coord.attributes)

    def test_callback_fix_lat_units(self):
        """Test callback for fixing units."""
        cube = _create_sample_cube()
        temp_file = self._save_cube(cube)

        cubes = load(temp_file)
        cube = cubes[0]
        self.assertEqual(1, len(cubes))
        self.assertTrue((cube.data == np.array([1, 2])).all())
        self.assertTrue(
            (cube.coord("latitude").points == np.array([1, 2])).all(),
        )
        self.assertEqual(cube.coord("latitude").units, "degrees_north")

    @unittest.mock.patch("iris.load_raw", autospec=True)
    def test_fail_empty_cubes(self, mock_load_raw):
        """Test that ValueError is raised when cubes are empty."""
        mock_load_raw.return_value = CubeList([])
        msg = "Can not load cubes from myfilename"
        with self.assertRaises(ValueError, msg=msg):
            load("myfilename")

    @staticmethod
    def load_with_warning(*_, **__):
        """Mock load with a warning."""
        warnings.warn(
            "This is a custom expected warning",
            category=UserWarning,
            stacklevel=2,
        )
        return CubeList([Cube(0)])

    @unittest.mock.patch("iris.load_raw", autospec=True)
    def test_do_not_ignore_warnings(self, mock_load_raw):
        """Test do not ignore specific warnings."""
        mock_load_raw.side_effect = self.load_with_warning
        ignore_warnings = [{"message": "non-relevant warning"}]

        # Warning is not ignored -> assert warning has been issued
        with self.assertWarns(UserWarning):
            cubes = load("myfilename", ignore_warnings=ignore_warnings)

        # Check output
        self.assertEqual(len(cubes), 1)
        self.assertEqual(cubes[0].attributes, {"source_file": "myfilename"})

    @unittest.mock.patch("iris.load_raw", autospec=True)
    def test_ignore_warnings(self, mock_load_raw):
        """Test ignore specific warnings."""
        mock_load_raw.side_effect = self.load_with_warning
        ignore_warnings = [{"message": "This is a custom expected warning"}]

        # Warning is ignored -> assert warning has not been issued
        with self.assertRaises(AssertionError):
            with self.assertWarns(UserWarning):
                cubes = load("myfilename", ignore_warnings=ignore_warnings)

        # Check output
        self.assertEqual(len(cubes), 1)
        self.assertEqual(cubes[0].attributes, {"source_file": "myfilename"})
>>>>>>> 22a1a856
<|MERGE_RESOLUTION|>--- conflicted
+++ resolved
@@ -21,7 +21,6 @@
     return Cube([1, 2], var_name="sample", dim_coords_and_dims=((coord, 0),))
 
 
-<<<<<<< HEAD
 def test_load(tmp_path):
     """Test loading multiple files."""
     cube = _create_sample_cube()
@@ -193,156 +192,4 @@
         cubes = load("myfilename", ignore_warnings=ignore_warnings)
 
     assert len(cubes) == 1
-    assert cubes[0].attributes.globals["source_file"] == "myfilename"
-=======
-class TestLoad(unittest.TestCase):
-    """Tests for :func:`esmvalcore.preprocessor.load`."""
-
-    def setUp(self):
-        """Start tests."""
-        self.temp_files = []
-
-    def tearDown(self):
-        """Finish tests."""
-        for temp_file in self.temp_files:
-            os.remove(temp_file)
-
-    def _save_cube(self, cube):
-        descriptor, temp_file = tempfile.mkstemp(".nc")
-        os.close(descriptor)
-        iris.save(cube, temp_file)
-        self.temp_files.append(temp_file)
-        return temp_file
-
-    def test_load(self):
-        """Test loading multiple files."""
-        cube = _create_sample_cube()
-        temp_file = self._save_cube(cube)
-
-        cubes = load(temp_file)
-        cube = cubes[0]
-        self.assertEqual(1, len(cubes))
-        self.assertEqual(temp_file, cube.attributes["source_file"])
-        self.assertTrue((cube.data == np.array([1, 2])).all())
-        self.assertTrue(
-            (cube.coord("latitude").points == np.array([1, 2])).all(),
-        )
-
-    def test_load_grib(self):
-        """Test loading a grib file."""
-        grib_path = (
-            Path(importlib_files("tests"))
-            / "sample_data"
-            / "iris-sample-data"
-            / "polar_stereo.grib2"
-        )
-        cubes = load(grib_path)
-
-        assert len(cubes) == 1
-        cube = cubes[0]
-        assert cube.standard_name == "air_temperature"
-        assert cube.units == "K"
-        assert cube.shape == (200, 247)
-        assert "source_file" in cube.attributes
-
-    def test_callback_remove_attributes(self):
-        """Test callback remove unwanted attributes."""
-        attributes = ("history", "creation_date", "tracking_id", "comment")
-        for _ in range(2):
-            cube = _create_sample_cube()
-            for attr in attributes:
-                cube.attributes[attr] = attr
-            self._save_cube(cube)
-        for temp_file in self.temp_files:
-            cubes = load(temp_file)
-            cube = cubes[0]
-            self.assertEqual(1, len(cubes))
-            self.assertTrue((cube.data == np.array([1, 2])).all())
-            self.assertTrue(
-                (cube.coord("latitude").points == np.array([1, 2])).all(),
-            )
-            for attr in attributes:
-                self.assertTrue(attr not in cube.attributes)
-
-    def test_callback_remove_attributes_from_coords(self):
-        """Test callback remove unwanted attributes from coords."""
-        attributes = ("history",)
-        for _ in range(2):
-            cube = _create_sample_cube()
-            for coord in cube.coords():
-                for attr in attributes:
-                    coord.attributes[attr] = attr
-            self._save_cube(cube)
-        for temp_file in self.temp_files:
-            cubes = load(temp_file)
-            cube = cubes[0]
-            self.assertEqual(1, len(cubes))
-            self.assertTrue((cube.data == np.array([1, 2])).all())
-            self.assertTrue(
-                (cube.coord("latitude").points == np.array([1, 2])).all(),
-            )
-            for coord in cube.coords():
-                for attr in attributes:
-                    self.assertTrue(attr not in coord.attributes)
-
-    def test_callback_fix_lat_units(self):
-        """Test callback for fixing units."""
-        cube = _create_sample_cube()
-        temp_file = self._save_cube(cube)
-
-        cubes = load(temp_file)
-        cube = cubes[0]
-        self.assertEqual(1, len(cubes))
-        self.assertTrue((cube.data == np.array([1, 2])).all())
-        self.assertTrue(
-            (cube.coord("latitude").points == np.array([1, 2])).all(),
-        )
-        self.assertEqual(cube.coord("latitude").units, "degrees_north")
-
-    @unittest.mock.patch("iris.load_raw", autospec=True)
-    def test_fail_empty_cubes(self, mock_load_raw):
-        """Test that ValueError is raised when cubes are empty."""
-        mock_load_raw.return_value = CubeList([])
-        msg = "Can not load cubes from myfilename"
-        with self.assertRaises(ValueError, msg=msg):
-            load("myfilename")
-
-    @staticmethod
-    def load_with_warning(*_, **__):
-        """Mock load with a warning."""
-        warnings.warn(
-            "This is a custom expected warning",
-            category=UserWarning,
-            stacklevel=2,
-        )
-        return CubeList([Cube(0)])
-
-    @unittest.mock.patch("iris.load_raw", autospec=True)
-    def test_do_not_ignore_warnings(self, mock_load_raw):
-        """Test do not ignore specific warnings."""
-        mock_load_raw.side_effect = self.load_with_warning
-        ignore_warnings = [{"message": "non-relevant warning"}]
-
-        # Warning is not ignored -> assert warning has been issued
-        with self.assertWarns(UserWarning):
-            cubes = load("myfilename", ignore_warnings=ignore_warnings)
-
-        # Check output
-        self.assertEqual(len(cubes), 1)
-        self.assertEqual(cubes[0].attributes, {"source_file": "myfilename"})
-
-    @unittest.mock.patch("iris.load_raw", autospec=True)
-    def test_ignore_warnings(self, mock_load_raw):
-        """Test ignore specific warnings."""
-        mock_load_raw.side_effect = self.load_with_warning
-        ignore_warnings = [{"message": "This is a custom expected warning"}]
-
-        # Warning is ignored -> assert warning has not been issued
-        with self.assertRaises(AssertionError):
-            with self.assertWarns(UserWarning):
-                cubes = load("myfilename", ignore_warnings=ignore_warnings)
-
-        # Check output
-        self.assertEqual(len(cubes), 1)
-        self.assertEqual(cubes[0].attributes, {"source_file": "myfilename"})
->>>>>>> 22a1a856
+    assert cubes[0].attributes.globals["source_file"] == "myfilename"