"""Integration tests for fixes."""

import dask.array as da
import numpy as np
import pytest
from cf_units import Unit
from iris.aux_factory import HybridHeightFactory, HybridPressureFactory
from iris.coords import AuxCoord, DimCoord
from iris.cube import Cube, CubeList

from esmvalcore.cmor.check import CMORCheckError
from esmvalcore.preprocessor import (
    cmor_check_data,
    cmor_check_metadata,
    fix_data,
    fix_metadata,
)


class TestGenericFix:
    """Tests for ``GenericFix``."""

    @pytest.fixture(autouse=True)
    def setup(self, mocker):
        """Setup tests."""
        self.mock_debug = mocker.patch(
            "esmvalcore.cmor._fixes.fix.GenericFix._debug_msg", autospec=True
        )
        self.mock_warning = mocker.patch(
            "esmvalcore.cmor._fixes.fix.GenericFix._warning_msg",
            autospec=True,
        )

        # Create sample data with CMOR errors
        time_coord = DimCoord(
            [15, 45],
            standard_name="time",
            var_name="time",
            units=Unit("days since 1851-01-01", calendar="noleap"),
            attributes={"test": 1, "time_origin": "will_be_removed"},
        )
        plev_coord_rev = DimCoord(
            [250, 500, 850],
            standard_name="air_pressure",
            var_name="plev",
            units="hPa",
        )
        lev_coord_hybrid_height = DimCoord(
            [1.0, 0.5, 0.0],
            standard_name="atmosphere_hybrid_height_coordinate",
            var_name="lev",
            units="m",
        )
        lev_coord_hybrid_pressure = DimCoord(
            [0.0, 0.5, 1.0],
            standard_name="atmosphere_hybrid_sigma_pressure_coordinate",
            var_name="lev",
            units="1",
        )
        ap_coord = AuxCoord(
            [0.0, 0.0, 0.0],
            var_name="ap",
            units="Pa",
        )
        b_coord = AuxCoord(
            [0.0, 0.5, 1.0],
            var_name="b",
            units="1",
        )
        ps_coord = AuxCoord(
            np.full((2, 2, 2), 10),
            var_name="ps",
            units="Pa",
        )
        orog_coord = AuxCoord(
            np.full((2, 2), 10),
            var_name="orog",
            units="m",
        )
        hybrid_height_factory = HybridHeightFactory(
            delta=lev_coord_hybrid_height,
            sigma=b_coord,
            orography=orog_coord,
        )
        hybrid_pressure_factory = HybridPressureFactory(
            delta=ap_coord,
            sigma=lev_coord_hybrid_pressure,
            surface_air_pressure=ps_coord,
        )
        lat_coord = DimCoord(
            [0, 10],
            standard_name="latitude",
            var_name="lat",
            units="degrees",
        )
        lat_coord_rev = DimCoord(
            [10, -10],
            standard_name="latitude",
            var_name="lat",
            units="degrees",
        )
        lat_coord_2d = AuxCoord(
            [[10, -10]],
            standard_name="latitude",
            var_name="wrong_name",
            units="degrees",
        )
        lon_coord = DimCoord(
            [-180, 0],
            standard_name="longitude",
            var_name="lon",
            units="degrees",
        )
        lon_coord_unstructured = AuxCoord(
            [-180, 0],
            bounds=[[-200, -180, -160], [-20, 0, 20]],
            standard_name="longitude",
            var_name="lon",
            units="degrees",
        )
        lon_coord_2d = AuxCoord(
            [[370, 380]],
            standard_name="longitude",
            var_name="wrong_name",
            units="degrees",
        )
        height2m_coord = AuxCoord(
            2.0,
            standard_name="height",
            var_name="height",
            units="m",
        )

        coord_spec_3d = [
            (time_coord, 0),
            (lat_coord, 1),
            (lon_coord, 2),
        ]
        self.cube_3d = Cube(
            da.arange(2 * 2 * 2, dtype=np.float32).reshape(2, 2, 2),
            standard_name="air_pressure",
            long_name="Air Pressure",
            var_name="tas",
            units="celsius",
            dim_coords_and_dims=coord_spec_3d,
            aux_coords_and_dims=[(height2m_coord, ())],
            attributes={},
        )

        coord_spec_4d = [
            (time_coord, 0),
            (plev_coord_rev, 1),
            (lat_coord_rev, 2),
            (lon_coord, 3),
        ]
        cube_4d = Cube(
            da.arange(2 * 3 * 2 * 2, dtype=np.float32).reshape(2, 3, 2, 2),
            standard_name="air_pressure",
            long_name="Air Pressure",
            var_name="ta",
            units="celsius",
            dim_coords_and_dims=coord_spec_4d,
            attributes={},
        )
        self.cubes_4d = CubeList([cube_4d])

        coord_spec_hybrid_height_4d = [
            (time_coord, 0),
            (lev_coord_hybrid_height, 1),
            (lat_coord_rev, 2),
            (lon_coord, 3),
        ]
        aux_coord_spec_hybrid_height_4d = [
            (b_coord, 1),
            (orog_coord, (2, 3)),
        ]
        cube_hybrid_height_4d = Cube(
            da.arange(2 * 3 * 2 * 2, dtype=np.float32).reshape(2, 3, 2, 2),
            standard_name="air_pressure",
            long_name="Air Pressure",
            var_name="ta",
            units="celsius",
            dim_coords_and_dims=coord_spec_hybrid_height_4d,
            aux_coords_and_dims=aux_coord_spec_hybrid_height_4d,
            aux_factories=[hybrid_height_factory],
            attributes={},
        )
        self.cubes_hybrid_height_4d = CubeList([cube_hybrid_height_4d])

        coord_spec_hybrid_pressure_4d = [
            (time_coord, 0),
            (lev_coord_hybrid_pressure, 1),
            (lat_coord_rev, 2),
            (lon_coord, 3),
        ]
        aux_coord_spec_hybrid_pressure_4d = [
            (ap_coord, 1),
            (ps_coord, (0, 2, 3)),
        ]
        cube_hybrid_pressure_4d = Cube(
            da.arange(2 * 3 * 2 * 2, dtype=np.float32).reshape(2, 3, 2, 2),
            standard_name="air_pressure",
            long_name="Air Pressure",
            var_name="ta",
            units="celsius",
            dim_coords_and_dims=coord_spec_hybrid_pressure_4d,
            aux_coords_and_dims=aux_coord_spec_hybrid_pressure_4d,
            aux_factories=[hybrid_pressure_factory],
            attributes={},
        )
        self.cubes_hybrid_pressure_4d = CubeList([cube_hybrid_pressure_4d])

        coord_spec_unstrucutred = [
            (height2m_coord, ()),
            (lat_coord_rev, 1),
            (lon_coord_unstructured, 1),
        ]
        cube_unstructured = Cube(
            da.zeros((2, 2)),
            standard_name="air_pressure",
            long_name="Air Pressure",
            var_name="tas",
            units="celsius",
            dim_coords_and_dims=[(time_coord, 0)],
            aux_coords_and_dims=coord_spec_unstrucutred,
            attributes={},
        )
        self.cubes_unstructured = CubeList([cube_unstructured])

        coord_spec_2d = [
            (height2m_coord, ()),
            (lat_coord_2d, (1, 2)),
            (lon_coord_2d, (1, 2)),
        ]
        cube_2d_latlon = Cube(
            da.zeros((2, 1, 2)),
            standard_name="air_pressure",
            long_name="Air Pressure",
            var_name="tas",
            units="celsius",
            dim_coords_and_dims=[(time_coord, 0)],
            aux_coords_and_dims=coord_spec_2d,
            attributes={},
        )
        self.cubes_2d_latlon = CubeList([cube_2d_latlon])

    def assert_time_metadata(self, cube):
        """Assert time metadata is correct."""
        assert cube.coord("time").standard_name == "time"
        assert cube.coord("time").var_name == "time"
        assert cube.coord("time").units == Unit(
            "days since 1850-01-01", calendar="365_day"
        )
        assert cube.coord("time").attributes == {"test": 1}

    def assert_time_data(self, cube, time_has_bounds=True):
        """Assert time data is correct."""
        np.testing.assert_allclose(cube.coord("time").points, [380, 410])
        if time_has_bounds:
            np.testing.assert_allclose(
                cube.coord("time").bounds,
                [[365, 396], [396, 424]],
            )
        else:
            assert cube.coord("time").bounds is None

    def assert_plev_metadata(self, cube):
        """Assert plev metadata is correct."""
        assert cube.coord("air_pressure").standard_name == "air_pressure"
        assert cube.coord("air_pressure").var_name == "plev"
        assert cube.coord("air_pressure").units == "Pa"
        assert cube.coord("air_pressure").attributes == {}

    def assert_lat_metadata(self, cube):
        """Assert lat metadata is correct."""
        assert cube.coord("latitude").standard_name == "latitude"
        assert cube.coord("latitude").var_name == "lat"
        assert str(cube.coord("latitude").units) == "degrees_north"
        assert cube.coord("latitude").attributes == {}

    def assert_lon_metadata(self, cube):
        """Assert lon metadata is correct."""
        assert cube.coord("longitude").standard_name == "longitude"
        assert cube.coord("longitude").var_name == "lon"
        assert str(cube.coord("longitude").units) == "degrees_east"
        assert cube.coord("longitude").attributes == {}

    def assert_ta_metadata(self, cube):
        """Assert ta metadata is correct."""
        # Variable metadata
        assert cube.standard_name == "air_temperature"
        assert cube.long_name == "Air Temperature"
        assert cube.var_name == "ta"
        assert cube.units == "K"
        assert cube.attributes == {}

    def assert_ta_data(self, cube, time_has_bounds=True):
        """Assert ta data is correct."""
        assert cube.has_lazy_data()
        np.testing.assert_allclose(
            cube.data,
            [
                [
                    [[284.15, 283.15], [282.15, 281.15]],
                    [[280.15, 279.15], [278.15, 277.15]],
                    [[276.15, 275.15], [274.15, 273.15]],
                ],
                [
                    [[296.15, 295.15], [294.15, 293.15]],
                    [[292.15, 291.15], [290.15, 289.15]],
                    [[288.15, 287.15], [286.15, 285.15]],
                ],
            ],
        )

        # Time
        self.assert_time_data(cube, time_has_bounds=time_has_bounds)

        # Air pressure
        np.testing.assert_allclose(
            cube.coord("air_pressure").points,
            [85000.0, 50000.0, 25000.0],
            atol=1e-8,
        )
        assert cube.coord("air_pressure").bounds is None

        # Latitude
        np.testing.assert_allclose(
            cube.coord("latitude").points, [-10.0, 10.0]
        )
        np.testing.assert_allclose(
            cube.coord("latitude").bounds, [[-20.0, 0.0], [0.0, 20.0]]
        )

        # Longitude
        np.testing.assert_allclose(
            cube.coord("longitude").points, [0.0, 180.0]
        )
        np.testing.assert_allclose(
            cube.coord("longitude").bounds, [[-90.0, 90.0], [90.0, 270.0]]
        )

    def assert_tas_metadata(self, cube):
        """Assert tas metadata is correct."""
        assert cube.standard_name == "air_temperature"
        assert cube.long_name == "Near-Surface Air Temperature"
        assert cube.var_name == "tas"
        assert cube.units == "K"
        assert cube.attributes == {}

        # Height 2m coordinate
        assert cube.coord("height").standard_name == "height"
        assert cube.coord("height").var_name == "height"
        assert cube.coord("height").units == "m"
        assert cube.coord("height").attributes == {}
        np.testing.assert_allclose(cube.coord("height").points, 2.0)
        assert cube.coord("height").bounds is None

    def test_fix_metadata_amon_ta(self):
        """Test ``fix_metadata``."""
        short_name = "ta"
        project = "CMIP6"
        dataset = "__MODEL_WITH_NO_EXPLICIT_FIX__"
        mip = "Amon"

        fixed_cubes = fix_metadata(
            self.cubes_4d,
            short_name,
            project,
            dataset,
            mip,
        )

        assert len(fixed_cubes) == 1
        fixed_cube = fixed_cubes[0]

        self.assert_ta_metadata(fixed_cube)
        self.assert_time_metadata(fixed_cube)
        self.assert_plev_metadata(fixed_cube)
        self.assert_lat_metadata(fixed_cube)
        self.assert_lon_metadata(fixed_cube)
        self.assert_ta_data(fixed_cube)

        cmor_check_metadata(fixed_cube, project, mip, short_name)

        assert self.mock_debug.call_count == 3
        assert self.mock_warning.call_count == 9

    def test_fix_metadata_amon_ta_wrong_lat_units(self):
        """Test ``fix_metadata``."""
        short_name = "ta"
        project = "CMIP6"
        dataset = "__MODEL_WITH_NO_EXPLICIT_FIX__"
        mip = "Amon"

        # Change units of latitude
        self.cubes_4d[0].coord("latitude").units = "K"

        fixed_cubes = fix_metadata(
            self.cubes_4d,
            short_name,
            project,
            dataset,
            mip,
        )

        assert len(fixed_cubes) == 1
        fixed_cube = fixed_cubes[0]

        self.assert_ta_metadata(fixed_cube)
        self.assert_time_metadata(fixed_cube)
        self.assert_plev_metadata(fixed_cube)
        self.assert_lon_metadata(fixed_cube)
        self.assert_ta_data(fixed_cube)

        # CMOR check will fail because of wrong latitude units
        assert fixed_cube.coord("latitude").units == "K"
        with pytest.raises(CMORCheckError):
            cmor_check_metadata(fixed_cube, project, mip, short_name)

        assert self.mock_debug.call_count == 3
        assert self.mock_warning.call_count == 9

    def test_fix_metadata_cfmon_ta_hybrid_height(self):
        """Test ``fix_metadata`` with hybrid height coordinate."""
        short_name = "ta"
        project = "CMIP6"
        dataset = "__MODEL_WITH_NO_EXPLICIT_FIX__"
        mip = "CFmon"

        fixed_cubes = fix_metadata(
            self.cubes_hybrid_height_4d,
            short_name,
            project,
            dataset,
            mip,
        )

        assert len(fixed_cubes) == 1
        fixed_cube = fixed_cubes[0]

        hybrid_coord = fixed_cube.coord("atmosphere_hybrid_height_coordinate")
        assert hybrid_coord.var_name == "lev"
        assert hybrid_coord.long_name is None
        assert hybrid_coord.units == "m"
        np.testing.assert_allclose(hybrid_coord.points, [0.0, 0.5, 1.0])
        assert fixed_cube.coords("altitude")
        assert fixed_cube.coord_dims("altitude") == (1, 2, 3)

        self.assert_ta_metadata(fixed_cube)
        self.assert_time_metadata(fixed_cube)
        self.assert_lat_metadata(fixed_cube)
        self.assert_lon_metadata(fixed_cube)

        cmor_check_metadata(fixed_cube, project, mip, short_name)

        assert self.mock_debug.call_count == 4
        assert self.mock_warning.call_count == 9

    def test_fix_metadata_cfmon_ta_hybrid_pressure(self):
        """Test ``fix_metadata`` with hybrid pressure coordinate."""
        short_name = "ta"
        project = "CMIP6"
        dataset = "__MODEL_WITH_NO_EXPLICIT_FIX__"
        mip = "CFmon"

        fixed_cubes = fix_metadata(
            self.cubes_hybrid_pressure_4d,
            short_name,
            project,
            dataset,
            mip,
        )

        assert len(fixed_cubes) == 1
        fixed_cube = fixed_cubes[0]

        hybrid_coord = fixed_cube.coord(
            "atmosphere_hybrid_sigma_pressure_coordinate"
        )
        assert hybrid_coord.var_name == "lev"
        assert hybrid_coord.long_name is None
        assert hybrid_coord.units == "1"
        np.testing.assert_allclose(hybrid_coord.points, [1.0, 0.5, 0.0])
        assert fixed_cube.coords("air_pressure")
        assert fixed_cube.coord_dims("air_pressure") == (0, 1, 2, 3)

        self.assert_ta_metadata(fixed_cube)
        self.assert_time_metadata(fixed_cube)
        self.assert_lat_metadata(fixed_cube)
        self.assert_lon_metadata(fixed_cube)

        cmor_check_metadata(fixed_cube, project, mip, short_name)

        assert self.mock_debug.call_count == 4
        assert self.mock_warning.call_count == 9

    def test_fix_metadata_cfmon_ta_alternative(self):
        """Test ``fix_metadata`` with alternative generic level coordinate."""
        short_name = "ta"
        project = "CMIP6"
        dataset = "__MODEL_WITH_NO_EXPLICIT_FIX__"
        mip = "CFmon"

        fixed_cubes = fix_metadata(
            self.cubes_4d,
            short_name,
            project,
            dataset,
            mip,
        )

        assert len(fixed_cubes) == 1
        fixed_cube = fixed_cubes[0]

        self.assert_ta_metadata(fixed_cube)
        self.assert_time_metadata(fixed_cube)
        self.assert_plev_metadata(fixed_cube)
        self.assert_lat_metadata(fixed_cube)
        self.assert_lon_metadata(fixed_cube)
        self.assert_ta_data(fixed_cube)

        cmor_check_metadata(fixed_cube, project, mip, short_name)

        assert self.mock_debug.call_count == 4
        assert self.mock_warning.call_count == 9

    def test_fix_metadata_cfmon_ta_no_alternative(self, mocker):
        """Test ``fix_metadata`` with  no alternative coordinate."""
        short_name = "ta"
        project = "CMIP6"
        dataset = "__MODEL_WITH_NO_EXPLICIT_FIX__"
        mip = "CFmon"

        # Remove alternative coordinate
        self.cubes_4d[0].remove_coord("air_pressure")

        fixed_cubes = fix_metadata(
            self.cubes_4d,
            short_name,
            project,
            dataset,
            mip,
        )

        assert len(fixed_cubes) == 1
        fixed_cube = fixed_cubes[0]

        self.assert_ta_metadata(fixed_cube)
        self.assert_time_metadata(fixed_cube)
        self.assert_time_data(fixed_cube)
        self.assert_lat_metadata(fixed_cube)
        self.assert_lon_metadata(fixed_cube)

        # CMOR check will fail because of missing alevel coordinate
        assert not fixed_cube.coords("air_pressure")
        with pytest.raises(CMORCheckError):
            cmor_check_metadata(fixed_cube, project, mip, short_name)

        assert self.mock_debug.call_count == 2
        assert self.mock_warning.call_count == 8

    def test_fix_metadata_e1hr_ta(self):
        """Test ``fix_metadata`` with plev3."""
        short_name = "ta"
        project = "CMIP6"
        dataset = "__MODEL_WITH_NO_EXPLICIT_FIX__"
        mip = "E1hr"

        # Slightly adapt plev to test fixing of requested levels
        self.cubes_4d[0].coord("air_pressure").points = [
            250.0 + 9e-8,
            500.0 + 9e-8,
            850.0 + 9e-8,
        ]

        fixed_cubes = fix_metadata(
            self.cubes_4d,
            short_name,
            project,
            dataset,
            mip,
            frequency="mon",
        )

        assert len(fixed_cubes) == 1
        fixed_cube = fixed_cubes[0]

        self.assert_ta_metadata(fixed_cube)
        self.assert_time_metadata(fixed_cube)
        self.assert_plev_metadata(fixed_cube)
        self.assert_lat_metadata(fixed_cube)
        self.assert_lon_metadata(fixed_cube)
        self.assert_ta_data(fixed_cube, time_has_bounds=False)

        cmor_check_metadata(
            fixed_cube, project, mip, short_name, frequency="mon"
        )

        assert self.mock_debug.call_count == 4
        assert self.mock_warning.call_count == 8

    def test_fix_metadata_amon_tas_unstructured(self):
        """Test ``fix_metadata`` with unstructured grid."""
        short_name = "tas"
        project = "CMIP6"
        dataset = "__MODEL_WITH_NO_EXPLICIT_FIX__"
        mip = "Amon"

        fixed_cubes = fix_metadata(
            self.cubes_unstructured,
            short_name,
            project,
            dataset,
            mip,
        )

        assert len(fixed_cubes) == 1
        fixed_cube = fixed_cubes[0]

        self.assert_tas_metadata(fixed_cube)
        self.assert_time_metadata(fixed_cube)
        self.assert_lat_metadata(fixed_cube)
        self.assert_lon_metadata(fixed_cube)

        # Latitude
        np.testing.assert_allclose(
            fixed_cube.coord("latitude").points, [10.0, -10.0]
        )
        assert fixed_cube.coord("latitude").bounds is None

        # Longitude
        np.testing.assert_allclose(
            fixed_cube.coord("longitude").points, [180.0, 0.0]
        )
        np.testing.assert_allclose(
            fixed_cube.coord("longitude").bounds,
            [[160.0, 180.0, 200.0], [340.0, 0.0, 20.0]],
        )

        # Variable data
        assert fixed_cube.has_lazy_data()
        np.testing.assert_allclose(
            fixed_cube.data, [[273.15, 273.15], [273.15, 273.15]]
        )

        cmor_check_metadata(fixed_cube, project, mip, short_name)

        assert self.mock_debug.call_count == 2
        assert self.mock_warning.call_count == 6

    def test_fix_metadata_amon_tas_2d_latlon(self):
        """Test ``fix_metadata`` with 2D latitude/longitude."""
        short_name = "tas"
        project = "CMIP6"
        dataset = "__MODEL_WITH_NO_EXPLICIT_FIX__"
        mip = "Amon"

        fixed_cubes = fix_metadata(
            self.cubes_2d_latlon,
            short_name,
            project,
            dataset,
            mip,
        )

        assert len(fixed_cubes) == 1
        fixed_cube = fixed_cubes[0]

        self.assert_tas_metadata(fixed_cube)
        self.assert_time_metadata(fixed_cube)
        self.assert_lat_metadata(fixed_cube)
        self.assert_lon_metadata(fixed_cube)

        # Latitude
        np.testing.assert_allclose(
            fixed_cube.coord("latitude").points, [[10.0, -10.0]]
        )
        assert fixed_cube.coord("latitude").bounds is None

        # Longitude
        np.testing.assert_allclose(
            fixed_cube.coord("longitude").points, [[10.0, 20.0]]
        )
        assert fixed_cube.coord("longitude").bounds is None

        # Variable data
        assert fixed_cube.has_lazy_data()
        np.testing.assert_allclose(
            fixed_cube.data, [[[273.15, 273.15]], [[273.15, 273.15]]]
        )

        cmor_check_metadata(fixed_cube, project, mip, short_name)

        assert self.mock_debug.call_count == 3
        assert self.mock_warning.call_count == 8

    def test_fix_metadata_amon_tas_invalid_time_units(self):
        """Test ``fix_metadata`` with invalid time units."""
        short_name = "tas"
        project = "CMIP6"
        dataset = "__MODEL_WITH_NO_EXPLICIT_FIX__"
        mip = "Amon"

        self.cubes_2d_latlon[0].remove_coord("time")
        aux_time_coord = AuxCoord(
            [1, 2],
            standard_name="time",
            var_name="time",
            units="kg",
        )
        self.cubes_2d_latlon[0].add_aux_coord(aux_time_coord, 0)

        fixed_cubes = fix_metadata(
            self.cubes_2d_latlon,
            short_name,
            project,
            dataset,
            mip,
        )

        assert len(fixed_cubes) == 1
        fixed_cube = fixed_cubes[0]

        self.assert_lat_metadata(fixed_cube)
        self.assert_lon_metadata(fixed_cube)

        assert fixed_cube.coord("time").units == "kg"

        # CMOR checks fail because calendar is not defined
        with pytest.raises(ValueError):
            cmor_check_metadata(fixed_cube, project, mip, short_name)

        assert self.mock_debug.call_count == 3
        assert self.mock_warning.call_count == 7

    def test_fix_metadata_amon_tas_invalid_time_attrs(self):
        """Test ``fix_metadata`` with invalid time attributes."""
        short_name = "tas"
        project = "CMIP6"
        dataset = "__MODEL_WITH_NO_EXPLICIT_FIX__"
        mip = "Amon"

        self.cubes_2d_latlon[0].attributes = {
            "parent_time_units": "this is certainly not a unit",
            "branch_time_in_parent": "BRANCH TIME IN PARENT",
            "branch_time_in_child": "BRANCH TIME IN CHILD",
        }

        fixed_cubes = fix_metadata(
            self.cubes_2d_latlon,
            short_name,
            project,
            dataset,
            mip,
        )

        assert len(fixed_cubes) == 1
        fixed_cube = fixed_cubes[0]

        self.assert_time_metadata(fixed_cube)
        self.assert_lat_metadata(fixed_cube)
        self.assert_lon_metadata(fixed_cube)

        assert fixed_cube.attributes == {
            "parent_time_units": "this is certainly not a unit",
            "branch_time_in_parent": "BRANCH TIME IN PARENT",
            "branch_time_in_child": "BRANCH TIME IN CHILD",
        }

        cmor_check_metadata(fixed_cube, project, mip, short_name)

        assert self.mock_debug.call_count == 3
        assert self.mock_warning.call_count == 8

    def test_fix_metadata_oimon_ssi(self):
        """Test ``fix_metadata`` with psu units."""
        short_name = "ssi"
        project = "CMIP5"
        dataset = "__MODEL_WITH_NO_EXPLICIT_FIX__"
        mip = "OImon"

        self.cubes_2d_latlon[0].var_name = "ssi"
        self.cubes_2d_latlon[0].attributes = {
            "invalid_units": "psu",
            "parent_time_units": "no parent",
        }

        # Also test 2D longitude that already has bounds
        self.cubes_2d_latlon[0].coord("latitude").var_name = "lat"
        self.cubes_2d_latlon[0].coord("longitude").var_name = "lon"
        self.cubes_2d_latlon[0].coord("longitude").bounds = [
            [[365.0, 375.0], [375.0, 400.0]]
        ]

        fixed_cubes = fix_metadata(
            self.cubes_2d_latlon,
            short_name,
            project,
            dataset,
            mip,
        )

        assert len(fixed_cubes) == 1
        fixed_cube = fixed_cubes[0]

        # Variable metadata
        assert fixed_cube.standard_name == "sea_ice_salinity"
        assert fixed_cube.long_name == "Sea Ice Salinity"
        assert fixed_cube.var_name == "ssi"
        assert fixed_cube.units == "1"
        assert fixed_cube.attributes == {"parent_time_units": "no parent"}

        # Coordinates
        self.assert_time_metadata(fixed_cube)
        self.assert_lat_metadata(fixed_cube)
        self.assert_lon_metadata(fixed_cube)

        # Latitude
        np.testing.assert_allclose(
            fixed_cube.coord("latitude").points, [[10.0, -10.0]]
        )
        assert fixed_cube.coord("latitude").bounds is None

        # Longitude
        np.testing.assert_allclose(
            fixed_cube.coord("longitude").points, [[10.0, 20.0]]
        )
        np.testing.assert_allclose(
            fixed_cube.coord("longitude").bounds,
            [[[5.0, 15.0], [15.0, 40.0]]],
        )

        # Variable data
        assert fixed_cube.has_lazy_data()
        np.testing.assert_allclose(
            fixed_cube.data,
            [[[0.0, 0.0]], [[0.0, 0.0]]],
        )

        cmor_check_metadata(fixed_cube, project, mip, short_name)

        assert self.mock_debug.call_count == 2
        assert self.mock_warning.call_count == 6

    def test_fix_data_amon_tas(self):
        """Test ``fix_data``."""
        short_name = "tas"
        project = "CMIP6"
        dataset = "__MODEL_WITH_NO_EXPLICIT_FIX__"
        mip = "Amon"

        fixed_cube = fix_data(
            self.cube_3d,
            short_name,
            project,
            dataset,
            mip,
        )

        assert fixed_cube.has_lazy_data()

        cmor_check_data(fixed_cube, project, mip, short_name)

        assert self.mock_debug.call_count == 0
<<<<<<< HEAD
        assert self.mock_warning.call_count == 0

    def test_deprecate_check_level_fix_metadata(self):
        """Test deprecation of check level in ``fix_metadata``."""
        with pytest.warns(ESMValCoreDeprecationWarning):
            fix_metadata(
                self.cubes_4d,
                "ta",
                "CMIP6",
                "MODEL",
                "Amon",
                check_level=CheckLevels.RELAXED,
            )

    def test_deprecate_check_level_fix_data(self):
        """Test deprecation of check level in ``fix_data``."""
        with pytest.warns(ESMValCoreDeprecationWarning):
            fix_metadata(
                self.cubes_4d,
                "ta",
                "CMIP6",
                "MODEL",
                "Amon",
                check_level=CheckLevels.RELAXED,
            )

    def test_fix_metadata_no_time_in_table(self):
        """Test ``fix_data``."""
        short_name = "sftlf"
        project = "CMIP6"
        dataset = "__MODEL_WITH_NO_EXPLICIT_FIX__"
        mip = "fx"
        cube = self.cubes_2d_latlon[0][0]
        cube.units = "%"
        cube.data = da.full(cube.shape, 1.0, dtype=cube.dtype)

        fixed_cubes = fix_metadata(
            [cube],
            short_name,
            project,
            dataset,
            mip,
        )

        assert len(fixed_cubes) == 1
        fixed_cube = fixed_cubes[0]
        assert fixed_cube.has_lazy_data()

        cmor_check_metadata(fixed_cube, project, mip, short_name)

        assert self.mock_debug.call_count == 3
        assert self.mock_warning.call_count == 6
=======
        assert self.mock_warning.call_count == 0
>>>>>>> e4e6b9be
<|MERGE_RESOLUTION|>--- conflicted
+++ resolved
@@ -863,32 +863,7 @@
         cmor_check_data(fixed_cube, project, mip, short_name)
 
         assert self.mock_debug.call_count == 0
-<<<<<<< HEAD
         assert self.mock_warning.call_count == 0
-
-    def test_deprecate_check_level_fix_metadata(self):
-        """Test deprecation of check level in ``fix_metadata``."""
-        with pytest.warns(ESMValCoreDeprecationWarning):
-            fix_metadata(
-                self.cubes_4d,
-                "ta",
-                "CMIP6",
-                "MODEL",
-                "Amon",
-                check_level=CheckLevels.RELAXED,
-            )
-
-    def test_deprecate_check_level_fix_data(self):
-        """Test deprecation of check level in ``fix_data``."""
-        with pytest.warns(ESMValCoreDeprecationWarning):
-            fix_metadata(
-                self.cubes_4d,
-                "ta",
-                "CMIP6",
-                "MODEL",
-                "Amon",
-                check_level=CheckLevels.RELAXED,
-            )
 
     def test_fix_metadata_no_time_in_table(self):
         """Test ``fix_data``."""
@@ -915,7 +890,4 @@
         cmor_check_metadata(fixed_cube, project, mip, short_name)
 
         assert self.mock_debug.call_count == 3
-        assert self.mock_warning.call_count == 6
-=======
-        assert self.mock_warning.call_count == 0
->>>>>>> e4e6b9be
+        assert self.mock_warning.call_count == 6