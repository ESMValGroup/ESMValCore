"""Test fixes for FIO-ESM."""
import unittest

from cf_units import Unit
from iris.cube import Cube

<<<<<<< HEAD
from esmvalcore.cmor._fixes.cmip5.fio_esm import Ch4, Co2
from esmvalcore.cmor.fix import Fix
=======
from esmvalcore.cmor.fix import Fix
from esmvalcore.cmor._fixes.cmip5.fio_esm import Ch4, Cl, Co2
from esmvalcore.cmor._fixes.cmip5.cesm1_cam5 import Cl as BaseCl


def test_get_cl_fix():
    """Test getting of fix."""
    fix = Fix.get_fixes('CMIP5', 'FIO-ESM', 'Amon', 'cl')
    assert fix == [Cl(None)]


def test_cl_fix():
    """Test fix for ``cl``."""
    assert Cl is BaseCl
>>>>>>> fee5d541


class TestCh4(unittest.TestCase):
    """Test ch4 fixes."""
    def setUp(self):
        """Prepare tests."""
        self.cube = Cube([1.0], var_name='ch4', units='J')
        self.fix = Ch4(None)

    def test_get(self):
        """Test fix get"""
        self.assertListEqual(Fix.get_fixes('CMIP5', 'FIO-ESM', 'Amon', 'ch4'),
                             [Ch4(None)])

    def test_fix_data(self):
        """Test data fix."""
        cube = self.fix.fix_data(self.cube)
        self.assertEqual(cube.data[0], 29. / 16. * 1.e9)
        self.assertEqual(cube.units, Unit('J'))


class TestCo2(unittest.TestCase):
    """Test co2 fixes."""
    def setUp(self):
        """Prepare tests."""
        self.cube = Cube([1.0], var_name='co2', units='J')
        self.fix = Co2(None)

    def test_get(self):
        """Test fix get"""
        self.assertListEqual(Fix.get_fixes('CMIP5', 'FIO-ESM', 'Amon', 'co2'),
                             [Co2(None)])

    def test_fix_data(self):
        """Test data fix."""
        cube = self.fix.fix_data(self.cube)
        self.assertEqual(cube.data[0], 29. / 44. * 1.e6)
        self.assertEqual(cube.units, Unit('J'))<|MERGE_RESOLUTION|>--- conflicted
+++ resolved
@@ -4,10 +4,6 @@
 from cf_units import Unit
 from iris.cube import Cube
 
-<<<<<<< HEAD
-from esmvalcore.cmor._fixes.cmip5.fio_esm import Ch4, Co2
-from esmvalcore.cmor.fix import Fix
-=======
 from esmvalcore.cmor.fix import Fix
 from esmvalcore.cmor._fixes.cmip5.fio_esm import Ch4, Cl, Co2
 from esmvalcore.cmor._fixes.cmip5.cesm1_cam5 import Cl as BaseCl
@@ -22,7 +18,6 @@
 def test_cl_fix():
     """Test fix for ``cl``."""
     assert Cl is BaseCl
->>>>>>> fee5d541
 
 
 class TestCh4(unittest.TestCase):
