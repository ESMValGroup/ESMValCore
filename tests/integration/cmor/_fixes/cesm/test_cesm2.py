--- conflicted
+++ resolved
@@ -39,7 +39,6 @@
 
 def _get_fix(mip, frequency, short_name, fix_name):
     """Load a fix from :mod:`esmvalcore.cmor._fixes.cesm.cesm2`."""
-<<<<<<< HEAD
     dataset = Dataset(
         project='CESM',
         dataset='CESM2',
@@ -47,10 +46,7 @@
         short_name=short_name,
     )
     extra_facets = get_extra_facets(dataset, ())
-=======
-    extra_facets = get_extra_facets('CESM', 'CESM2', mip, short_name, ())
     extra_facets['frequency'] = frequency
->>>>>>> e5b36c31
     vardef = get_var_info(project='CESM', mip=mip, short_name=short_name)
     cls = getattr(esmvalcore.cmor._fixes.cesm.cesm2, fix_name)
     fix = cls(vardef, extra_facets=extra_facets)
