"""Test fixes for BCC-ESM1."""
<<<<<<< HEAD
from esmvalcore.cmor._fixes.cmip6.bcc_csm2_mr import Siconc as BaseSiconc
from esmvalcore.cmor._fixes.cmip6.bcc_csm2_mr import Sos as BaseSos
from esmvalcore.cmor._fixes.cmip6.bcc_csm2_mr import Tos as BaseTos
from esmvalcore.cmor._fixes.cmip6.bcc_esm1 import Cl, Cli, Clw, \
    Siconc, Sos, Tos
from esmvalcore.cmor._fixes.common import ClFixHybridPressureCoord
=======
from esmvalcore.cmor._fixes.cmip6.bcc_esm1 import Cl, Cli, Clw, Tos
from esmvalcore.cmor._fixes.common import (
    ClFixHybridPressureCoord,
    OceanFixGrid,
)
>>>>>>> cbd041a6
from esmvalcore.cmor._fixes.fix import Fix


def test_get_cl_fix():
    """Test getting of fix."""
    fix = Fix.get_fixes('CMIP6', 'BCC-ESM1', 'Amon', 'cl')
    assert fix == [Cl(None)]


def test_cl_fix():
    """Test fix for ``cl``."""
    assert Cl is ClFixHybridPressureCoord


def test_get_cli_fix():
    """Test getting of fix."""
    fix = Fix.get_fixes('CMIP6', 'BCC-ESM1', 'Amon', 'cli')
    assert fix == [Cli(None)]


def test_cli_fix():
    """Test fix for ``cli``."""
    assert Cli is ClFixHybridPressureCoord


def test_get_clw_fix():
    """Test getting of fix."""
    fix = Fix.get_fixes('CMIP6', 'BCC-ESM1', 'Amon', 'clw')
    assert fix == [Clw(None)]


def test_clw_fix():
    """Test fix for ``clw``."""
    assert Clw is ClFixHybridPressureCoord


def test_get_siconc_fix():
    """Test getting of fix."""
    fix = Fix.get_fixes('CMIP6', 'BCC-ESM1', 'SImon', 'siconc')
    assert fix == [Siconc(None)]


def test_siconc_fix():
    """Test fix for ``siconc``."""
    assert Siconc is BaseSiconc


def test_get_sos_fix():
    """Test getting of fix."""
    fix = Fix.get_fixes('CMIP6', 'BCC-ESM1', 'Omon', 'sos')
    assert fix == [Sos(None)]


def test_sos_fix():
    """Test fix for ``sos``."""
    assert Sos is BaseSos


def test_get_tos_fix():
    """Test getting of fix."""
    fix = Fix.get_fixes('CMIP6', 'BCC-ESM1', 'Omon', 'tos')
    assert fix == [Tos(None)]


def test_tos_fix():
    """Test fix for ``tos``."""
    assert Tos is OceanFixGrid<|MERGE_RESOLUTION|>--- conflicted
+++ resolved
@@ -1,18 +1,9 @@
 """Test fixes for BCC-ESM1."""
-<<<<<<< HEAD
-from esmvalcore.cmor._fixes.cmip6.bcc_csm2_mr import Siconc as BaseSiconc
-from esmvalcore.cmor._fixes.cmip6.bcc_csm2_mr import Sos as BaseSos
-from esmvalcore.cmor._fixes.cmip6.bcc_csm2_mr import Tos as BaseTos
-from esmvalcore.cmor._fixes.cmip6.bcc_esm1 import Cl, Cli, Clw, \
-    Siconc, Sos, Tos
-from esmvalcore.cmor._fixes.common import ClFixHybridPressureCoord
-=======
-from esmvalcore.cmor._fixes.cmip6.bcc_esm1 import Cl, Cli, Clw, Tos
+from esmvalcore.cmor._fixes.cmip6.bcc_esm1 import Cl, Cli, Clw, Siconc, Sos, Tos
 from esmvalcore.cmor._fixes.common import (
     ClFixHybridPressureCoord,
     OceanFixGrid,
 )
->>>>>>> cbd041a6
 from esmvalcore.cmor._fixes.fix import Fix
 
 
@@ -57,7 +48,7 @@
 
 def test_siconc_fix():
     """Test fix for ``siconc``."""
-    assert Siconc is BaseSiconc
+    assert Siconc is OceanFixGrid
 
 
 def test_get_sos_fix():
@@ -68,7 +59,7 @@
 
 def test_sos_fix():
     """Test fix for ``sos``."""
-    assert Sos is BaseSos
+    assert Sos is OceanFixGrid
 
 
 def test_get_tos_fix():
