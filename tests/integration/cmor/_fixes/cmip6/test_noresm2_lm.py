--- conflicted
+++ resolved
@@ -112,12 +112,7 @@
     fix = Siconc(vardef)
     fixed_cubes = fix.fix_metadata(cubes)
     assert len(fixed_cubes) == 1
-<<<<<<< HEAD
-    fixed_siconc_cube = fixed_cubes.extract_cube(
-        'sea_ice_area_fraction')
-=======
-    fixed_siconc_cube = fixed_cubes.extract_strict('sea_ice_area_fraction')
->>>>>>> 29611ac0
+    fixed_siconc_cube = fixed_cubes.extract_cube('sea_ice_area_fraction')
     fixed_lon = fixed_siconc_cube.coord('longitude')
     fixed_lat = fixed_siconc_cube.coord('latitude')
     assert fixed_lon.bounds is not None
