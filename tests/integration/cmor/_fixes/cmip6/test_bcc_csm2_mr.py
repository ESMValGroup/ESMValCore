"""Test fixes for BCC-CSM2-MR."""
<<<<<<< HEAD
import unittest.mock

import iris

from esmvalcore.cmor._fixes.cmip6.bcc_csm2_mr import (Cl, Cli,
                                                      Clw, Tos,
                                                      Sos, Siconc)
from esmvalcore.cmor._fixes.common import ClFixHybridPressureCoord
=======
from esmvalcore.cmor._fixes.cmip6.bcc_csm2_mr import Cl, Cli, Clw, Siconc, Tos
from esmvalcore.cmor._fixes.common import (
    ClFixHybridPressureCoord,
    OceanFixGrid,
)
>>>>>>> cbd041a6
from esmvalcore.cmor._fixes.fix import Fix


def test_get_cl_fix():
    """Test getting of fix."""
    fix = Fix.get_fixes('CMIP6', 'BCC-CSM2-MR', 'Amon', 'cl')
    assert fix == [Cl(None)]


def test_cl_fix():
    """Test fix for ``cl``."""
    assert Cl is ClFixHybridPressureCoord


def test_get_cli_fix():
    """Test getting of fix."""
    fix = Fix.get_fixes('CMIP6', 'BCC-CSM2-MR', 'Amon', 'cli')
    assert fix == [Cli(None)]


def test_cli_fix():
    """Test fix for ``cli``."""
    assert Cli is ClFixHybridPressureCoord


def test_get_clw_fix():
    """Test getting of fix."""
    fix = Fix.get_fixes('CMIP6', 'BCC-CSM2-MR', 'Amon', 'clw')
    assert fix == [Clw(None)]


def test_clw_fix():
    """Test fix for ``clw``."""
    assert Clw is ClFixHybridPressureCoord


def test_get_tos_fix():
    """Test getting of fix."""
    fix = Fix.get_fixes('CMIP6', 'BCC-CSM2-MR', 'Omon', 'tos')
    assert fix == [Tos(None)]


<<<<<<< HEAD
def test_get_sos_fix():
    """Test getting of fix."""
    fix = Fix.get_fixes('CMIP6', 'BCC-CSM2-MR', 'Omon', 'sos')
    assert fix == [Sos(None)]
=======
def test_tos_fix():
    """Test fix for ``tos``."""
    assert Tos is OceanFixGrid
>>>>>>> cbd041a6


def test_get_siconc_fix():
    """Test getting of fix."""
    fix = Fix.get_fixes('CMIP6', 'BCC-CSM2-MR', 'SImon', 'siconc')
    assert fix == [Siconc(None)]


<<<<<<< HEAD
@unittest.mock.patch(
    'esmvalcore.cmor._fixes.cmip6.bcc_csm2_mr.BaseTos.fix_data',
    autospec=True)
def test_tos_fix_data(mock_base_fix_data):
    """Test ``fix_data`` for ``tos``."""
    fix = Tos(None)
    fix.fix_data('cubes')
    mock_base_fix_data.assert_called_once_with(fix, 'cubes')


@unittest.mock.patch(
    'esmvalcore.cmor._fixes.cmip6.bcc_csm2_mr.BaseTos.fix_data',
    autospec=True)
def test_sos_fix_data(mock_base_fix_data):
    """Test ``fix_data`` for ``sos``."""
    fix = Sos(None)
    fix.fix_data('cubes')
    mock_base_fix_data.assert_called_once_with(fix, 'cubes')


@unittest.mock.patch(
    'esmvalcore.cmor._fixes.cmip6.bcc_csm2_mr.BaseTos.fix_data',
    autospec=True)
def test_siconc_fix_data(mock_base_fix_data):
    """Test ``fix_data`` for ``siconc``."""
    fix = Siconc(None)
    fix.fix_data('cubes')
    mock_base_fix_data.assert_called_once_with(fix, 'cubes')


def test_tos_fix_metadata():
    """Test ``fix_metadata`` for ``tos``."""
    grid_lat = iris.coords.DimCoord([1.0],
                                    var_name='lat',
                                    standard_name='latitude',
                                    long_name='latitude',
                                    units='degrees_north',
                                    attributes={'1D': '1'})
    grid_lon = iris.coords.DimCoord([1.0],
                                    var_name='lon',
                                    standard_name='longitude',
                                    long_name='longitude',
                                    units='degrees_east',
                                    circular=True,
                                    attributes={'1D': '1'})
    latitude = iris.coords.AuxCoord([[0.0]],
                                    var_name='lat',
                                    standard_name='latitude',
                                    long_name='latitude',
                                    units='degrees_north')
    longitude = iris.coords.AuxCoord([[0]],
                                     var_name='lon',
                                     standard_name='longitude',
                                     long_name='longitude',
                                     units='degrees_east')
    cube = iris.cube.Cube(
        [[[0.0]]],
        var_name='tos',
        long_name='sea_surface_temperature',
        dim_coords_and_dims=[(grid_lat.copy(), 1), (grid_lon.copy(), 2)],
        aux_coords_and_dims=[(latitude.copy(), (1, 2)),
                             (longitude.copy(), (1, 2))],
    )
    cubes = iris.cube.CubeList([cube, iris.cube.Cube(0.0)])
    vardef = get_var_info('CMIP6', 'Omon', 'tos')
    fix = Tos(vardef)
    fixed_cubes = fix.fix_metadata(cubes)
    tos_cube = fixed_cubes.extract_cube('sea_surface_temperature')

    # No duplicates anymore
    assert len(tos_cube.coords('latitude')) == 1
    assert len(tos_cube.coords('longitude')) == 1

    # Latitude
    grid_lat = tos_cube.coord('grid_latitude')
    assert grid_lat.var_name == 'i'
    assert grid_lat.long_name == 'grid_latitude'
    assert grid_lat.standard_name is None
    assert grid_lat.units == '1'

    # Longitude
    grid_lon = tos_cube.coord('grid_longitude')
    assert grid_lon.var_name == 'j'
    assert grid_lon.long_name == 'grid_longitude'
    assert grid_lon.standard_name is None
    assert grid_lon.units == '1'
    assert not grid_lon.circular


def test_sos_fix_metadata():
    """Test ``fix_metadata`` for ``sos``."""
    grid_lat = iris.coords.DimCoord([1.0],
                                    var_name='lat',
                                    standard_name='latitude',
                                    long_name='latitude',
                                    units='degrees_north',
                                    attributes={'1D': '1'})
    grid_lon = iris.coords.DimCoord([1.0],
                                    var_name='lon',
                                    standard_name='longitude',
                                    long_name='longitude',
                                    units='degrees_east',
                                    circular=True,
                                    attributes={'1D': '1'})
    latitude = iris.coords.AuxCoord([[0.0]],
                                    var_name='lat',
                                    standard_name='latitude',
                                    long_name='latitude',
                                    units='degrees_north')
    longitude = iris.coords.AuxCoord([[0]],
                                     var_name='lon',
                                     standard_name='longitude',
                                     long_name='longitude',
                                     units='degrees_east')
    cube = iris.cube.Cube(
        [[[0.0]]],
        var_name='sos',
        long_name='sea_surface_salinity',
        dim_coords_and_dims=[(grid_lat.copy(), 1), (grid_lon.copy(), 2)],
        aux_coords_and_dims=[(latitude.copy(), (1, 2)),
                             (longitude.copy(), (1, 2))],
    )
    cubes = iris.cube.CubeList([cube, iris.cube.Cube(0.0)])
    vardef = get_var_info('CMIP6', 'Omon', 'sos')
    fix = Sos(vardef)
    fixed_cubes = fix.fix_metadata(cubes)
    sos_cube = fixed_cubes.extract_cube('sea_surface_salinity')

    # No duplicates anymore
    assert len(sos_cube.coords('latitude')) == 1
    assert len(sos_cube.coords('longitude')) == 1

    # Latitude
    grid_lat = sos_cube.coord('grid_latitude')
    assert grid_lat.var_name == 'i'
    assert grid_lat.long_name == 'grid_latitude'
    assert grid_lat.standard_name is None
    assert grid_lat.units == '1'

    # Longitude
    grid_lon = sos_cube.coord('grid_longitude')
    assert grid_lon.var_name == 'j'
    assert grid_lon.long_name == 'grid_longitude'
    assert grid_lon.standard_name is None
    assert grid_lon.units == '1'
    assert not grid_lon.circular


def test_siconc_fix_metadata():
    """Test ``fix_metadata`` for ``siconc``."""
    grid_lat = iris.coords.DimCoord([1.0],
                                    var_name='lat',
                                    standard_name='latitude',
                                    long_name='latitude',
                                    units='degrees_north',
                                    attributes={'1D': '1'})
    grid_lon = iris.coords.DimCoord([1.0],
                                    var_name='lon',
                                    standard_name='longitude',
                                    long_name='longitude',
                                    units='degrees_east',
                                    circular=True,
                                    attributes={'1D': '1'})
    latitude = iris.coords.AuxCoord([[0.0]],
                                    var_name='lat',
                                    standard_name='latitude',
                                    long_name='latitude',
                                    units='degrees_north')
    longitude = iris.coords.AuxCoord([[0]],
                                     var_name='lon',
                                     standard_name='longitude',
                                     long_name='longitude',
                                     units='degrees_east')

    cube = iris.cube.Cube(
        [[[0.0]]],
        var_name='siconc',
        long_name='sea_ice_area_fraction',
        dim_coords_and_dims=[(grid_lat.copy(), 1), (grid_lon.copy(), 2)],
        aux_coords_and_dims=[(latitude.copy(), (1, 2)),
                             (longitude.copy(), (1, 2))],
    )
    cubes = iris.cube.CubeList([cube, iris.cube.Cube(0.0)])
    vardef = get_var_info('CMIP6', 'SImon', 'siconc')
    fix = Siconc(vardef)
    fixed_cubes = fix.fix_metadata(cubes)
    siconc_cube = fixed_cubes.extract_cube('sea_ice_area_fraction')

    # No duplicates anymore
    assert len(siconc_cube.coords('latitude')) == 1
    assert len(siconc_cube.coords('longitude')) == 1

    # Latitude
    grid_lat = siconc_cube.coord('grid_latitude')
    assert grid_lat.var_name == 'i'
    assert grid_lat.long_name == 'grid_latitude'
    assert grid_lat.standard_name is None
    assert grid_lat.units == '1'

    # Longitude
    grid_lon = siconc_cube.coord('grid_longitude')
    assert grid_lon.var_name == 'j'
    assert grid_lon.long_name == 'grid_longitude'
    assert grid_lon.standard_name is None
    assert grid_lon.units == '1'
    assert not grid_lon.circular
=======
def test_siconc_fix():
    """Test fix for ``siconc``."""
    assert Siconc is OceanFixGrid
>>>>>>> cbd041a6
<|MERGE_RESOLUTION|>--- conflicted
+++ resolved
@@ -1,20 +1,9 @@
 """Test fixes for BCC-CSM2-MR."""
-<<<<<<< HEAD
-import unittest.mock
-
-import iris
-
-from esmvalcore.cmor._fixes.cmip6.bcc_csm2_mr import (Cl, Cli,
-                                                      Clw, Tos,
-                                                      Sos, Siconc)
-from esmvalcore.cmor._fixes.common import ClFixHybridPressureCoord
-=======
-from esmvalcore.cmor._fixes.cmip6.bcc_csm2_mr import Cl, Cli, Clw, Siconc, Tos
+from esmvalcore.cmor._fixes.cmip6.bcc_csm2_mr import Cl, Cli, Clw, Siconc, Sos, Tos
 from esmvalcore.cmor._fixes.common import (
     ClFixHybridPressureCoord,
     OceanFixGrid,
 )
->>>>>>> cbd041a6
 from esmvalcore.cmor._fixes.fix import Fix
 
 
@@ -57,16 +46,9 @@
     assert fix == [Tos(None)]
 
 
-<<<<<<< HEAD
-def test_get_sos_fix():
-    """Test getting of fix."""
-    fix = Fix.get_fixes('CMIP6', 'BCC-CSM2-MR', 'Omon', 'sos')
-    assert fix == [Sos(None)]
-=======
 def test_tos_fix():
     """Test fix for ``tos``."""
     assert Tos is OceanFixGrid
->>>>>>> cbd041a6
 
 
 def test_get_siconc_fix():
@@ -75,215 +57,17 @@
     assert fix == [Siconc(None)]
 
 
-<<<<<<< HEAD
-@unittest.mock.patch(
-    'esmvalcore.cmor._fixes.cmip6.bcc_csm2_mr.BaseTos.fix_data',
-    autospec=True)
-def test_tos_fix_data(mock_base_fix_data):
-    """Test ``fix_data`` for ``tos``."""
-    fix = Tos(None)
-    fix.fix_data('cubes')
-    mock_base_fix_data.assert_called_once_with(fix, 'cubes')
-
-
-@unittest.mock.patch(
-    'esmvalcore.cmor._fixes.cmip6.bcc_csm2_mr.BaseTos.fix_data',
-    autospec=True)
-def test_sos_fix_data(mock_base_fix_data):
-    """Test ``fix_data`` for ``sos``."""
-    fix = Sos(None)
-    fix.fix_data('cubes')
-    mock_base_fix_data.assert_called_once_with(fix, 'cubes')
-
-
-@unittest.mock.patch(
-    'esmvalcore.cmor._fixes.cmip6.bcc_csm2_mr.BaseTos.fix_data',
-    autospec=True)
-def test_siconc_fix_data(mock_base_fix_data):
-    """Test ``fix_data`` for ``siconc``."""
-    fix = Siconc(None)
-    fix.fix_data('cubes')
-    mock_base_fix_data.assert_called_once_with(fix, 'cubes')
-
-
-def test_tos_fix_metadata():
-    """Test ``fix_metadata`` for ``tos``."""
-    grid_lat = iris.coords.DimCoord([1.0],
-                                    var_name='lat',
-                                    standard_name='latitude',
-                                    long_name='latitude',
-                                    units='degrees_north',
-                                    attributes={'1D': '1'})
-    grid_lon = iris.coords.DimCoord([1.0],
-                                    var_name='lon',
-                                    standard_name='longitude',
-                                    long_name='longitude',
-                                    units='degrees_east',
-                                    circular=True,
-                                    attributes={'1D': '1'})
-    latitude = iris.coords.AuxCoord([[0.0]],
-                                    var_name='lat',
-                                    standard_name='latitude',
-                                    long_name='latitude',
-                                    units='degrees_north')
-    longitude = iris.coords.AuxCoord([[0]],
-                                     var_name='lon',
-                                     standard_name='longitude',
-                                     long_name='longitude',
-                                     units='degrees_east')
-    cube = iris.cube.Cube(
-        [[[0.0]]],
-        var_name='tos',
-        long_name='sea_surface_temperature',
-        dim_coords_and_dims=[(grid_lat.copy(), 1), (grid_lon.copy(), 2)],
-        aux_coords_and_dims=[(latitude.copy(), (1, 2)),
-                             (longitude.copy(), (1, 2))],
-    )
-    cubes = iris.cube.CubeList([cube, iris.cube.Cube(0.0)])
-    vardef = get_var_info('CMIP6', 'Omon', 'tos')
-    fix = Tos(vardef)
-    fixed_cubes = fix.fix_metadata(cubes)
-    tos_cube = fixed_cubes.extract_cube('sea_surface_temperature')
-
-    # No duplicates anymore
-    assert len(tos_cube.coords('latitude')) == 1
-    assert len(tos_cube.coords('longitude')) == 1
-
-    # Latitude
-    grid_lat = tos_cube.coord('grid_latitude')
-    assert grid_lat.var_name == 'i'
-    assert grid_lat.long_name == 'grid_latitude'
-    assert grid_lat.standard_name is None
-    assert grid_lat.units == '1'
-
-    # Longitude
-    grid_lon = tos_cube.coord('grid_longitude')
-    assert grid_lon.var_name == 'j'
-    assert grid_lon.long_name == 'grid_longitude'
-    assert grid_lon.standard_name is None
-    assert grid_lon.units == '1'
-    assert not grid_lon.circular
-
-
-def test_sos_fix_metadata():
-    """Test ``fix_metadata`` for ``sos``."""
-    grid_lat = iris.coords.DimCoord([1.0],
-                                    var_name='lat',
-                                    standard_name='latitude',
-                                    long_name='latitude',
-                                    units='degrees_north',
-                                    attributes={'1D': '1'})
-    grid_lon = iris.coords.DimCoord([1.0],
-                                    var_name='lon',
-                                    standard_name='longitude',
-                                    long_name='longitude',
-                                    units='degrees_east',
-                                    circular=True,
-                                    attributes={'1D': '1'})
-    latitude = iris.coords.AuxCoord([[0.0]],
-                                    var_name='lat',
-                                    standard_name='latitude',
-                                    long_name='latitude',
-                                    units='degrees_north')
-    longitude = iris.coords.AuxCoord([[0]],
-                                     var_name='lon',
-                                     standard_name='longitude',
-                                     long_name='longitude',
-                                     units='degrees_east')
-    cube = iris.cube.Cube(
-        [[[0.0]]],
-        var_name='sos',
-        long_name='sea_surface_salinity',
-        dim_coords_and_dims=[(grid_lat.copy(), 1), (grid_lon.copy(), 2)],
-        aux_coords_and_dims=[(latitude.copy(), (1, 2)),
-                             (longitude.copy(), (1, 2))],
-    )
-    cubes = iris.cube.CubeList([cube, iris.cube.Cube(0.0)])
-    vardef = get_var_info('CMIP6', 'Omon', 'sos')
-    fix = Sos(vardef)
-    fixed_cubes = fix.fix_metadata(cubes)
-    sos_cube = fixed_cubes.extract_cube('sea_surface_salinity')
-
-    # No duplicates anymore
-    assert len(sos_cube.coords('latitude')) == 1
-    assert len(sos_cube.coords('longitude')) == 1
-
-    # Latitude
-    grid_lat = sos_cube.coord('grid_latitude')
-    assert grid_lat.var_name == 'i'
-    assert grid_lat.long_name == 'grid_latitude'
-    assert grid_lat.standard_name is None
-    assert grid_lat.units == '1'
-
-    # Longitude
-    grid_lon = sos_cube.coord('grid_longitude')
-    assert grid_lon.var_name == 'j'
-    assert grid_lon.long_name == 'grid_longitude'
-    assert grid_lon.standard_name is None
-    assert grid_lon.units == '1'
-    assert not grid_lon.circular
-
-
-def test_siconc_fix_metadata():
-    """Test ``fix_metadata`` for ``siconc``."""
-    grid_lat = iris.coords.DimCoord([1.0],
-                                    var_name='lat',
-                                    standard_name='latitude',
-                                    long_name='latitude',
-                                    units='degrees_north',
-                                    attributes={'1D': '1'})
-    grid_lon = iris.coords.DimCoord([1.0],
-                                    var_name='lon',
-                                    standard_name='longitude',
-                                    long_name='longitude',
-                                    units='degrees_east',
-                                    circular=True,
-                                    attributes={'1D': '1'})
-    latitude = iris.coords.AuxCoord([[0.0]],
-                                    var_name='lat',
-                                    standard_name='latitude',
-                                    long_name='latitude',
-                                    units='degrees_north')
-    longitude = iris.coords.AuxCoord([[0]],
-                                     var_name='lon',
-                                     standard_name='longitude',
-                                     long_name='longitude',
-                                     units='degrees_east')
-
-    cube = iris.cube.Cube(
-        [[[0.0]]],
-        var_name='siconc',
-        long_name='sea_ice_area_fraction',
-        dim_coords_and_dims=[(grid_lat.copy(), 1), (grid_lon.copy(), 2)],
-        aux_coords_and_dims=[(latitude.copy(), (1, 2)),
-                             (longitude.copy(), (1, 2))],
-    )
-    cubes = iris.cube.CubeList([cube, iris.cube.Cube(0.0)])
-    vardef = get_var_info('CMIP6', 'SImon', 'siconc')
-    fix = Siconc(vardef)
-    fixed_cubes = fix.fix_metadata(cubes)
-    siconc_cube = fixed_cubes.extract_cube('sea_ice_area_fraction')
-
-    # No duplicates anymore
-    assert len(siconc_cube.coords('latitude')) == 1
-    assert len(siconc_cube.coords('longitude')) == 1
-
-    # Latitude
-    grid_lat = siconc_cube.coord('grid_latitude')
-    assert grid_lat.var_name == 'i'
-    assert grid_lat.long_name == 'grid_latitude'
-    assert grid_lat.standard_name is None
-    assert grid_lat.units == '1'
-
-    # Longitude
-    grid_lon = siconc_cube.coord('grid_longitude')
-    assert grid_lon.var_name == 'j'
-    assert grid_lon.long_name == 'grid_longitude'
-    assert grid_lon.standard_name is None
-    assert grid_lon.units == '1'
-    assert not grid_lon.circular
-=======
 def test_siconc_fix():
     """Test fix for ``siconc``."""
     assert Siconc is OceanFixGrid
->>>>>>> cbd041a6
+
+
+def test_get_sos_fix():
+    """Test getting of fix."""
+    fix = Fix.get_fixes('CMIP6', 'BCC-CSM2-MR', 'Omon', 'sos')
+    assert fix == [Sos(None)]
+
+
+def test_sos_fix():
+    """Test fix for ``sos``."""
+    assert Sos is OceanFixGrid