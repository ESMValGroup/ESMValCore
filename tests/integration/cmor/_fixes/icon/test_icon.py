--- conflicted
+++ resolved
@@ -1,9 +1,6 @@
 """Tests for the ICON on-the-fly CMORizer."""
-<<<<<<< HEAD
+from datetime import datetime
 from pathlib import Path
-=======
-from datetime import datetime
->>>>>>> f192e400
 from unittest import mock
 
 import iris
@@ -18,12 +15,8 @@
 from esmvalcore.cmor._fixes.icon._base_fixes import IconFix
 from esmvalcore.cmor._fixes.icon.icon import AllVars, Clwvi, Siconc, Siconca
 from esmvalcore.cmor.fix import Fix
-<<<<<<< HEAD
-from esmvalcore.cmor.table import get_var_info
+from esmvalcore.cmor.table import CoordinateInfo, get_var_info
 from esmvalcore.config import CFG
-=======
-from esmvalcore.cmor.table import CoordinateInfo, get_var_info
->>>>>>> f192e400
 from esmvalcore.config._config import get_extra_facets
 from esmvalcore.dataset import Dataset
 
