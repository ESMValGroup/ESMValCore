"""Tests for the ICON on-the-fly CMORizer."""
<<<<<<< HEAD
from pathlib import Path
=======
from datetime import datetime
>>>>>>> 9c91bb3e
from unittest import mock

import iris
import numpy as np
import pytest
from cf_units import Unit
from iris import NameConstraint
from iris.coords import AuxCoord, DimCoord
from iris.cube import Cube, CubeList

import esmvalcore.cmor._fixes.icon.icon
from esmvalcore.cmor._fixes.icon._base_fixes import IconFix
from esmvalcore.cmor._fixes.icon.icon import AllVars, Clwvi, Siconc, Siconca
from esmvalcore.cmor.fix import Fix
from esmvalcore.cmor.table import get_var_info
from esmvalcore.config import CFG
from esmvalcore.config._config import get_extra_facets
from esmvalcore.dataset import Dataset

TEST_GRID_FILE_URI = (
    'https://github.com/ESMValGroup/ESMValCore/raw/main/tests/integration/'
    'cmor/_fixes/test_data/icon_grid.nc'
)
TEST_GRID_FILE_NAME = 'icon_grid.nc'


@pytest.fixture(autouse=True)
def tmp_cache_dir(monkeypatch, tmp_path):
    """Use temporary path as cache directory for all tests in this module."""
    monkeypatch.setattr(IconFix, 'CACHE_DIR', tmp_path)


# Note: test_data_path is defined in tests/integration/cmor/_fixes/conftest.py


@pytest.fixture
def cubes_2d(test_data_path):
    """2D sample cubes."""
    nc_path = test_data_path / 'icon_2d.nc'
    return iris.load(str(nc_path))


@pytest.fixture
def cubes_3d(test_data_path):
    """3D sample cubes."""
    nc_path = test_data_path / 'icon_3d.nc'
    return iris.load(str(nc_path))


@pytest.fixture
def cubes_grid(test_data_path):
    """Grid description sample cubes."""
    nc_path = test_data_path / 'icon_grid.nc'
    return iris.load(str(nc_path))


@pytest.fixture
def cubes_regular_grid():
    """Cube with regular grid."""
    time_coord = DimCoord([0], var_name='time', standard_name='time',
                          units='days since 1850-01-01')
    lat_coord = DimCoord([0.0, 1.0], var_name='lat', standard_name='latitude',
                         long_name='latitude', units='degrees_north')
    lon_coord = DimCoord([-1.0, 1.0], var_name='lon',
                         standard_name='longitude', long_name='longitude',
                         units='degrees_east')
    cube = Cube([[[0.0, 1.0], [2.0, 3.0]]], var_name='tas', units='K',
                dim_coords_and_dims=[(time_coord, 0),
                                     (lat_coord, 1),
                                     (lon_coord, 2)])
    return CubeList([cube])


@pytest.fixture
def cubes_2d_lat_lon_grid():
    """Cube with 2D latitude and longitude."""
    time_coord = DimCoord([0], var_name='time', standard_name='time',
                          units='days since 1850-01-01')
    lat_coord = AuxCoord([[0.0, 0.0], [1.0, 1.0]], var_name='lat',
                         standard_name='latitude', long_name='latitude',
                         units='degrees_north')
    lon_coord = AuxCoord([[0.0, 1.0], [0.0, 1.0]], var_name='lon',
                         standard_name='longitude', long_name='longitude',
                         units='degrees_east')
    cube = Cube([[[0.0, 1.0], [2.0, 3.0]]], var_name='tas', units='K',
                dim_coords_and_dims=[(time_coord, 0)],
                aux_coords_and_dims=[(lat_coord, (1, 2)),
                                     (lon_coord, (1, 2))])
    return CubeList([cube])


@pytest.fixture
def simple_unstructured_cube():
    """Simple cube with unstructured grid."""
    time_coord = DimCoord([0], var_name='time', standard_name='time',
                          units='days since 1850-01-01')
    height_coord = DimCoord([0, 1, 2], var_name='height')
    lat_coord = AuxCoord([0.0, 1.0], var_name='lat', standard_name='latitude',
                         long_name='latitude', units='degrees_north')
    lon_coord = AuxCoord([0.0, 1.0], var_name='lon',
                         standard_name='longitude', long_name='longitude',
                         units='degrees_east')
    cube = Cube([[[0.0, 1.0], [2.0, 3.0], [4.0, 5.0]]], var_name='ta',
                units='K',
                dim_coords_and_dims=[(time_coord, 0), (height_coord, 1)],
                aux_coords_and_dims=[(lat_coord, 2), (lon_coord, 2)])
    return cube


def _get_fix(mip, short_name, fix_name, session=None):
    """Load a fix from esmvalcore.cmor._fixes.icon.icon."""
    dataset = Dataset(
        project='ICON',
        dataset='ICON',
        mip=mip,
        short_name=short_name,
    )
    extra_facets = get_extra_facets(dataset, ())
    vardef = get_var_info(project='ICON', mip=mip, short_name=short_name)
    cls = getattr(esmvalcore.cmor._fixes.icon.icon, fix_name)
    fix = cls(vardef, extra_facets=extra_facets, session=session)
    return fix


def get_fix(mip, short_name, session=None):
    """Load a variable fix from esmvalcore.cmor._fixes.icon.icon."""
    fix_name = short_name[0].upper() + short_name[1:]
    return _get_fix(mip, short_name, fix_name, session=session)


def get_allvars_fix(mip, short_name, session=None):
    """Load the AllVars fix from esmvalcore.cmor._fixes.icon.icon."""
    return _get_fix(mip, short_name, 'AllVars', session=session)


def fix_metadata(cubes, mip, short_name, session=None):
    """Fix metadata of cubes."""
    fix = get_fix(mip, short_name, session=session)
    cubes = fix.fix_metadata(cubes)
    fix = get_allvars_fix(mip, short_name, session=session)
    cubes = fix.fix_metadata(cubes)
    return cubes


def check_ta_metadata(cubes):
    """Check ta metadata."""
    assert len(cubes) == 1
    cube = cubes[0]
    assert cube.var_name == 'ta'
    assert cube.standard_name == 'air_temperature'
    assert cube.long_name == 'Air Temperature'
    assert cube.units == 'K'
    assert 'positive' not in cube.attributes
    return cube


def check_tas_metadata(cubes):
    """Check tas metadata."""
    assert len(cubes) == 1
    cube = cubes[0]
    assert cube.var_name == 'tas'
    assert cube.standard_name == 'air_temperature'
    assert cube.long_name == 'Near-Surface Air Temperature'
    assert cube.units == 'K'
    assert 'positive' not in cube.attributes
    return cube


def check_siconc_metadata(cubes, var_name, long_name):
    """Check tas metadata."""
    assert len(cubes) == 1
    cube = cubes[0]
    assert cube.var_name == var_name
    assert cube.standard_name == 'sea_ice_area_fraction'
    assert cube.long_name == long_name
    assert cube.units == '%'
    assert 'positive' not in cube.attributes
    return cube


def check_time(cube):
    """Check time coordinate of cube."""
    assert cube.coords('time', dim_coords=True)
    time = cube.coord('time', dim_coords=True)
    assert time.var_name == 'time'
    assert time.standard_name == 'time'
    assert time.long_name == 'time'
    assert time.units == Unit('days since 1850-01-01',
                              calendar='proleptic_gregorian')
    np.testing.assert_allclose(time.points, [54786.0])
    assert time.bounds is None
    assert time.attributes == {}


def check_model_level_metadata(cube):
    """Check metadata of model_level coordinate."""
    assert cube.coords('model level number', dim_coords=True)
    height = cube.coord('model level number', dim_coords=True)
    assert height.var_name == 'model_level'
    assert height.standard_name is None
    assert height.long_name == 'model level number'
    assert height.units == 'no unit'
    assert height.attributes == {'positive': 'up'}
    return height


def check_air_pressure_metadata(cube):
    """Check metadata of air_pressure coordinate."""
    assert cube.coords('air_pressure', dim_coords=False)
    plev = cube.coord('air_pressure', dim_coords=False)
    assert plev.var_name == 'plev'
    assert plev.standard_name == 'air_pressure'
    assert plev.long_name == 'pressure'
    assert plev.units == 'Pa'
    assert plev.attributes == {'positive': 'down'}
    return plev


def check_height(cube, plev_has_bounds=True):
    """Check height coordinate of cube."""
    height = check_model_level_metadata(cube)
    np.testing.assert_array_equal(height.points, np.arange(47))
    assert height.bounds is None

    plev = check_air_pressure_metadata(cube)
    assert cube.coord_dims('air_pressure') == (0, 1, 2)

    np.testing.assert_allclose(
        plev.points[0, :4, 0],
        [100566.234, 99652.07, 97995.77, 95686.08],
    )
    if plev_has_bounds:
        np.testing.assert_allclose(
            plev.bounds[0, :4, 0],
            [[100825.04, 100308.09],
             [100308.09, 99000.336],
             [99000.336, 97001.42],
             [97001.42, 94388.59]],
        )
    else:
        assert plev.bounds is None


def check_heightxm(cube, height_value):
    """Check scalar heightxm coordinate of cube."""
    assert cube.coords('height')
    height = cube.coord('height')
    assert height.var_name == 'height'
    assert height.standard_name == 'height'
    assert height.long_name == 'height'
    assert height.units == 'm'
    assert height.attributes == {'positive': 'up'}
    np.testing.assert_allclose(height.points, [height_value])
    assert height.bounds is None


def check_lat(cube):
    """Check latitude coordinate of cube."""
    assert cube.coords('latitude', dim_coords=False)
    lat = cube.coord('latitude', dim_coords=False)
    assert lat.var_name == 'lat'
    assert lat.standard_name == 'latitude'
    assert lat.long_name == 'latitude'
    assert lat.units == 'degrees_north'
    assert lat.attributes == {}
    np.testing.assert_allclose(
        lat.points,
        [-45.0, -45.0, -45.0, -45.0, 45.0, 45.0, 45.0, 45.0],
        rtol=1e-5
    )
    np.testing.assert_allclose(
        lat.bounds,
        [
            [-90.0, 0.0, 0.0],
            [-90.0, 0.0, 0.0],
            [-90.0, 0.0, 0.0],
            [-90.0, 0.0, 0.0],
            [0.0, 0.0, 90.0],
            [0.0, 0.0, 90.0],
            [0.0, 0.0, 90.0],
            [0.0, 0.0, 90.0],
        ],
        rtol=1e-5
    )
    return lat


def check_lon(cube):
    """Check longitude coordinate of cube."""
    assert cube.coords('longitude', dim_coords=False)
    lon = cube.coord('longitude', dim_coords=False)
    assert lon.var_name == 'lon'
    assert lon.standard_name == 'longitude'
    assert lon.long_name == 'longitude'
    assert lon.units == 'degrees_east'
    assert lon.attributes == {}
    np.testing.assert_allclose(
        lon.points,
        [225.0, 315.0, 45.0, 135.0, 225.0, 315.0, 45.0, 135.0],
        rtol=1e-5
    )
    np.testing.assert_allclose(
        lon.bounds,
        [
            [0.0, 270.0, 180.0],
            [0.0, 0.0, 270.0],
            [0.0, 90.0, 0.0],
            [0.0, 180.0, 90.0],
            [180.0, 270.0, 0.0],
            [270.0, 0.0, 0.0],
            [0.0, 90.0, 0.0],
            [90.0, 180.0, 0.0],
        ],
        rtol=1e-5
    )
    return lon


def check_lat_lon(cube):
    """Check latitude, longitude and mesh of cube."""
    lat = check_lat(cube)
    lon = check_lon(cube)

    # Check that latitude and longitude are mesh coordinates
    assert cube.coords('latitude', mesh_coords=True)
    assert cube.coords('longitude', mesh_coords=True)

    # Check dimensional coordinate describing the mesh
    assert cube.coords('first spatial index for variables stored on an '
                       'unstructured grid', dim_coords=True)
    i_coord = cube.coord('first spatial index for variables stored on an '
                         'unstructured grid', dim_coords=True)
    assert i_coord.var_name == 'i'
    assert i_coord.standard_name is None
    assert i_coord.long_name == ('first spatial index for variables stored on '
                                 'an unstructured grid')
    assert i_coord.units == '1'
    np.testing.assert_allclose(i_coord.points, [0, 1, 2, 3, 4, 5, 6, 7])
    assert i_coord.bounds is None

    assert len(cube.coord_dims(lat)) == 1
    assert cube.coord_dims(lat) == cube.coord_dims(lon)
    assert cube.coord_dims(lat) == cube.coord_dims(i_coord)

    # Check the mesh itself
    assert cube.location == 'face'
    mesh = cube.mesh
    check_mesh(mesh)


def check_mesh(mesh):
    """Check the mesh."""
    assert mesh is not None
    assert mesh.var_name is None
    assert mesh.standard_name is None
    assert mesh.long_name is None
    assert mesh.units == 'unknown'
    assert mesh.attributes == {}
    assert mesh.cf_role == 'mesh_topology'
    assert mesh.topology_dimension == 2

    # Check face coordinates
    assert len(mesh.coords(include_faces=True)) == 2

    mesh_face_lat = mesh.coord(include_faces=True, axis='y')
    assert mesh_face_lat.var_name == 'lat'
    assert mesh_face_lat.standard_name == 'latitude'
    assert mesh_face_lat.long_name == 'latitude'
    assert mesh_face_lat.units == 'degrees_north'
    assert mesh_face_lat.attributes == {}
    np.testing.assert_allclose(
        mesh_face_lat.points,
        [-45.0, -45.0, -45.0, -45.0, 45.0, 45.0, 45.0, 45.0],
        rtol=1e-5
    )
    np.testing.assert_allclose(
        mesh_face_lat.bounds,
        [
            [-90.0, 0.0, 0.0],
            [-90.0, 0.0, 0.0],
            [-90.0, 0.0, 0.0],
            [-90.0, 0.0, 0.0],
            [0.0, 0.0, 90.0],
            [0.0, 0.0, 90.0],
            [0.0, 0.0, 90.0],
            [0.0, 0.0, 90.0],
        ],
        rtol=1e-5
    )

    mesh_face_lon = mesh.coord(include_faces=True, axis='x')
    assert mesh_face_lon.var_name == 'lon'
    assert mesh_face_lon.standard_name == 'longitude'
    assert mesh_face_lon.long_name == 'longitude'
    assert mesh_face_lon.units == 'degrees_east'
    assert mesh_face_lon.attributes == {}
    np.testing.assert_allclose(
        mesh_face_lon.points,
        [225.0, 315.0, 45.0, 135.0, 225.0, 315.0, 45.0, 135.0],
        rtol=1e-5
    )
    np.testing.assert_allclose(
        mesh_face_lon.bounds,
        [
            [0.0, 270.0, 180.0],
            [0.0, 0.0, 270.0],
            [0.0, 90.0, 0.0],
            [0.0, 180.0, 90.0],
            [180.0, 270.0, 0.0],
            [270.0, 0.0, 0.0],
            [0.0, 90.0, 0.0],
            [90.0, 180.0, 0.0],
        ],
        rtol=1e-5
    )

    # Check node coordinates
    assert len(mesh.coords(include_nodes=True)) == 2

    mesh_node_lat = mesh.coord(include_nodes=True, axis='y')
    assert mesh_node_lat.var_name == 'nlat'
    assert mesh_node_lat.standard_name == 'latitude'
    assert mesh_node_lat.long_name == 'node latitude'
    assert mesh_node_lat.units == 'degrees_north'
    assert mesh_node_lat.attributes == {}
    np.testing.assert_allclose(
        mesh_node_lat.points,
        [-90.0, 0.0, 0.0, 0.0, 0.0, 90.0],
        rtol=1e-5
    )
    assert mesh_node_lat.bounds is None

    mesh_node_lon = mesh.coord(include_nodes=True, axis='x')
    assert mesh_node_lon.var_name == 'nlon'
    assert mesh_node_lon.standard_name == 'longitude'
    assert mesh_node_lon.long_name == 'node longitude'
    assert mesh_node_lon.units == 'degrees_east'
    assert mesh_node_lon.attributes == {}
    np.testing.assert_allclose(
        mesh_node_lon.points,
        [0.0, 180.0, 270.0, 0.0, 90, 0.0],
        rtol=1e-5
    )
    assert mesh_node_lon.bounds is None

    # Check connectivity
    assert len(mesh.connectivities()) == 1
    conn = mesh.connectivity()
    assert conn.var_name is None
    assert conn.standard_name is None
    assert conn.long_name is None
    assert conn.units == 'unknown'
    assert conn.attributes == {}
    assert conn.cf_role == 'face_node_connectivity'
    assert conn.start_index == 1
    assert conn.location_axis == 0
    assert conn.shape == (8, 3)
    np.testing.assert_array_equal(
        conn.indices,
        [[1, 3, 2],
         [1, 4, 3],
         [1, 5, 4],
         [1, 2, 5],
         [2, 3, 6],
         [3, 4, 6],
         [4, 5, 6],
         [5, 2, 6]],
    )


def check_typesi(cube):
    """Check scalar typesi coordinate of cube."""
    assert cube.coords('area_type')
    typesi = cube.coord('area_type')
    assert typesi.var_name == 'type'
    assert typesi.standard_name == 'area_type'
    assert typesi.long_name == 'Sea Ice area type'
    assert typesi.units.is_no_unit()
    np.testing.assert_array_equal(typesi.points, ['sea_ice'])
    assert typesi.bounds is None


# Test areacella and areacello (for extra_facets, and grid_latitude and
# grid_longitude coordinates)


def test_get_areacella_fix():
    """Test getting of fix."""
    fix = Fix.get_fixes('ICON', 'ICON', 'fx', 'areacella')
    assert fix == [AllVars(None)]


def test_areacella_fix(cubes_grid):
    """Test fix."""
    fix = get_allvars_fix('fx', 'areacella')
    fixed_cubes = fix.fix_metadata(cubes_grid)

    assert len(fixed_cubes) == 1
    cube = fixed_cubes[0]
    assert cube.var_name == 'areacella'
    assert cube.standard_name == 'cell_area'
    assert cube.long_name == 'Grid-Cell Area for Atmospheric Grid Variables'
    assert cube.units == 'm2'
    assert 'positive' not in cube.attributes

    check_lat_lon(cube)


def test_get_areacello_fix():
    """Test getting of fix."""
    fix = Fix.get_fixes('ICON', 'ICON', 'Ofx', 'areacello')
    assert fix == [AllVars(None)]


def test_areacello_fix(cubes_grid):
    """Test fix."""
    fix = get_allvars_fix('Ofx', 'areacello')
    fixed_cubes = fix.fix_metadata(cubes_grid)

    assert len(fixed_cubes) == 1
    cube = fixed_cubes[0]
    assert cube.var_name == 'areacello'
    assert cube.standard_name == 'cell_area'
    assert cube.long_name == 'Grid-Cell Area for Ocean Variables'
    assert cube.units == 'm2'
    assert 'positive' not in cube.attributes

    check_lat_lon(cube)


# Test clwvi (for extra fix)


def test_get_clwvi_fix():
    """Test getting of fix."""
    fix = Fix.get_fixes('ICON', 'ICON', 'Amon', 'clwvi')
    assert fix == [Clwvi(None), AllVars(None)]


def test_clwvi_fix(cubes_regular_grid):
    """Test fix."""
    cubes = CubeList([
        cubes_regular_grid[0].copy(),
        cubes_regular_grid[0].copy()
    ])
    cubes[0].var_name = 'cllvi'
    cubes[1].var_name = 'clivi'
    cubes[0].units = '1e3 kg m-2'
    cubes[1].units = '1e3 kg m-2'

    fixed_cubes = fix_metadata(cubes, 'Amon', 'clwvi')

    assert len(fixed_cubes) == 1
    cube = fixed_cubes[0]
    assert cube.var_name == 'clwvi'
    assert cube.standard_name == ('atmosphere_mass_content_of_cloud_'
                                  'condensed_water')
    assert cube.long_name == 'Condensed Water Path'
    assert cube.units == 'kg m-2'
    assert 'positive' not in cube.attributes

    np.testing.assert_allclose(cube.data, [[[0.0, 2000.0], [4000.0, 6000.0]]])


# Test lwp (for extra_facets)


def test_get_lwp_fix():
    """Test getting of fix."""
    fix = Fix.get_fixes('ICON', 'ICON', 'AERmon', 'lwp')
    assert fix == [AllVars(None)]


def test_lwp_fix(cubes_2d):
    """Test fix."""
    fix = get_allvars_fix('AERmon', 'lwp')
    fixed_cubes = fix.fix_metadata(cubes_2d)

    assert len(fixed_cubes) == 1
    cube = fixed_cubes[0]
    assert cube.var_name == 'lwp'
    assert cube.standard_name == ('atmosphere_mass_content_of_cloud_liquid_'
                                  'water')
    assert cube.long_name == 'Liquid Water Path'
    assert cube.units == 'kg m-2'
    assert 'positive' not in cube.attributes

    check_time(cube)
    check_lat_lon(cube)


# Test rsdt and rsut (for positive attribute)


def test_get_rsdt_fix():
    """Test getting of fix."""
    fix = Fix.get_fixes('ICON', 'ICON', 'Amon', 'rsdt')
    assert fix == [AllVars(None)]


def test_rsdt_fix(cubes_2d):
    """Test fix."""
    fix = get_allvars_fix('Amon', 'rsdt')
    fixed_cubes = fix.fix_metadata(cubes_2d)

    assert len(fixed_cubes) == 1
    cube = fixed_cubes[0]
    assert cube.var_name == 'rsdt'
    assert cube.standard_name == 'toa_incoming_shortwave_flux'
    assert cube.long_name == 'TOA Incident Shortwave Radiation'
    assert cube.units == 'W m-2'
    assert cube.attributes['positive'] == 'down'

    check_time(cube)
    check_lat_lon(cube)


def test_get_rsut_fix():
    """Test getting of fix."""
    fix = Fix.get_fixes('ICON', 'ICON', 'Amon', 'rsut')
    assert fix == [AllVars(None)]


def test_rsut_fix(cubes_2d):
    """Test fix."""
    fix = get_allvars_fix('Amon', 'rsut')
    fixed_cubes = fix.fix_metadata(cubes_2d)

    assert len(fixed_cubes) == 1
    cube = fixed_cubes[0]
    assert cube.var_name == 'rsut'
    assert cube.standard_name == 'toa_outgoing_shortwave_flux'
    assert cube.long_name == 'TOA Outgoing Shortwave Radiation'
    assert cube.units == 'W m-2'
    assert cube.attributes['positive'] == 'up'

    check_time(cube)
    check_lat_lon(cube)


# Test siconc and siconca (for extra_facets, extra fix and typesi coordinate)


def test_get_siconc_fix():
    """Test getting of fix."""
    fix = Fix.get_fixes('ICON', 'ICON', 'SImon', 'siconc')
    assert fix == [Siconc(None), AllVars(None)]


def test_siconc_fix(cubes_2d):
    """Test fix."""
    fixed_cubes = fix_metadata(cubes_2d, 'SImon', 'siconc')

    cube = check_siconc_metadata(fixed_cubes, 'siconc',
                                 'Sea-Ice Area Percentage (Ocean Grid)')
    check_time(cube)
    check_lat_lon(cube)
    check_typesi(cube)

    np.testing.assert_allclose(
        cube.data,
        [[10.0, 20.0, 30.0, 40.0, 50.0, 60.0, 70.0, 80.0]],
    )


def test_get_siconca_fix():
    """Test getting of fix."""
    fix = Fix.get_fixes('ICON', 'ICON', 'SImon', 'siconca')
    assert fix == [Siconca(None), AllVars(None)]


def test_siconca_fix(cubes_2d):
    """Test fix."""
    fixed_cubes = fix_metadata(cubes_2d, 'SImon', 'siconca')

    cube = check_siconc_metadata(fixed_cubes, 'siconca',
                                 'Sea-Ice Area Percentage (Atmospheric Grid)')
    check_time(cube)
    check_lat_lon(cube)
    check_typesi(cube)

    np.testing.assert_allclose(
        cube.data,
        [[10.0, 20.0, 30.0, 40.0, 50.0, 60.0, 70.0, 80.0]],
    )


# Test ta (for height and plev coordinate)


def test_get_ta_fix():
    """Test getting of fix."""
    fix = Fix.get_fixes('ICON', 'ICON', 'Amon', 'ta')
    assert fix == [AllVars(None)]


def test_ta_fix(cubes_3d):
    """Test fix."""
    fix = get_allvars_fix('Amon', 'ta')
    fixed_cubes = fix.fix_metadata(cubes_3d)

    cube = check_ta_metadata(fixed_cubes)
    check_time(cube)
    check_height(cube)
    check_lat_lon(cube)


def test_ta_fix_no_plev_bounds(cubes_3d):
    """Test fix."""
    fix = get_allvars_fix('Amon', 'ta')
    cubes = CubeList([
        cubes_3d.extract_cube(NameConstraint(var_name='ta')),
        cubes_3d.extract_cube(NameConstraint(var_name='pfull')),
    ])
    fixed_cubes = fix.fix_metadata(cubes)

    cube = check_ta_metadata(fixed_cubes)
    check_time(cube)
    check_height(cube, plev_has_bounds=False)
    check_lat_lon(cube)


# Test tas (for height2m coordinate)


def test_get_tas_fix():
    """Test getting of fix."""
    fix = Fix.get_fixes('ICON', 'ICON', 'Amon', 'tas')
    assert fix == [AllVars(None)]


def test_tas_fix(cubes_2d):
    """Test fix."""
    fix = get_allvars_fix('Amon', 'tas')
    fixed_cubes = fix.fix_metadata(cubes_2d)

    cube = check_tas_metadata(fixed_cubes)
    check_time(cube)
    check_lat_lon(cube)
    check_heightxm(cube, 2.0)


def test_tas_spatial_index_coord_already_present(cubes_2d):
    """Test fix."""
    fix = get_allvars_fix('Amon', 'tas')

    index_coord = DimCoord(np.arange(8), var_name='ncells')
    cube = cubes_2d.extract_cube(NameConstraint(var_name='tas'))
    cube.add_dim_coord(index_coord, 1)
    fixed_cubes = fix.fix_metadata(cubes_2d)

    assert len(fixed_cubes) == 1
    cube = fixed_cubes[0]
    check_lat_lon(cube)


def test_tas_scalar_height2m_already_present(cubes_2d):
    """Test fix."""
    fix = get_allvars_fix('Amon', 'tas')

    # Scalar height (with wrong metadata) already present
    height_coord = AuxCoord(2.0, var_name='h', standard_name='height')
    cube = cubes_2d.extract_cube(NameConstraint(var_name='tas'))
    cube.add_aux_coord(height_coord, ())
    fixed_cubes = fix.fix_metadata(cubes_2d)

    assert len(fixed_cubes) == 1
    cube = fixed_cubes[0]
    assert cube.shape == (1, 8)
    check_heightxm(cube, 2.0)


def test_tas_dim_height2m_already_present(cubes_2d, monkeypatch):
    """Test fix."""
    fix = get_allvars_fix('Amon', 'tas')
    monkeypatch.setitem(fix.extra_facets, 'ugrid', False)
    fixed_cubes = fix.fix_metadata(cubes_2d)

    cube = check_tas_metadata(fixed_cubes)

    assert cube.mesh is None

    assert cube.coords('first spatial index for variables stored on an '
                       'unstructured grid', dim_coords=True)
    i_coord = cube.coord('first spatial index for variables stored on an '
                         'unstructured grid', dim_coords=True)
    assert i_coord.var_name == 'i'
    assert i_coord.standard_name is None
    assert i_coord.long_name == ('first spatial index for variables stored on '
                                 'an unstructured grid')
    assert i_coord.units == '1'
    np.testing.assert_allclose(i_coord.points, [0, 1, 2, 3, 4, 5, 6, 7])
    assert i_coord.bounds is None

    assert cube.coords('latitude', dim_coords=False)
    assert cube.coords('longitude', dim_coords=False)
    lat = cube.coord('latitude', dim_coords=False)
    lon = cube.coord('longitude', dim_coords=False)
    assert len(cube.coord_dims(lat)) == 1
    assert cube.coord_dims(lat) == cube.coord_dims(lon)
    assert cube.coord_dims(lat) == cube.coord_dims(i_coord)


def test_tas_no_mesh(cubes_2d):
    """Test fix."""
    fix = get_allvars_fix('Amon', 'tas')

    # Dimensional coordinate height (with wrong metadata) already present
    height_coord = AuxCoord(2.0, var_name='h', standard_name='height')
    cube = cubes_2d.extract_cube(NameConstraint(var_name='tas'))
    cube.add_aux_coord(height_coord, ())
    cube = iris.util.new_axis(cube, scalar_coord='height')
    cube.transpose((1, 0, 2))
    cubes = CubeList([cube])
    fixed_cubes = fix.fix_metadata(cubes)

    assert len(fixed_cubes) == 1
    cube = fixed_cubes[0]
    assert cube.shape == (1, 8)
    check_heightxm(cube, 2.0)


# Test uas (for height10m coordinate)


def test_get_uas_fix():
    """Test getting of fix."""
    fix = Fix.get_fixes('ICON', 'ICON', 'Amon', 'uas')
    assert fix == [AllVars(None)]


def test_uas_fix(cubes_2d):
    """Test fix."""
    fix = get_allvars_fix('Amon', 'uas')
    fixed_cubes = fix.fix_metadata(cubes_2d)

    assert len(fixed_cubes) == 1
    cube = fixed_cubes[0]
    assert cube.var_name == 'uas'
    assert cube.standard_name == 'eastward_wind'
    assert cube.long_name == 'Eastward Near-Surface Wind'
    assert cube.units == 'm s-1'
    assert 'positive' not in cube.attributes

    check_time(cube)
    check_lat_lon(cube)
    assert cube.coords('height')
    height = cube.coord('height')
    assert height.var_name == 'height'
    assert height.standard_name == 'height'
    assert height.long_name == 'height'
    assert height.units == 'm'
    assert height.attributes == {'positive': 'up'}
    np.testing.assert_allclose(height.points, [10.0])
    assert height.bounds is None


def test_uas_scalar_height10m_already_present(cubes_2d):
    """Test fix."""
    fix = get_allvars_fix('Amon', 'uas')

    # Scalar height (with wrong metadata) already present
    height_coord = AuxCoord(10.0, var_name='h', standard_name='height')
    cube = cubes_2d.extract_cube(NameConstraint(var_name='uas'))
    cube.add_aux_coord(height_coord, ())
    fixed_cubes = fix.fix_metadata(cubes_2d)

    assert len(fixed_cubes) == 1
    cube = fixed_cubes[0]
    assert cube.shape == (1, 8)
    check_heightxm(cube, 10.0)


def test_uas_dim_height10m_already_present(cubes_2d):
    """Test fix."""
    fix = get_allvars_fix('Amon', 'uas')

    # Dimensional coordinate height (with wrong metadata) already present
    height_coord = AuxCoord(10.0, var_name='h', standard_name='height')
    cube = cubes_2d.extract_cube(NameConstraint(var_name='uas'))
    cube.add_aux_coord(height_coord, ())
    cube = iris.util.new_axis(cube, scalar_coord='height')
    cube.transpose((1, 0, 2))
    cubes = CubeList([cube])
    fixed_cubes = fix.fix_metadata(cubes)

    assert len(fixed_cubes) == 1
    cube = fixed_cubes[0]
    assert cube.shape == (1, 8)
    check_heightxm(cube, 10.0)


# Test fix with regular grid and 2D latitudes and longitude


def test_regular_grid_fix(cubes_regular_grid):
    """Test fix."""
    fix = get_allvars_fix('Amon', 'tas')
    fixed_cubes = fix.fix_metadata(cubes_regular_grid)

    cube = check_tas_metadata(fixed_cubes)
    assert cube.coords('time', dim_coords=True, dimensions=0)
    assert cube.coords('latitude', dim_coords=True, dimensions=1)
    assert cube.coords('longitude', dim_coords=True, dimensions=2)
    assert cube.coords('height', dim_coords=False, dimensions=())


def test_2d_lat_lon_grid_fix(cubes_2d_lat_lon_grid):
    """Test fix."""
    fix = get_allvars_fix('Amon', 'tas')
    fixed_cubes = fix.fix_metadata(cubes_2d_lat_lon_grid)

    cube = check_tas_metadata(fixed_cubes)
    assert cube.coords('time', dim_coords=True, dimensions=0)
    assert cube.coords('latitude', dim_coords=False, dimensions=(1, 2))
    assert cube.coords('longitude', dim_coords=False, dimensions=(1, 2))
    assert cube.coords('height', dim_coords=False, dimensions=())


# Test fix with empty standard_name


def test_empty_standard_name_fix(cubes_2d, monkeypatch):
    """Test fix."""
    fix = get_allvars_fix('Amon', 'tas')
    # We know that tas has a standard name, but this being native model output
    # there may be variables with no standard name. The code is designed to
    # handle this gracefully and here we test it with an artificial, but
    # realistic case.
    monkeypatch.setattr(fix.vardef, 'standard_name', '')
    fixed_cubes = fix.fix_metadata(cubes_2d)

    assert len(fixed_cubes) == 1
    cube = fixed_cubes[0]
    assert cube.var_name == 'tas'
    assert cube.standard_name is None
    assert cube.long_name == 'Near-Surface Air Temperature'
    assert cube.units == 'K'
    assert 'positive' not in cube.attributes


# Test automatic addition of missing coordinates


def test_add_time(cubes_2d):
    """Test fix."""
    # Remove time from tas cube to test automatic addition
    tas_cube = cubes_2d.extract_cube(NameConstraint(var_name='tas'))
    uas_cube = cubes_2d.extract_cube(NameConstraint(var_name='uas'))
    tas_cube = tas_cube[0]
    tas_cube.remove_coord('time')
    cubes = CubeList([tas_cube, uas_cube])

    fix = get_allvars_fix('Amon', 'tas')
    fixed_cubes = fix.fix_metadata(cubes)

    cube = check_tas_metadata(fixed_cubes)
    assert cube.shape == (1, 8)
    check_time(cube)


def test_add_time_fail():
    """Test fix."""
    fix = get_allvars_fix('Amon', 'ta')
    cube = Cube(1, var_name='ta', units='K')
    cubes = CubeList([
        cube,
        Cube(1, var_name='tas', units='K'),
    ])
    msg = "Cannot add required coordinate 'time' to variable 'ta'"
    with pytest.raises(ValueError, match=msg):
        fix._add_time(cube, cubes)


def test_add_latitude(cubes_2d):
    """Test fix."""
    # Remove latitude from tas cube to test automatic addition
    tas_cube = cubes_2d.extract_cube(NameConstraint(var_name='tas'))
    tas_cube.remove_coord('latitude')
    cubes = CubeList([tas_cube])
    fix = get_allvars_fix('Amon', 'tas')

    assert len(fix._horizontal_grids) == 0
    fixed_cubes = fix.fix_metadata(cubes)

    cube = check_tas_metadata(fixed_cubes)
    assert cube.shape == (1, 8)
    check_lat_lon(cube)
    assert len(fix._horizontal_grids) == 1
    assert TEST_GRID_FILE_NAME in fix._horizontal_grids


def test_add_longitude(cubes_2d):
    """Test fix."""
    # Remove longitude from tas cube to test automatic addition
    tas_cube = cubes_2d.extract_cube(NameConstraint(var_name='tas'))
    tas_cube.remove_coord('longitude')
    cubes = CubeList([tas_cube])
    fix = get_allvars_fix('Amon', 'tas')

    assert len(fix._horizontal_grids) == 0
    fixed_cubes = fix.fix_metadata(cubes)

    cube = check_tas_metadata(fixed_cubes)
    assert cube.shape == (1, 8)
    check_lat_lon(cube)
    assert len(fix._horizontal_grids) == 1
    assert TEST_GRID_FILE_NAME in fix._horizontal_grids


def test_add_latitude_longitude(cubes_2d):
    """Test fix."""
    # Remove latitude and longitude from tas cube to test automatic addition
    tas_cube = cubes_2d.extract_cube(NameConstraint(var_name='tas'))
    tas_cube.remove_coord('latitude')
    tas_cube.remove_coord('longitude')
    cubes = CubeList([tas_cube])
    fix = get_allvars_fix('Amon', 'tas')

    assert len(fix._horizontal_grids) == 0
    fixed_cubes = fix.fix_metadata(cubes)

    cube = check_tas_metadata(fixed_cubes)
    assert cube.shape == (1, 8)
    check_lat_lon(cube)
    assert len(fix._horizontal_grids) == 1
    assert TEST_GRID_FILE_NAME in fix._horizontal_grids


def test_add_latitude_fail(cubes_2d):
    """Test fix."""
    # Remove latitude and grid file attribute from tas cube to test automatic
    # addition
    tas_cube = cubes_2d.extract_cube(NameConstraint(var_name='tas'))
    tas_cube.remove_coord('latitude')
    tas_cube.attributes = {}
    cubes = CubeList([tas_cube])
    fix = get_allvars_fix('Amon', 'tas')

    msg = "Failed to add missing latitude coordinate to cube"
    with pytest.raises(ValueError, match=msg):
        fix.fix_metadata(cubes)


def test_add_longitude_fail(cubes_2d):
    """Test fix."""
    # Remove longitude and grid file attribute from tas cube to test automatic
    # addition
    tas_cube = cubes_2d.extract_cube(NameConstraint(var_name='tas'))
    tas_cube.remove_coord('longitude')
    tas_cube.attributes = {}
    cubes = CubeList([tas_cube])
    fix = get_allvars_fix('Amon', 'tas')

    msg = "Failed to add missing longitude coordinate to cube"
    with pytest.raises(ValueError, match=msg):
        fix.fix_metadata(cubes)


def test_add_coord_from_grid_file_fail_invalid_coord():
    """Test fix."""
    fix = get_allvars_fix('Amon', 'tas')

    msg = r"coord_name must be one of .* got 'invalid_coord_name'"
    with pytest.raises(ValueError, match=msg):
        fix._add_coord_from_grid_file(mock.sentinel.cube, 'invalid_coord_name')


def test_add_coord_from_grid_file_fail_no_url():
    """Test fix."""
    fix = get_allvars_fix('Amon', 'tas')

    msg = ("Cube does not contain the attribute 'grid_file_uri' necessary to "
           "download the ICON horizontal grid file")
    with pytest.raises(ValueError, match=msg):
        fix._add_coord_from_grid_file(Cube(0), 'latitude')


def test_add_coord_from_grid_fail_no_unnamed_dim(cubes_2d):
    """Test fix."""
    # Remove latitude from tas cube to test automatic addition
    tas_cube = cubes_2d.extract_cube(NameConstraint(var_name='tas'))
    tas_cube.remove_coord('latitude')
    index_coord = DimCoord(np.arange(8), var_name='ncells')
    tas_cube.add_dim_coord(index_coord, 1)
    fix = get_allvars_fix('Amon', 'tas')

    msg = ("Cannot determine coordinate dimension for coordinate 'latitude', "
           "cube does not contain a single unnamed dimension")
    with pytest.raises(ValueError, match=msg):
        fix._add_coord_from_grid_file(tas_cube, 'latitude')


def test_add_coord_from_grid_fail_two_unnamed_dims(cubes_2d):
    """Test fix."""
    # Remove latitude from tas cube to test automatic addition
    tas_cube = cubes_2d.extract_cube(NameConstraint(var_name='tas'))
    tas_cube.remove_coord('latitude')
    tas_cube = iris.util.new_axis(tas_cube)
    fix = get_allvars_fix('Amon', 'tas')

    msg = ("Cannot determine coordinate dimension for coordinate 'latitude', "
           "cube does not contain a single unnamed dimension")
    with pytest.raises(ValueError, match=msg):
        fix._add_coord_from_grid_file(tas_cube, 'latitude')


@mock.patch('esmvalcore.cmor._fixes.icon._base_fixes.requests', autospec=True)
def test_get_horizontal_grid_cached_in_dict(mock_requests):
    """Test fix."""
    cube = Cube(0, attributes={'grid_file_uri': 'cached_grid_url.nc'})
    grid_cube = Cube(0)
    fix = get_allvars_fix('Amon', 'tas')
    fix._horizontal_grids['cached_grid_url.nc'] = grid_cube

    grid = fix.get_horizontal_grid(cube)
    assert grid == grid_cube
    assert grid is not grid_cube
    assert mock_requests.mock_calls == []


@mock.patch('esmvalcore.cmor._fixes.icon._base_fixes.requests', autospec=True)
def test_get_horizontal_grid_cached_in_file(mock_requests, tmp_path):
    """Test fix."""
    cube = Cube(0, attributes={
        'grid_file_uri': 'https://temporary.url/this/is/the/grid_file.nc'})
    fix = get_allvars_fix('Amon', 'tas')
    assert len(fix._horizontal_grids) == 0

    # Save temporary grid file
    grid_cube = Cube(0, var_name='grid')
    iris.save(grid_cube, str(tmp_path / 'grid_file.nc'))

    grid = fix.get_horizontal_grid(cube)
    assert isinstance(grid, CubeList)
    assert len(grid) == 1
    assert grid[0].var_name == 'grid'
    assert len(fix._horizontal_grids) == 1
    assert 'grid_file.nc' in fix._horizontal_grids
    assert mock_requests.mock_calls == []


def test_get_horizontal_grid_cache_file_too_old(tmp_path, monkeypatch):
    """Test fix."""
    cube = Cube(0, attributes={'grid_file_uri': TEST_GRID_FILE_URI})
    fix = get_allvars_fix('Amon', 'tas')
    assert len(fix._horizontal_grids) == 0

    # Save temporary grid file
    grid_cube = Cube(0, var_name='grid')
    iris.save(grid_cube, str(tmp_path / 'icon_grid.nc'))

    # Temporary overwrite default cache location for downloads and cache
    # validity duration
    monkeypatch.setattr(fix, 'CACHE_VALIDITY', -1)

    grid = fix.get_horizontal_grid(cube)
    assert isinstance(grid, CubeList)
    assert len(grid) == 4
    var_names = [cube.var_name for cube in grid]
    assert 'cell_area' in var_names
    assert 'dual_area' in var_names
    assert 'vertex_index' in var_names
    assert 'vertex_of_cell' in var_names
    assert len(fix._horizontal_grids) == 1
    assert TEST_GRID_FILE_NAME in fix._horizontal_grids


# Test with single-dimension cubes


def test_only_time(monkeypatch):
    """Test fix."""
    fix = get_allvars_fix('Amon', 'ta')
    # We know that ta has dimensions time, plev19, latitude, longitude, but the
    # ICON CMORizer is designed to check for the presence of each dimension
    # individually. To test this, remove all but one dimension of ta to create
    # an artificial, but realistic test case.
    monkeypatch.setattr(fix.vardef, 'dimensions', ['time'])

    # Create cube with only a single dimension
    time_coord = DimCoord([0.0, 1.0],
                          var_name='time',
                          standard_name='time',
                          long_name='time',
                          units='days since 1850-01-01')
    cubes = CubeList([
        Cube([1, 1], var_name='ta', units='K',
             dim_coords_and_dims=[(time_coord, 0)]),
    ])
    fixed_cubes = fix.fix_metadata(cubes)

    # Check cube metadata
    cube = check_ta_metadata(fixed_cubes)

    # Check cube data
    assert cube.shape == (2,)
    np.testing.assert_equal(cube.data, [1, 1])

    # Check time metadata
    assert cube.coords('time')
    new_time_coord = cube.coord('time', dim_coords=True)
    assert new_time_coord.var_name == 'time'
    assert new_time_coord.standard_name == 'time'
    assert new_time_coord.long_name == 'time'
    assert new_time_coord.units == 'days since 1850-01-01'

    # Check time data
    np.testing.assert_allclose(new_time_coord.points, [0.0, 1.0])
    np.testing.assert_allclose(new_time_coord.bounds,
                               [[-0.5, 0.5], [0.5, 1.5]])

    # Check that no mesh has been created
    assert cube.mesh is None


def test_only_height(monkeypatch):
    """Test fix."""
    fix = get_allvars_fix('Amon', 'ta')
    # We know that ta has dimensions time, plev19, latitude, longitude, but the
    # ICON CMORizer is designed to check for the presence of each dimension
    # individually. To test this, remove all but one dimension of ta to create
    # an artificial, but realistic test case.
    monkeypatch.setattr(fix.vardef, 'dimensions', ['plev19'])

    # Create cube with only a single dimension
    height_coord = DimCoord([1000.0, 100.0],
                            var_name='height',
                            standard_name='height',
                            units='cm')
    cubes = CubeList([
        Cube([1, 1], var_name='ta', units='K',
             dim_coords_and_dims=[(height_coord, 0)]),
    ])
    fixed_cubes = fix.fix_metadata(cubes)

    # Check cube metadata
    cube = check_ta_metadata(fixed_cubes)

    # Check cube data
    assert cube.shape == (2,)
    np.testing.assert_equal(cube.data, [1, 1])

    # Check height metadata
    assert cube.coords('height', dim_coords=True)
    new_height_coord = cube.coord('height')
    assert new_height_coord.var_name == 'height'
    assert new_height_coord.standard_name == 'height'
    assert new_height_coord.long_name == 'height'
    assert new_height_coord.units == 'm'
    assert new_height_coord.attributes == {'positive': 'up'}

    # Check height data
    np.testing.assert_allclose(new_height_coord.points, [1.0, 10.0])
    assert new_height_coord.bounds is None

    # Check that no mesh has been created
    assert cube.mesh is None


def test_only_latitude(monkeypatch):
    """Test fix."""
    fix = get_allvars_fix('Amon', 'ta')
    # We know that ta has dimensions time, plev19, latitude, longitude, but the
    # ICON CMORizer is designed to check for the presence of each dimension
    # individually. To test this, remove all but one dimension of ta to create
    # an artificial, but realistic test case.
    monkeypatch.setattr(fix.vardef, 'dimensions', ['latitude'])

    # Create cube with only a single dimension
    lat_coord = DimCoord([0.0, 10.0],
                         var_name='lat',
                         standard_name='latitude',
                         units='degrees')
    cubes = CubeList([
        Cube([1, 1], var_name='ta', units='K',
             dim_coords_and_dims=[(lat_coord, 0)]),
    ])
    fixed_cubes = fix.fix_metadata(cubes)

    # Check cube metadata
    cube = check_ta_metadata(fixed_cubes)

    # Check cube data
    assert cube.shape == (2,)
    np.testing.assert_equal(cube.data, [1, 1])

    # Check latitude metadata
    assert cube.coords('latitude', dim_coords=True)
    new_lat_coord = cube.coord('latitude')
    assert new_lat_coord.var_name == 'lat'
    assert new_lat_coord.standard_name == 'latitude'
    assert new_lat_coord.long_name == 'latitude'
    assert new_lat_coord.units == 'degrees_north'

    # Check latitude data
    np.testing.assert_allclose(new_lat_coord.points, [0.0, 10.0])
    assert new_lat_coord.bounds is None

    # Check that no mesh has been created
    assert cube.mesh is None


def test_only_longitude(monkeypatch):
    """Test fix."""
    fix = get_allvars_fix('Amon', 'ta')
    # We know that ta has dimensions time, plev19, latitude, longitude, but the
    # ICON CMORizer is designed to check for the presence of each dimension
    # individually. To test this, remove all but one dimension of ta to create
    # an artificial, but realistic test case.
    monkeypatch.setattr(fix.vardef, 'dimensions', ['longitude'])

    # Create cube with only a single dimension
    lon_coord = DimCoord([0.0, 180.0],
                         var_name='lon',
                         standard_name='longitude',
                         units='degrees')
    cubes = CubeList([
        Cube([1, 1], var_name='ta', units='K',
             dim_coords_and_dims=[(lon_coord, 0)]),
    ])
    fixed_cubes = fix.fix_metadata(cubes)

    # Check cube metadata
    cube = check_ta_metadata(fixed_cubes)

    # Check cube data
    assert cube.shape == (2,)
    np.testing.assert_equal(cube.data, [1, 1])

    # Check longitude metadata
    assert cube.coords('longitude', dim_coords=True)
    new_lon_coord = cube.coord('longitude')
    assert new_lon_coord.var_name == 'lon'
    assert new_lon_coord.standard_name == 'longitude'
    assert new_lon_coord.long_name == 'longitude'
    assert new_lon_coord.units == 'degrees_east'

    # Check longitude data
    np.testing.assert_allclose(new_lon_coord.points, [0.0, 180.0])
    assert new_lon_coord.bounds is None

    # Check that no mesh has been created
    assert cube.mesh is None


# Test variable not available in file


def test_var_not_available_pr(cubes_2d):
    """Test fix."""
    fix = get_allvars_fix('Amon', 'pr')
    msg = "Variable 'pr' used to extract 'pr' is not available in input file"
    with pytest.raises(ValueError, match=msg):
        fix.fix_metadata(cubes_2d)


# Test fix with invalid time units


def test_invalid_time_units(cubes_2d):
    """Test fix."""
    fix = get_allvars_fix('Amon', 'tas')
    for cube in cubes_2d:
        cube.coord('time').attributes['invalid_units'] = 'month as %Y%m%d.%f'
    msg = "Expected time units"
    with pytest.raises(ValueError, match=msg):
        fix.fix_metadata(cubes_2d)


# Test fix with hourly data


def test_hourly_data(cubes_2d):
    """Test fix."""
    fix = get_allvars_fix('Amon', 'tas')
    for cube in cubes_2d:
        cube.coord('time').points = [20220314.1]

    fixed_cubes = fix.fix_metadata(cubes_2d)

    cube = check_tas_metadata(fixed_cubes)
    date = cube.coord('time').units.num2date(cube.coord('time').points)
    np.testing.assert_array_equal(date, [datetime(2022, 3, 14, 2, 24)])
    assert cube.coord('time').bounds is None


@pytest.mark.parametrize(
    'bounds',
    [
        None,
        [
            [20211231.9, 20220101.1],
            [20220101.1, 20220101.6],
            [20220101.6, 20220102.4],
        ],
    ],
)
def test_hourly_data_multiple_points(bounds, cubes_2d):
    """Test fix."""
    time_coord = DimCoord(
        [20220101, 20220101.2, 20220102],
        bounds=bounds,
        standard_name='time',
        attributes={'invalid_units': 'day as %Y%m%d.%f'},
    )
    cube = Cube(
        [1, 2, 3],
        var_name='tas',
        units='K',
        dim_coords_and_dims=[(time_coord, 0)],
    )
    cubes = CubeList([cube])
    fix = get_allvars_fix('Amon', 'tas')

    fixed_cube = fix._fix_time(cube, cubes)

    points = fixed_cube.coord('time').units.num2date(cube.coord('time').points)
    bounds = fixed_cube.coord('time').units.num2date(cube.coord('time').bounds)
    np.testing.assert_array_equal(
        points,
        [
            datetime(2022, 1, 1, 0, 0),
            datetime(2022, 1, 1, 4, 48),
            datetime(2022, 1, 2, 0, 0),
        ],
    )
    np.testing.assert_array_equal(
        bounds,
        [
            [datetime(2021, 12, 31, 21, 36), datetime(2022, 1, 1, 2, 24)],
            [datetime(2022, 1, 1, 2, 24), datetime(2022, 1, 1, 14, 24)],
            [datetime(2022, 1, 1, 14, 24), datetime(2022, 1, 2, 9, 36)],
        ],
    )


# Test mesh creation raises warning because bounds do not match vertices


@mock.patch('esmvalcore.cmor._fixes.icon._base_fixes.logger', autospec=True)
def test_get_mesh_fail_invalid_clat_bounds(mock_logger, cubes_2d):
    """Test fix."""
    # Slightly modify latitude bounds from tas cube to make mesh creation fail
    tas_cube = cubes_2d.extract_cube(NameConstraint(var_name='tas'))
    lat_bnds = tas_cube.coord('latitude').bounds.copy()
    lat_bnds[0, 0] = 40.0
    tas_cube.coord('latitude').bounds = lat_bnds
    cubes = CubeList([tas_cube])
    fix = get_allvars_fix('Amon', 'tas')

    fixed_cubes = fix.fix_metadata(cubes)
    cube = check_tas_metadata(fixed_cubes)

    assert cube.coord('latitude').bounds[0, 0] != 40.0
    mock_logger.warning.assert_called_once_with(
        "Latitude bounds of the face coordinate ('clat_vertices' in "
        "the grid file) differ from the corresponding values "
        "calculated from the connectivity ('vertex_of_cell') and the "
        "node coordinate ('vlat'). Using bounds defined by "
        "connectivity."
    )


@mock.patch('esmvalcore.cmor._fixes.icon._base_fixes.logger', autospec=True)
def test_get_mesh_fail_invalid_clon_bounds(mock_logger, cubes_2d):
    """Test fix."""
    # Slightly modify longitude bounds from tas cube to make mesh creation fail
    tas_cube = cubes_2d.extract_cube(NameConstraint(var_name='tas'))
    lon_bnds = tas_cube.coord('longitude').bounds.copy()
    lon_bnds[0, 1] = 40.0
    tas_cube.coord('longitude').bounds = lon_bnds
    cubes = CubeList([tas_cube])
    fix = get_allvars_fix('Amon', 'tas')

    fixed_cubes = fix.fix_metadata(cubes)
    cube = check_tas_metadata(fixed_cubes)

    assert cube.coord('longitude').bounds[0, 1] != 40.0
    mock_logger.warning.assert_called_once_with(
        "Longitude bounds of the face coordinate ('clon_vertices' in "
        "the grid file) differ from the corresponding values "
        "calculated from the connectivity ('vertex_of_cell') and the "
        "node coordinate ('vlon'). Note that these values are allowed "
        "to differ by 360° or at the poles of the grid. Using bounds "
        "defined by connectivity."
    )


# Test _get_grid_url


def test_get_grid_url():
    """Test fix."""
    cube = Cube(0, attributes={'grid_file_uri': TEST_GRID_FILE_URI})
    fix = get_allvars_fix('Amon', 'tas')
    (grid_url, grid_name) = fix._get_grid_url(cube)
    assert grid_url == TEST_GRID_FILE_URI
    assert grid_name == TEST_GRID_FILE_NAME


def test_get_grid_url_fail():
    """Test fix."""
    cube = Cube(0)
    fix = get_allvars_fix('Amon', 'tas')
    msg = ("Cube does not contain the attribute 'grid_file_uri' necessary to "
           "download the ICON horizontal grid file")
    with pytest.raises(ValueError, match=msg):
        fix._get_grid_url(cube)


# Test get_mesh


def test_get_mesh_cached(monkeypatch):
    """Test fix."""
    cube = Cube(0, attributes={'grid_file_uri': TEST_GRID_FILE_URI})
    fix = get_allvars_fix('Amon', 'tas')
    monkeypatch.setattr(fix, '_create_mesh', mock.Mock())
    fix._meshes[TEST_GRID_FILE_NAME] = mock.sentinel.mesh
    mesh = fix.get_mesh(cube)
    assert mesh == mock.sentinel.mesh
    fix._create_mesh.assert_not_called()


def test_get_mesh_not_cached(monkeypatch):
    """Test fix."""
    cube = Cube(0, attributes={'grid_file_uri': TEST_GRID_FILE_URI})
    fix = get_allvars_fix('Amon', 'tas')
    monkeypatch.setattr(fix, '_create_mesh', mock.Mock())
    fix.get_mesh(cube)
    fix._create_mesh.assert_called_once_with(cube)


# Test _get_path_from_facet


@pytest.mark.parametrize(
    'path,description,output',
    [
        ('{tmp_path}/a.nc', None, '{tmp_path}/a.nc'),
        ('b.nc', 'Grid file', '{tmp_path}/b.nc'),
    ],
)
def test_get_path_from_facet(path, description, output, tmp_path):
    """Test fix."""
    session = CFG.start_session('my session')
    session['auxiliary_data_dir'] = tmp_path
    path = path.format(tmp_path=tmp_path)
    fix = get_allvars_fix('Amon', 'tas', session=session)
    fix.extra_facets['test_path'] = path

    # Create empty dummy file
    output = output.format(tmp_path=tmp_path)
    with open(output, 'w'):
        pass

    out_path = fix._get_path_from_facet('test_path', description=description)

    assert isinstance(out_path, Path)
    assert out_path == Path(output.format(tmp_path=tmp_path))


@pytest.mark.parametrize(
    'path,description',
    [
        ('{tmp_path}/a.nc', None),
        ('b.nc', 'Grid file'),
    ],
)
def test_get_path_from_facet_fail(path, description, tmp_path):
    """Test fix."""
    session = CFG.start_session('my session')
    session['auxiliary_data_dir'] = tmp_path
    path = path.format(tmp_path=tmp_path)
    fix = get_allvars_fix('Amon', 'tas', session=session)
    fix.extra_facets['test_path'] = path

    with pytest.raises(FileNotFoundError, match=description):
        fix._get_path_from_facet('test_path', description=description)


# Test add_additional_cubes


@pytest.mark.parametrize('facet', ['zg_file', 'zghalf_file'])
@pytest.mark.parametrize('path', ['{tmp_path}/a.nc', 'a.nc'])
def test_add_additional_cubes(path, facet, tmp_path):
    """Test fix."""
    session = CFG.start_session('my session')
    session['auxiliary_data_dir'] = tmp_path
    path = path.format(tmp_path=tmp_path)
    fix = get_allvars_fix('Amon', 'tas', session=session)
    fix.extra_facets[facet] = path

    # Save temporary cube
    cube = Cube(0, var_name=facet)
    iris.save(cube, tmp_path / 'a.nc')

    cubes = CubeList([])
    new_cubes = fix.add_additional_cubes(cubes)

    assert new_cubes is cubes
    assert len(cubes) == 1
    assert cubes[0].var_name == facet


@pytest.mark.parametrize('facet', ['zg_file', 'zghalf_file'])
@pytest.mark.parametrize('path', ['{tmp_path}/a.nc', 'a.nc'])
def test_add_additional_cubes_fail(path, facet, tmp_path):
    """Test fix."""
    session = CFG.start_session('my session')
    session['auxiliary_data_dir'] = tmp_path
    path = path.format(tmp_path=tmp_path)
    fix = get_allvars_fix('Amon', 'tas', session=session)
    fix.extra_facets[facet] = path

    cubes = CubeList([])
    with pytest.raises(FileNotFoundError, match='File'):
        fix.add_additional_cubes(cubes)


# Test _fix_height


@pytest.mark.parametrize('bounds', [True, False])
def test_fix_height_plev(bounds, simple_unstructured_cube):
    """Test fix."""
    cube = simple_unstructured_cube[:, 1:, :]
    pfull_cube = simple_unstructured_cube[:, 1:, :]
    pfull_cube.var_name = 'pfull'
    pfull_cube.units = 'Pa'
    cubes = CubeList([cube, pfull_cube])
    if bounds:
        phalf_cube = simple_unstructured_cube.copy()
        phalf_cube.var_name = 'phalf'
        phalf_cube.units = 'Pa'
        cubes.append(phalf_cube)
    fix = get_allvars_fix('Amon', 'ta')

    fixed_cube = fix._fix_height(cube, cubes)

    expected_data = [[[4.0, 5.0], [2.0, 3.0]]]
    np.testing.assert_allclose(fixed_cube.data, expected_data)

    height = check_model_level_metadata(fixed_cube)
    np.testing.assert_array_equal(height.points, [0, 1])
    assert height.bounds is None

    plev = check_air_pressure_metadata(fixed_cube)
    assert fixed_cube.coord_dims('air_pressure') == (0, 1, 2)
    np.testing.assert_allclose(plev.points, expected_data)
    if bounds:
        expected_bnds = [[[[4.0, 2.0], [5.0, 3.0]], [[2.0, 0.0], [3.0, 1.0]]]]
        np.testing.assert_allclose(plev.bounds, expected_bnds)
    else:
        assert plev.bounds is None


@pytest.mark.parametrize('bounds', [True, False])
def test_fix_height_alt16(bounds, simple_unstructured_cube):
    """Test fix."""
    cube = simple_unstructured_cube[:, 1:, :]
    zg_cube = simple_unstructured_cube[0, 1:, :]
    zg_cube.var_name = 'zg'
    zg_cube.units = 'm'
    cubes = CubeList([cube, zg_cube])
    if bounds:
        zghalf_cube = simple_unstructured_cube[0, :, :]
        zghalf_cube.var_name = 'zghalf'
        zghalf_cube.units = 'm'
        cubes.append(zghalf_cube)
    fix = get_allvars_fix('Amon', 'ta')

    fixed_cube = fix._fix_height(cube, cubes)

    expected_data = [[[4.0, 5.0], [2.0, 3.0]]]
    np.testing.assert_allclose(fixed_cube.data, expected_data)

    height = check_model_level_metadata(fixed_cube)
    np.testing.assert_array_equal(height.points, [0, 1])
    assert height.bounds is None

    assert fixed_cube.coords('altitude', dim_coords=False)
    alt16 = fixed_cube.coord('altitude', dim_coords=False)
    assert alt16.var_name == 'alt16'
    assert alt16.standard_name == 'altitude'
    assert alt16.long_name == 'altitude'
    assert alt16.units == 'm'
    assert alt16.attributes == {'positive': 'up'}
    assert fixed_cube.coord_dims('altitude') == (1, 2)
    np.testing.assert_allclose(alt16.points, expected_data[0])
    if bounds:
        expected_bnds = [[[4.0, 2.0], [5.0, 3.0]], [[2.0, 0.0], [3.0, 1.0]]]
        np.testing.assert_allclose(alt16.bounds, expected_bnds)
    else:
        assert alt16.bounds is None<|MERGE_RESOLUTION|>--- conflicted
+++ resolved
@@ -1,9 +1,6 @@
 """Tests for the ICON on-the-fly CMORizer."""
-<<<<<<< HEAD
+from datetime import datetime
 from pathlib import Path
-=======
-from datetime import datetime
->>>>>>> 9c91bb3e
 from unittest import mock
 
 import iris
