from pathlib import Path

<<<<<<< HEAD
=======
import pytest
>>>>>>> ef33a2d2
import yaml

from esmvalcore.cmor.table import CMOR_TABLES
from esmvalcore.cmor.table import __file__ as root
from esmvalcore.cmor.table import read_cmor_tables

CUSTOM_CFG_DEVELOPER = {
    'custom': {'cmor_path': Path(root).parent / 'tables' / 'custom'},
    'CMIP6': {
        'cmor_strict': True,
        'input_dir': {'default': '/'},
        'input_file': '*.nc',
        'output_file': 'out.nc',
        'cmor_type': 'CMIP6',
    },
}


def test_read_cmor_tables():
    """Test that the function `read_cmor_tables` loads the tables correctly."""
    table_path = Path(root).parent / 'tables'

    for project in 'CMIP5', 'CMIP6':
        table = CMOR_TABLES[project]
        assert Path(
            table._cmor_folder) == table_path / project.lower() / 'Tables'
        assert table.strict is True

    project = 'OBS'
    table = CMOR_TABLES[project]
    assert Path(table._cmor_folder) == table_path / 'cmip5' / 'Tables'
    assert table.strict is False

    project = 'OBS6'
    table = CMOR_TABLES[project]
    assert Path(table._cmor_folder) == table_path / 'cmip6' / 'Tables'
    assert table.strict is False

    project = 'obs4MIPs'
    table = CMOR_TABLES[project]
    assert Path(table._cmor_folder) == table_path / 'obs4mips' / 'Tables'
    assert table.strict is False


<<<<<<< HEAD
def test_read_custom_cmor_tables(tmp_path):
    """Test reading of custom CMOR tables."""
    cfg_file = tmp_path / 'config-developer.yml'
    with cfg_file.open('w', encoding='utf-8') as file:
        yaml.safe_dump(CUSTOM_CFG_DEVELOPER, file)
=======
@pytest.mark.parametrize('behaviour', ['current', 'deprecated'])
def test_read_custom_cmor_tables(tmp_path, behaviour):
    """Test reading of custom CMOR tables."""
    cfg_file = tmp_path / 'config-developer.yml'
    if behaviour == 'deprecated':
        cfg_file = CUSTOM_CFG_DEVELOPER
    else:
        with cfg_file.open('w', encoding='utf-8') as file:
            yaml.safe_dump(CUSTOM_CFG_DEVELOPER, file)
>>>>>>> ef33a2d2

    read_cmor_tables(cfg_file)

    assert len(CMOR_TABLES) == 2
    assert 'CMIP6' in CMOR_TABLES
    assert 'custom' in CMOR_TABLES

    custom_table = CMOR_TABLES['custom']
    assert (Path(custom_table._cmor_folder) ==
            Path(root).parent / 'tables' / 'custom')
    assert (Path(custom_table._coordinates_file) ==
            Path(root).parent / 'tables' / 'custom' / 'CMOR_coordinates.dat')

    cmip6_table = CMOR_TABLES['CMIP6']
    assert cmip6_table.default is custom_table

    # Restore default tables
    read_cmor_tables()<|MERGE_RESOLUTION|>--- conflicted
+++ resolved
@@ -1,9 +1,6 @@
 from pathlib import Path
 
-<<<<<<< HEAD
-=======
 import pytest
->>>>>>> ef33a2d2
 import yaml
 
 from esmvalcore.cmor.table import CMOR_TABLES
@@ -48,13 +45,6 @@
     assert table.strict is False
 
 
-<<<<<<< HEAD
-def test_read_custom_cmor_tables(tmp_path):
-    """Test reading of custom CMOR tables."""
-    cfg_file = tmp_path / 'config-developer.yml'
-    with cfg_file.open('w', encoding='utf-8') as file:
-        yaml.safe_dump(CUSTOM_CFG_DEVELOPER, file)
-=======
 @pytest.mark.parametrize('behaviour', ['current', 'deprecated'])
 def test_read_custom_cmor_tables(tmp_path, behaviour):
     """Test reading of custom CMOR tables."""
@@ -64,7 +54,6 @@
     else:
         with cfg_file.open('w', encoding='utf-8') as file:
             yaml.safe_dump(CUSTOM_CFG_DEVELOPER, file)
->>>>>>> ef33a2d2
 
     read_cmor_tables(cfg_file)
 
