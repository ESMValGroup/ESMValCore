import os
import re
from collections import defaultdict
from pathlib import Path
from pprint import pformat
from textwrap import dedent
from unittest.mock import create_autospec

import iris
import pytest
import yaml
from nested_lookup import get_occurrence_of_value
from PIL import Image

import esmvalcore
import esmvalcore._task
from esmvalcore._recipe.recipe import (
    _get_input_datasets,
    _representative_datasets,
    read_recipe_file,
)
from esmvalcore._task import DiagnosticTask
from esmvalcore.config import Session
from esmvalcore.config._config import TASKSEP
from esmvalcore.config._diagnostics import TAGS
from esmvalcore.dataset import Dataset
from esmvalcore.exceptions import RecipeError
from esmvalcore.local import _get_output_file
from esmvalcore.preprocessor import DEFAULT_ORDER, PreprocessingTask
from tests.integration.test_provenance import check_provenance

TAGS_FOR_TESTING = {
    'authors': {
        'andela_bouwe': {
            'name': 'Bouwe, Andela',
        },
    },
    'projects': {
        'c3s-magic': 'C3S MAGIC project',
    },
    'themes': {
        'phys': 'physics',
    },
    'realms': {
        'atmos': 'atmosphere',
    },
    'statistics': {
        'mean': 'mean',
        'var': 'variability',
    },
    'domains': {
        'et': 'extra tropics',
        'trop': 'tropics',
    },
    'plot_types': {
        'zonal': 'zonal',
    },
}

MANDATORY_DATASET_KEYS = (
    'dataset',
    'diagnostic',
    'frequency',
    'institute',
    'long_name',
    'mip',
    'modeling_realm',
    'preprocessor',
    'project',
    'short_name',
    'standard_name',
    'timerange',
    'units',
)

MANDATORY_SCRIPT_SETTINGS_KEYS = (
    'log_level',
    'script',
    'plot_dir',
    'run_dir',
    'work_dir',
)

DEFAULT_PREPROCESSOR_STEPS = (
    'remove_supplementary_variables',
    'save',
)

INITIALIZATION_ERROR_MSG = 'Could not create all tasks'


def create_test_file(filename, tracking_id=None):
    dirname = os.path.dirname(filename)
    if not os.path.exists(dirname):
        os.makedirs(dirname)

    attributes = {}
    if tracking_id is not None:
        attributes['tracking_id'] = tracking_id
    cube = iris.cube.Cube([], attributes=attributes)

    iris.save(cube, filename)


def _get_default_settings_for_chl(save_filename):
    """Get default preprocessor settings for chl."""
    defaults = {
        'remove_supplementary_variables': {},
        'save': {
            'compress': False,
            'filename': save_filename,
        }
    }
    return defaults


@pytest.fixture
def patched_tas_derivation(monkeypatch):

    def get_required(short_name, _):
        if short_name != 'tas':
            assert False
        required = [
            {
                'short_name': 'pr'
            },
            {
                'short_name': 'areacella',
                'mip': 'fx',
                'optional': True
            },
        ]
        return required

    monkeypatch.setattr(
        esmvalcore._recipe.to_datasets,
        'get_required',
        get_required,
    )


DEFAULT_DOCUMENTATION = dedent("""
    documentation:
      title: Test recipe
      description: This is a test recipe.
      authors:
        - andela_bouwe
      references:
        - contact_authors
        - acknow_project
      projects:
        - c3s-magic
    """)


def get_recipe(tempdir: Path, content: str, session: Session):
    """Save and load recipe content."""
    recipe_file = tempdir / 'recipe_test.yml'
    # Add mandatory documentation section
    content = str(DEFAULT_DOCUMENTATION + content)
    recipe_file.write_text(content)

    recipe = read_recipe_file(recipe_file, session)

    return recipe


def test_recipe_missing_scripts(tmp_path, session):
    content = dedent("""
        datasets:
          - dataset: bcc-csm1-1

        diagnostics:
          diagnostic_name:
            variables:
              ta:
                project: CMIP5
                mip: Amon
                exp: historical
                ensemble: r1i1p1
                timerange: 1999/2002
        """)
    exc_message = ("Missing scripts section in diagnostic 'diagnostic_name'.")
    with pytest.raises(RecipeError) as exc:
        get_recipe(tmp_path, content, session)
    assert str(exc.value) == exc_message


def test_recipe_duplicate_var_script_name(tmp_path, session):
    content = dedent("""
        datasets:
          - dataset: bcc-csm1-1

        diagnostics:
          diagnostic_name:
            variables:
              ta:
                project: CMIP5
                mip: Amon
                exp: historical
                ensemble: r1i1p1
                start_year: 1999
                end_year: 2002
            scripts:
              ta:
                script: tmp_path / 'diagnostic.py'
        """)
    exc_message = ("Invalid script name 'ta' encountered in diagnostic "
                   "'diagnostic_name': scripts cannot have the same "
                   "name as variables.")
    with pytest.raises(RecipeError) as exc:
        get_recipe(tmp_path, content, session)
    assert str(exc.value) == exc_message


def test_recipe_no_script(tmp_path, session):
    content = dedent("""
        datasets:
          - dataset: bcc-csm1-1

        diagnostics:
          diagnostic_name:
            variables:
              ta:
                project: CMIP5
                mip: Amon
                exp: historical
                ensemble: r1i1p1
                start_year: 1999
                end_year: 2002
            scripts:
              script_name:
                argument: 1
        """)
    exc_message = ("No script defined for script 'script_name' in "
                   "diagnostic 'diagnostic_name'.")
    with pytest.raises(RecipeError) as exc:
        get_recipe(tmp_path, content, session)
    assert str(exc.value) == exc_message


def test_recipe_no_datasets(tmp_path, session):
    content = dedent("""
        diagnostics:
          diagnostic_name:
            variables:
              ta:
                project: CMIP5
                mip: Amon
                exp: historical
                ensemble: r1i1p1
                start_year: 1999
                end_year: 2002
            scripts: null
        """)
    exc_message = ("You have not specified any dataset "
                   "or additional_dataset groups for variable "
                   "'ta' in diagnostic 'diagnostic_name'.")
    with pytest.raises(RecipeError) as exc:
        get_recipe(tmp_path, content, session)
    assert str(exc.value) == exc_message


def test_recipe_duplicated_datasets(tmp_path, session):
    content = dedent("""
        datasets:
          - dataset: bcc-csm1-1
          - dataset: bcc-csm1-1

        diagnostics:
          diagnostic_name:
            variables:
              ta:
                project: CMIP5
                mip: Amon
                exp: historical
                ensemble: r1i1p1
                timerange: 1999/2002
            scripts: null
        """)
    exc_message = ("Duplicate dataset\n{'dataset': 'bcc-csm1-1'}\n"
                   "for variable 'ta' in diagnostic 'diagnostic_name'.")
    with pytest.raises(RecipeError) as exc:
        get_recipe(tmp_path, content, session)
    assert str(exc.value) == exc_message


def test_recipe_var_missing_args(tmp_path, session):
    content = dedent("""
        datasets:
          - dataset: bcc-csm1-1

        diagnostics:
          diagnostic_name:
            variables:
              ta:
                project: CMIP5
                exp: historical
                ensemble: r1i1p1
                timerange: 1999/2002
            scripts: null
        """)
    exc_message = ("Missing keys {'mip'} in\n{'dataset': 'bcc-csm1-1',"
                   "\n 'ensemble': 'r1i1p1',\n 'exp': 'historical',\n"
                   " 'project': 'CMIP5',\n 'short_name': 'ta',\n "
                   "'timerange': '1999/2002'}\nfor variable 'ta' "
                   "in diagnostic 'diagnostic_name'.")
    with pytest.raises(RecipeError) as exc:
        get_recipe(tmp_path, content, session)
    assert str(exc.value) == exc_message


@pytest.mark.parametrize('skip_nonexistent', [True, False])
def test_recipe_no_data(tmp_path, session, skip_nonexistent):
    content = dedent("""
        datasets:
          - dataset: GFDL-ESM2G

        diagnostics:
          diagnostic_name:
            variables:
              ta:
                project: CMIP5
                mip: Amon
                exp: historical
                ensemble: r1i1p1
                start_year: 1999
                end_year: 2002
            scripts: null
        """)
    session['skip_nonexistent'] = skip_nonexistent
    with pytest.raises(RecipeError) as error:
        get_recipe(tmp_path, content, session)
    if skip_nonexistent:
        msg = ("Did not find any input data for task diagnostic_name/ta")
    else:
        msg = ("Missing data for preprocessor diagnostic_name/ta:\n"
               "- Missing data for Dataset: .*")
    assert re.match(msg, error.value.failed_tasks[0].message)


@pytest.mark.parametrize('script_file', ['diagnostic.py', 'diagnostic.ncl'])
def test_simple_recipe(
    tmp_path,
    patched_datafinder,
    session,
    script_file,
    monkeypatch,
):

    def ncl_version():
        return '6.5'

    monkeypatch.setattr(esmvalcore._recipe.check, 'ncl_version', ncl_version)

    def which(interpreter):
        return interpreter

    monkeypatch.setattr(esmvalcore._task, 'which', which)

    script = tmp_path / script_file
    script.write_text('')
    content = dedent("""
        datasets:
          - dataset: bcc-csm1-1

        preprocessors:
          preprocessor_name:
            extract_levels:
              levels: 85000
              scheme: nearest

        diagnostics:
          diagnostic_name:
            additional_datasets:
              - dataset: GFDL-ESM2G
            variables:
              ta:
                preprocessor: preprocessor_name
                project: CMIP5
                mip: Amon
                exp: historical
                ensemble: r1i1p1
                timerange: 1999/2002
                additional_datasets:
                  - dataset: MPI-ESM-LR
            scripts:
              script_name:
                script: {}
                custom_setting: 1
        """.format(script))

    recipe = get_recipe(tmp_path, content, session)
    # Check that datasets have been read and updated
    assert len(recipe.datasets) == 3
    for dataset in recipe.datasets:
        for key in MANDATORY_DATASET_KEYS:
            assert key in dataset.facets and dataset.facets[key]

    # Check that the correct tasks have been created
    datasets = recipe.datasets
    tasks = {t for task in recipe.tasks for t in task.flatten()}
    preproc_tasks = {t for t in tasks if isinstance(t, PreprocessingTask)}
    diagnostic_tasks = {t for t in tasks if isinstance(t, DiagnosticTask)}

    assert len(preproc_tasks) == 1
    for task in preproc_tasks:
        print("Task", task.name)
        assert task.order == list(DEFAULT_ORDER)
        for product in task.products:
            dataset = [
                d for d in datasets if _get_output_file(
                    d.facets, session.preproc_dir) == product.filename
            ][0]
            assert product.datasets == [dataset]
            attributes = dict(dataset.facets)
            attributes['filename'] = product.filename
            attributes['start_year'] = 1999
            attributes['end_year'] = 2002
            assert product.attributes == attributes
            for step in DEFAULT_PREPROCESSOR_STEPS:
                assert step in product.settings
            assert len(dataset.files) == 2

    assert len(diagnostic_tasks) == 1
    for task in diagnostic_tasks:
        print("Task", task.name)
        assert task.ancestors == list(preproc_tasks)
        assert task.script == str(script)
        for key in MANDATORY_SCRIPT_SETTINGS_KEYS:
            assert key in task.settings and task.settings[key]
        assert task.settings['custom_setting'] == 1

    # Check that NCL interface is enabled for NCL scripts.
    write_ncl_interface = script.suffix == '.ncl'
    assert datasets[0].session['write_ncl_interface'] == write_ncl_interface


def test_write_filled_recipe(tmp_path, patched_datafinder, session):
    script = tmp_path / 'diagnostic.py'
    script.write_text('')
    content = dedent("""
        datasets:
          - dataset: bcc-csm1-1

        preprocessors:
          preprocessor_name:
            extract_levels:
              levels: 85000
              scheme: nearest

        diagnostics:
          diagnostic_name:
            additional_datasets:
              - dataset: GFDL-ESM2G
            variables:
              ta:
                preprocessor: preprocessor_name
                project: CMIP5
                mip: Amon
                exp: historical
                ensemble: r1i1p1
                timerange: '*'
                additional_datasets:
                  - dataset: MPI-ESM-LR
                    timerange: '*/P2Y'
            scripts:
              script_name:
                script: {}
                custom_setting: 1
        """.format(script))

    recipe = get_recipe(tmp_path, content, session)

    session.run_dir.mkdir(parents=True)
    esmvalcore._recipe.recipe.Recipe.write_filled_recipe(recipe)

    recipe_file = session.run_dir / 'recipe_test_filled.yml'
    assert recipe_file.is_file()

    updated_recipe_object = read_recipe_file(recipe_file, session)
    updated_recipe = updated_recipe_object._raw_recipe
    print(pformat(updated_recipe))
    assert get_occurrence_of_value(updated_recipe, value='*') == 0
    assert get_occurrence_of_value(updated_recipe, value='1990/2019') == 2
    assert get_occurrence_of_value(updated_recipe, value='1990/P2Y') == 1
    assert len(updated_recipe_object.datasets) == 3


def test_fx_preproc_error(tmp_path, patched_datafinder, session):
    script = tmp_path / 'diagnostic.py'
    script.write_text('')
    content = dedent("""
        datasets:
          - dataset: bcc-csm1-1

        preprocessors:
          preprocessor_name:
            extract_season:
              season: MAM

        diagnostics:
          diagnostic_name:
            variables:
              sftlf:
                preprocessor: preprocessor_name
                project: CMIP5
                mip: fx
                exp: historical
                ensemble: r0i0p0
                start_year: 1999
                end_year: 2002
                additional_datasets:
                  - dataset: MPI-ESM-LR
            scripts: null
        """)
    msg = ("Time coordinate preprocessor step(s) ['extract_season'] not "
           "permitted on fx vars, please remove them from recipe")
    with pytest.raises(Exception) as rec_err_exp:
        get_recipe(tmp_path, content, session)
    assert str(rec_err_exp.value) == INITIALIZATION_ERROR_MSG
    assert str(rec_err_exp.value.failed_tasks[0].message) == msg


def test_default_preprocessor(tmp_path, patched_datafinder, session):
    content = dedent("""
        diagnostics:
          diagnostic_name:
            variables:
              chl:
                project: CMIP5
                mip: Oyr
                exp: historical
                start_year: 2000
                end_year: 2005
                ensemble: r1i1p1
                additional_datasets:
                  - {dataset: CanESM2}
            scripts: null
        """)

    recipe = get_recipe(tmp_path, content, session)

    assert len(recipe.tasks) == 1
    task = recipe.tasks.pop()
    assert len(task.products) == 1
    product = task.products.pop()
    preproc_dir = os.path.dirname(product.filename)
    assert preproc_dir.startswith(str(tmp_path))

    defaults = _get_default_settings_for_chl(product.filename)
    assert product.settings == defaults


def test_default_preprocessor_custom_order(tmp_path, patched_datafinder,
                                           session):
    """Test if default settings are used when ``custom_order`` is ``True``."""

    content = dedent("""
        preprocessors:
          default_custom_order:
            custom_order: true

        diagnostics:
          diagnostic_name:
            variables:
              chl:
                preprocessor: default_custom_order
                project: CMIP5
                mip: Oyr
                exp: historical
                start_year: 2000
                end_year: 2005
                ensemble: r1i1p1
                additional_datasets:
                  - {dataset: CanESM2}
            scripts: null
        """)

    recipe = get_recipe(tmp_path, content, session)

    assert len(recipe.tasks) == 1
    task = recipe.tasks.pop()
    assert len(task.products) == 1
    product = task.products.pop()
    preproc_dir = os.path.dirname(product.filename)
    assert preproc_dir.startswith(str(tmp_path))

    defaults = _get_default_settings_for_chl(product.filename)
    assert product.settings == defaults


def test_invalid_preprocessor(tmp_path, patched_datafinder, session):
    """Test the error message when the named prepreprocesor is not defined."""
    content = dedent("""
        diagnostics:
          diagnostic_name:
            variables:
              chl:
                preprocessor: not_defined
                project: CMIP5
                mip: Oyr
                exp: historical
                start_year: 2000
                end_year: 2005
                ensemble: r1i1p1
                additional_datasets:
                  - {dataset: CanESM2}
            scripts: null
        """)

    with pytest.raises(RecipeError) as error:
        get_recipe(tmp_path, content, session)
    msg = "Unknown preprocessor 'not_defined' in .*"
    assert re.match(msg, error.value.failed_tasks[0].message)


def test_disable_preprocessor_function(tmp_path, patched_datafinder, session):
    """Test if default settings are used when ``custom_order`` is ``True``."""

    content = dedent("""
        datasets:
          - dataset: HadGEM3-GC31-LL
            ensemble: r1i1p1f1
            exp: historical
            grid: gn

        preprocessors:
          keep_supplementaries:
            remove_supplementary_variables: False

        diagnostics:
          diagnostic_name:
            variables:
              tas:
                preprocessor: keep_supplementaries
                project: CMIP6
                mip: Amon
                timerange: 2000/2005
                supplementaries:
                  - short_name: areacella
                    mip: fx
            scripts: null
        """)

    recipe = get_recipe(tmp_path, content, session)

    assert len(recipe.tasks) == 1
    task = recipe.tasks.pop()
    assert len(task.products) == 1
    product = task.products.pop()
    assert 'remove_supplementary_variables' not in product.settings


def test_default_fx_preprocessor(tmp_path, patched_datafinder, session):
    content = dedent("""
        diagnostics:
          diagnostic_name:
            variables:
              sftlf:
                project: CMIP5
                mip: fx
                exp: historical
                ensemble: r0i0p0
                additional_datasets:
                  - {dataset: CanESM2}
            scripts: null
        """)

    recipe = get_recipe(tmp_path, content, session)

    assert len(recipe.tasks) == 1
    task = recipe.tasks.pop()
    assert len(task.products) == 1
    product = task.products.pop()
    preproc_dir = os.path.dirname(product.filename)
    assert preproc_dir.startswith(str(tmp_path))

    defaults = {
        'remove_supplementary_variables': {},
        'save': {
            'compress': False,
            'filename': product.filename,
        }
    }
    assert product.settings == defaults


def test_empty_variable(tmp_path, patched_datafinder, session):
    """Test that it is possible to specify all information in the dataset."""
    content = dedent("""
        diagnostics:
          diagnostic_name:
            additional_datasets:
              - dataset: CanESM2
                project: CMIP5
                mip: Amon
                exp: historical
                start_year: 2000
                end_year: 2005
                ensemble: r1i1p1
            variables:
              pr:
            scripts: null
        """)

    recipe = get_recipe(tmp_path, content, session)
    assert len(recipe.tasks) == 1
    task = recipe.tasks.pop()
    assert len(task.products) == 1
    product = task.products.pop()
    assert product.attributes['short_name'] == 'pr'
    assert product.attributes['dataset'] == 'CanESM2'


TEST_ISO_TIMERANGE = [
    ('*', '1990-2019'),
    ('1990/1992', '1990-1992'),
    ('19900101/19920101', '19900101-19920101'),
    ('19900101T12H00M00S/19920101T12H00M00',
     '19900101T12H00M00S-19920101T12H00M00'),
    ('1990/*', '1990-2019'),
    ('*/1992', '1990-1992'),
    ('1990/P2Y', '1990-P2Y'),
    ('19900101/P2Y2M1D', '19900101-P2Y2M1D'),
    ('19900101TH00M00S/P2Y2M1DT12H00M00S',
     '19900101TH00M00S-P2Y2M1DT12H00M00S'),
    ('P2Y/1992', 'P2Y-1992'),
    ('P1Y2M1D/19920101', 'P1Y2M1D-19920101'),
    ('P1Y2M1D/19920101T12H00M00S', 'P1Y2M1D-19920101T12H00M00S'),
    ('P2Y/*', 'P2Y-2019'),
    ('P2Y2M1D/*', 'P2Y2M1D-2019'),
    ('P2Y21DT12H00M00S/*', 'P2Y21DT12H00M00S-2019'),
    ('*/P2Y', '1990-P2Y'),
    ('*/P2Y2M1D', '1990-P2Y2M1D'),
    ('*/P2Y21DT12H00M00S', '1990-P2Y21DT12H00M00S'),
]


@pytest.mark.parametrize('input_time,output_time', TEST_ISO_TIMERANGE)
def test_recipe_iso_timerange(tmp_path, patched_datafinder, session,
                              input_time, output_time):
    """Test recipe with timerange tag."""
    content = dedent(f"""
        diagnostics:
          test:
            additional_datasets:
              - dataset: HadGEM3-GC31-LL
                project: CMIP6
                exp: historical
                ensemble: r2i1p1f1
                grid: gn
            variables:
              pr:
                mip: 3hr
                timerange: '{input_time}'
              areacella:
                mip: fx
            scripts: null
        """)

    recipe = get_recipe(tmp_path, content, session)
    assert len(recipe.tasks) == 2
    pr_task = [t for t in recipe.tasks if t.name.endswith('pr')][0]
    assert len(pr_task.products) == 1
    pr_product = pr_task.products.pop()

    filename = ('CMIP6_HadGEM3-GC31-LL_3hr_historical_r2i1p1f1_'
                f'pr_gn_{output_time}.nc')
    assert pr_product.filename.name == filename

    areacella_task = [t for t in recipe.tasks
                      if t.name.endswith('areacella')][0]
    assert len(areacella_task.products) == 1
    areacella_product = areacella_task.products.pop()

    filename = 'CMIP6_HadGEM3-GC31-LL_fx_historical_r2i1p1f1_areacella_gn.nc'
    assert areacella_product.filename.name == filename


@pytest.mark.parametrize('input_time,output_time', TEST_ISO_TIMERANGE)
def test_recipe_iso_timerange_as_dataset(tmp_path, patched_datafinder, session,
                                         input_time, output_time):
    """Test recipe with timerange tag in the datasets section."""
    content = dedent(f"""
        datasets:
          - dataset: HadGEM3-GC31-LL
            project: CMIP6
            exp: historical
            ensemble: r2i1p1f1
            grid: gn
            timerange: '{input_time}'
        diagnostics:
          test:
            variables:
              pr:
                mip: 3hr
                supplementary_variables:
                  - short_name: areacella
                    mip: fx
            scripts: null
        """)

    recipe = get_recipe(tmp_path, content, session)

    assert len(recipe.tasks) == 1
    task = recipe.tasks.pop()
    assert len(task.products) == 1
    product = task.products.pop()
    filename = ('CMIP6_HadGEM3-GC31-LL_3hr_historical_r2i1p1f1_'
                f'pr_gn_{output_time}.nc')
    assert product.filename.name == filename

    assert len(product.datasets) == 1
    dataset = product.datasets[0]
    assert len(dataset.supplementaries) == 1
    supplementary_ds = dataset.supplementaries[0]
    assert supplementary_ds.facets['short_name'] == 'areacella'
    assert 'timerange' not in supplementary_ds.facets


def test_reference_dataset(tmp_path, patched_datafinder, session, monkeypatch):
    levels = [100]
    get_reference_levels = create_autospec(
        esmvalcore._recipe.recipe.get_reference_levels, return_value=levels)
    monkeypatch.setattr(esmvalcore._recipe.recipe, 'get_reference_levels',
                        get_reference_levels)

    content = dedent("""
        preprocessors:
          test_from_reference:
            regrid:
              target_grid: reference_dataset
              scheme: linear
            extract_levels:
              levels: reference_dataset
              scheme: linear
          test_from_cmor_table:
            extract_levels:
              levels:
                cmor_table: CMIP6
                coordinate: alt16
              scheme: nearest

        diagnostics:
          diagnostic_name:
            variables:
              ta: &var
                preprocessor: test_from_reference
                project: CMIP5
                mip: Amon
                exp: historical
                start_year: 2000
                end_year: 2005
                ensemble: r1i1p1
                additional_datasets:
                  - dataset: GFDL-CM3
                  - dataset: MPI-ESM-LR
                reference_dataset: MPI-ESM-LR
              ch4:
                <<: *var
                preprocessor: test_from_cmor_table
                additional_datasets:
                  - dataset: GFDL-CM3

            scripts: null
        """)
    recipe = get_recipe(tmp_path, content, session)

    assert len(recipe.tasks) == 2

    # Check that the reference dataset has been used
    task = next(t for t in recipe.tasks
                if t.name == 'diagnostic_name' + TASKSEP + 'ta')
    assert len(task.products) == 2
    product = next(p for p in task.products
                   if p.attributes['dataset'] == 'GFDL-CM3')
    reference = next(p for p in task.products
                     if p.attributes['dataset'] == 'MPI-ESM-LR')

    assert product.settings['regrid']['target_grid'] == reference.datasets[0]
    assert product.settings['extract_levels']['levels'] == levels

    get_reference_levels.assert_called_once_with(reference.datasets[0])

    assert 'regrid' not in reference.settings
    assert 'extract_levels' not in reference.settings

    # Check that levels have been read from CMOR table
    task = next(t for t in recipe.tasks
                if t.name == 'diagnostic_name' + TASKSEP + 'ch4')
    assert len(task.products) == 1
    product = next(iter(task.products))
    assert product.settings['extract_levels']['levels'] == [
        0,
        250,
        750,
        1250,
        1750,
        2250,
        2750,
        3500,
        4500,
        6000,
        8000,
        10000,
        12000,
        14500,
        16000,
        18000,
    ]


def test_reference_dataset_undefined(tmp_path, monkeypatch, session):
    content = dedent("""
        preprocessors:
          test_from_reference:
            extract_levels:
              levels: reference_dataset
              scheme: linear

        diagnostics:
          diagnostic_name:
            variables:
              ta: &var
                preprocessor: test_from_reference
                project: CMIP5
                mip: Amon
                exp: historical
                start_year: 2000
                end_year: 2005
                ensemble: r1i1p1
                additional_datasets:
                  - dataset: GFDL-CM3
                  - dataset: MPI-ESM-LR

            scripts: null
        """)
    with pytest.raises(RecipeError) as error:
        get_recipe(tmp_path, content, session)
    msg = ("Preprocessor 'test_from_reference' uses 'reference_dataset', but "
           "'reference_dataset' is not defined")
    assert msg in error.value.failed_tasks[0].message


def test_custom_preproc_order(tmp_path, patched_datafinder, session):
    content = dedent("""
        preprocessors:
          default: &default
            multi_model_statistics:
              span: overlap
              statistics: [mean ]
            area_statistics:
              operator: mean
          custom:
            custom_order: true
            <<: *default
          empty_custom:
            custom_order: true
          with_extract_time:
            custom_order: true
            extract_time:
              start_year: 2001
              start_month: 3
              start_day: 14
              end_year: 2002
              end_month: 6
              end_day: 28

        diagnostics:
          diagnostic_name:
            variables:
              chl_default: &chl
                short_name: chl
                preprocessor: default
                project: CMIP5
                mip: Oyr
                exp: historical
                start_year: 2000
                end_year: 2005
                ensemble: r1i1p1
                additional_datasets:
                  - {dataset: CanESM2}
              chl_custom:
                <<: *chl
                preprocessor: custom
              chl_empty_custom:
                <<: *chl
                preprocessor: empty_custom
              chl_with_extract_time:
                <<: *chl
                preprocessor: with_extract_time
            scripts: null
        """)

    recipe = get_recipe(tmp_path, content, session)

    assert len(recipe.tasks) == 4

    for task in recipe.tasks:
        if task.name == 'diagnostic_name/chl_default':
            assert task.order.index('area_statistics') < task.order.index(
                'multi_model_statistics')
        elif task.name == 'diagnostic_name/chl_custom':
            assert task.order.index('area_statistics') > task.order.index(
                'multi_model_statistics')
        elif task.name == 'diagnostic_name/chl_empty_custom':
            assert len(task.products) == 1
            product = list(task.products)[0]
            assert set(
                product.settings.keys()) == set(DEFAULT_PREPROCESSOR_STEPS)
        elif task.name == 'diagnostic_name/chl_with_extract_time':
            assert len(task.products) == 1
            product = list(task.products)[0]
            steps = set(DEFAULT_PREPROCESSOR_STEPS + tuple(['extract_time']))
            assert set(product.settings.keys()) == steps
            assert product.settings['extract_time'] == {
                'start_year': 2001,
                'start_month': 3,
                'start_day': 14,
                'end_year': 2002,
                'end_month': 6,
                'end_day': 28,
            }
        else:
            assert False, f"invalid task {task.name}"


def test_derive(tmp_path, patched_datafinder, session):
    content = dedent("""
        diagnostics:
          diagnostic_name:
            variables:
              toz:
                project: CMIP5
                mip: Amon
                exp: historical
                start_year: 2000
                end_year: 2005
                derive: true
                force_derivation: true
                additional_datasets:
                  - {dataset: GFDL-CM3,  ensemble: r1i1p1}
            scripts: null
        """)

    recipe = get_recipe(tmp_path, content, session)

    # Check generated tasks
    assert len(recipe.tasks) == 1
    task = recipe.tasks.pop()
    assert task.name == 'diagnostic_name' + TASKSEP + 'toz'

    # Check product content of tasks
    assert len(task.products) == 1
    product = task.products.pop()
    assert 'derive' in product.settings
    assert product.attributes['short_name'] == 'toz'

    assert len(product.datasets) == 2
    input_variables = {d.facets['short_name'] for d in product.datasets}
    assert input_variables == {'ps', 'tro3'}


def test_derive_not_needed(tmp_path, patched_datafinder, session):
    content = dedent("""
        diagnostics:
          diagnostic_name:
            variables:
              toz:
                project: CMIP5
                mip: Amon
                exp: historical
                start_year: 2000
                end_year: 2005
                derive: true
                force_derivation: false
                additional_datasets:
                  - {dataset: GFDL-CM3,  ensemble: r1i1p1}
            scripts: null
        """)

    recipe = get_recipe(tmp_path, content, session)

    # Check generated tasks
    assert len(recipe.tasks) == 1
    task = recipe.tasks.pop()
    assert task.name == 'diagnostic_name/toz'

    # Check product content of tasks
    assert len(task.products) == 1
    product = task.products.pop()
    assert 'derive' not in product.settings

    # Check dataset
    assert len(product.datasets) == 1
    dataset = product.datasets[0]
    assert dataset.facets['short_name'] == 'toz'
    assert dataset.files


def test_derive_with_fx_ohc(tmp_path, patched_datafinder, session):
    content = dedent("""
        diagnostics:
          diagnostic_name:
            variables:
              ohc:
                mip: Omon
                exp: historical
                start_year: 2000
                end_year: 2005
                derive: true
                force_derivation: true
                additional_datasets:
                  - {dataset: GFDL-CM3, ensemble: r1i1p1,   project: CMIP5}
                  - {dataset: GFDL-CM4, ensemble: r1i1p1f1, project: CMIP6,
                     grid: gr1}
                  - {dataset: TEST, project: OBS, type: reanaly, version: 1,
                     tier: 1}

            scripts: null
        """)
    recipe = get_recipe(tmp_path, content, session)

    # Check generated tasks
    assert len(recipe.tasks) == 1
    task = recipe.tasks.pop()
    assert task.name == 'diagnostic_name' + TASKSEP + 'ohc'

    # Check products
    assert len(task.products) == 3
    for product in task.products:
        assert 'derive' in product.settings
        assert product.attributes['short_name'] == 'ohc'

        # Check datasets
        assert len(product.datasets) == 2
        thetao_ds = next(d for d in product.datasets
                         if d.facets['short_name'] == 'thetao')
        assert thetao_ds.facets['mip'] == 'Omon'
        volcello_ds = next(d for d in product.datasets
                           if d.facets['short_name'] == 'volcello')
        if volcello_ds.facets['project'] == 'CMIP6':
            mip = 'Ofx'
        else:
            mip = 'fx'
        assert volcello_ds.facets['mip'] == mip


def test_derive_with_fx_ohc_fail(tmp_path, patched_failing_datafinder,
                                 session):
    content = dedent("""
        diagnostics:
          diagnostic_name:
            variables:
              ohc:
                mip: Omon
                exp: historical
                start_year: 2000
                end_year: 2005
                derive: true
                force_derivation: true
                additional_datasets:
                  - {dataset: GFDL-CM3, ensemble: r1i1p1,   project: CMIP5}
                  - {dataset: GFDL-CM4, ensemble: r1i1p1f1, project: CMIP6,
                     grid: gr1}
                  - {dataset: TEST, project: OBS, type: reanaly, version: 1,
                     tier: 1}

            scripts: null
        """)
    with pytest.raises(RecipeError):
        get_recipe(tmp_path, content, session)


def test_derive_with_optional_var(tmp_path, patched_datafinder,
                                  patched_tas_derivation, session):
    content = dedent("""
        diagnostics:
          diagnostic_name:
            variables:
              tas:
                mip: Amon
                exp: historical
                start_year: 2000
                end_year: 2005
                derive: true
                force_derivation: true
                additional_datasets:
                  - {dataset: GFDL-CM3, ensemble: r1i1p1,   project: CMIP5}
                  - {dataset: GFDL-CM4, ensemble: r1i1p1f1, project: CMIP6,
                     grid: gr1}
                  - {dataset: TEST, project: OBS, type: reanaly, version: 1,
                     tier: 1}

            scripts: null
        """)
    recipe = get_recipe(tmp_path, content, session)

    # Check generated tasks
    assert len(recipe.tasks) == 1
    task = recipe.tasks.pop()
    assert task.name == 'diagnostic_name' + TASKSEP + 'tas'

    # Check products
    assert len(task.products) == 3
    for product in task.products:
        assert 'derive' in product.settings
        assert product.attributes['short_name'] == 'tas'
        assert len(product.datasets) == 2
        pr_ds = next(d for d in product.datasets
                     if d.facets['short_name'] == 'pr')
        assert pr_ds.facets['mip'] == 'Amon'
        assert pr_ds.facets['timerange'] == '2000/2005'
        areacella_ds = next(d for d in product.datasets
                            if d.facets['short_name'] == 'areacella')
        assert areacella_ds.facets['mip'] == 'fx'
        assert 'timerange' not in areacella_ds.facets


def test_derive_with_optional_var_nodata(tmp_path, patched_failing_datafinder,
                                         patched_tas_derivation, session):
    content = dedent("""
        diagnostics:
          diagnostic_name:
            variables:
              tas:
                mip: Amon
                exp: historical
                start_year: 2000
                end_year: 2005
                derive: true
                force_derivation: true
                additional_datasets:
                  - {dataset: GFDL-CM3, ensemble: r1i1p1,   project: CMIP5}
                  - {dataset: GFDL-CM4, ensemble: r1i1p1f1, project: CMIP6,
                     grid: gr1}
                  - {dataset: TEST, project: OBS, type: reanaly, version: 1,
                     tier: 1}

            scripts: null
        """)
    recipe = get_recipe(tmp_path, content, session)

    # Check generated tasks
    assert len(recipe.tasks) == 1
    task = recipe.tasks.pop()
    assert task.name == 'diagnostic_name' + TASKSEP + 'tas'

    # Check products
    assert len(task.products) == 3
    for product in task.products:
        assert 'derive' in product.settings
        assert product.attributes['short_name'] == 'tas'

        # Check datasets
        assert len(product.datasets) == 1
        assert product.datasets[0].facets['short_name'] == 'pr'


def test_derive_contains_start_end_year(tmp_path, patched_datafinder, session):
    content = dedent("""
        diagnostics:
          diagnostic_name:
            variables:
              toz:
                project: CMIP5
                mip: Amon
                exp: historical
                timerange: '2000/2005'
                derive: true
                force_derivation: true
                additional_datasets:
                  - {dataset: GFDL-CM3,  ensemble: r1i1p1}
            scripts: null
        """)

    recipe = get_recipe(tmp_path, content, session)

    # Check generated tasks
    assert len(recipe.tasks) == 1
    task = recipe.tasks.pop()

    # Check that start_year and end_year are present in attributes
    assert len(task.products) == 1
    product = task.products.pop()
    assert 'derive' in product.settings
    assert product.attributes['short_name'] == 'toz'
    assert product.attributes['timerange'] == '2000/2005'
    assert product.attributes['start_year'] == 2000
    assert product.attributes['end_year'] == 2005


@pytest.mark.parametrize('force_derivation', [True, False])
def test_derive_timerange_wildcard(tmp_path, patched_datafinder, session,
                                   force_derivation):

    content = dedent(f"""
        diagnostics:
          diagnostic_name:
            variables:
              toz:
                project: CMIP5
                mip: Amon
                exp: historical
                timerange: '*'
                derive: true
                force_derivation: {force_derivation}
                additional_datasets:
                  - dataset: GFDL-CM3
                    ensemble: r1i1p1
            scripts: null
        """)

    recipe = get_recipe(tmp_path, content, session)

    # Check generated tasks
    assert len(recipe.tasks) == 1
    task = recipe.tasks.pop()

    # Check that start_year and end_year are present in attributes
    assert len(task.products) == 1
    product = task.products.pop()
    if force_derivation:
        assert 'derive' in product.settings
    assert product.attributes['short_name'] == 'toz'
    assert product.attributes['timerange'] == '1990/2019'
    assert product.attributes['start_year'] == 1990
    assert product.attributes['end_year'] == 2019


def create_test_image(basename, cfg):
    """Get a valid path for saving a diagnostic plot."""
    image = Path(cfg['plot_dir']) / (basename + '.' + cfg['output_file_type'])
    image.parent.mkdir(parents=True)
    Image.new('RGB', (1, 1)).save(image)
    return str(image)


def get_diagnostic_filename(basename, cfg, extension='nc'):
    """Get a valid path for saving a diagnostic data file."""
    return os.path.join(
        cfg['work_dir'],
        basename + '.' + extension,
    )


def simulate_preprocessor_run(task):
    """Simulate preprocessor run."""
    task._initialize_product_provenance()
    for product in task.products:
        create_test_file(product.filename)
        product.save_provenance()


def simulate_diagnostic_run(diagnostic_task):
    """Simulate Python diagnostic run."""
    cfg = diagnostic_task.settings
    input_files = [
        p.filename for a in diagnostic_task.ancestors for p in a.products
    ]
    record = {
        'caption': 'Test figure',
        'statistics': ['mean', 'var'],
        'domains': ['trop', 'et'],
        'plot_types': ['zonal'],
        'authors': ['andela_bouwe'],
        'references': ['acknow_project'],
        'ancestors': input_files,
    }

    diagnostic_file = get_diagnostic_filename('test', cfg)
    create_test_file(diagnostic_file)
    plot_file = create_test_image('test', cfg)
    provenance = os.path.join(cfg['run_dir'], 'diagnostic_provenance.yml')
    os.makedirs(cfg['run_dir'])
    with open(provenance, 'w', encoding='utf-8') as file:
        yaml.safe_dump({diagnostic_file: record, plot_file: record}, file)

    diagnostic_task._collect_provenance()
    return record


def test_diagnostic_task_provenance(
    tmp_path,
    patched_datafinder,
    session,
):
    script = tmp_path / 'diagnostic.py'
    script.write_text('')

    TAGS.set_tag_values(TAGS_FOR_TESTING)

    content = dedent("""
        diagnostics:
          diagnostic_name:
            themes:
              - phys
            realms:
              - atmos
            variables:
              chl:
                project: CMIP5
                mip: Oyr
                exp: historical
                start_year: 2000
                end_year: 2005
                ensemble: r1i1p1
                additional_datasets:
                  - dataset: CanESM2
            scripts:
              script_name:
                script: {script}
              script_name2:
                script: {script}
                ancestors: [script_name]
        """.format(script=script))

    recipe = get_recipe(tmp_path, content, session)
    preproc_task = next(t for t in recipe.tasks.flatten()
                        if isinstance(t, PreprocessingTask))
    simulate_preprocessor_run(preproc_task)

    diagnostic_task = recipe.tasks.pop()

    simulate_diagnostic_run(next(iter(diagnostic_task.ancestors)))
    record = simulate_diagnostic_run(diagnostic_task)

    # Check resulting products
    assert len(diagnostic_task.products) == 2
    for product in diagnostic_task.products:
        product.restore_provenance()
        check_provenance(product)
        assert product.attributes['caption'] == record['caption']
        assert product.entity.get_attribute(
            'attribute:' + 'caption').pop() == record['caption']

        # Check that diagnostic script tags have been added
        for key in ('statistics', 'domains', 'authors'):
            assert product.attributes[key] == tuple(TAGS[key][k]
                                                    for k in record[key])

        # Check that recipe diagnostic tags have been added
        src = yaml.safe_load(DEFAULT_DOCUMENTATION + content)
        for key in ('realms', 'themes'):
            value = src['diagnostics']['diagnostic_name'][key]
            assert product.attributes[key] == tuple(TAGS[key][k]
                                                    for k in value)

        # Check that recipe tags have been added
        recipe_record = product.provenance.get_record('recipe:recipe_test.yml')
        assert len(recipe_record) == 1
        for key in ('description', 'references'):
            value = src['documentation'][key]
            if key == 'references':
                value = str(src['documentation'][key])
            assert recipe_record[0].get_attribute('attribute:' +
                                                  key).pop() == value

    # Test that provenance was saved to xml and info embedded in netcdf
    product = next(
        iter(p for p in diagnostic_task.products
             if p.filename.endswith('.nc')))
    cube = iris.load_cube(product.filename)
    assert cube.attributes['software'].startswith("Created with ESMValTool v")
    assert cube.attributes['caption'] == record['caption']
    prefix = os.path.splitext(product.filename)[0] + '_provenance'
    assert os.path.exists(prefix + '.xml')


def test_alias_generation(tmp_path, patched_datafinder, session):
    content = dedent("""
        diagnostics:
          diagnostic_name:
            variables:
              pr:
                project: CMIP5
                mip: Amon
                exp: historical
                start_year: 2000
                end_year: 2005
                grid: gn
                type: reanaly
                tier: 2
                version: latest
                domain: EUR-11
                rcm_version: 1
                additional_datasets:
                  - {dataset: GFDL-CM3,  ensemble: r1i1p1}
                  - {dataset: EC-EARTH,  ensemble: r1i1p1}
                  - {dataset: EC-EARTH,  ensemble: r2i1p1}
                  - {dataset: EC-EARTH,  ensemble: r3i1p1, alias: my_alias}
                  - {dataset: FGOALS-g3, sub_experiment: s1960, ensemble: r1, institute: CAS}
                  - {dataset: FGOALS-g3, sub_experiment: s1961, ensemble: r1, institute: CAS}
                  - {project: OBS, dataset: ERA-Interim,  version: 1}
                  - {project: OBS, dataset: ERA-Interim,  version: 2}
                  - {project: CMIP6, activity: CMP, dataset: GF3, ensemble: r1, institute: fake}
                  - {project: CMIP6, activity: CMP, dataset: GF2, ensemble: r1, institute: fake}
                  - {project: CMIP6, activity: HRMP, dataset: EC, ensemble: r1, institute: fake}
                  - {project: CMIP6, activity: HRMP, dataset: HA, ensemble: r1, institute: fake}
                  - {project: CORDEX, driver: ICHEC-EC-EARTH, dataset: RCA4, ensemble: r1, mip: mon, institute: SMHI}
                  - {project: CORDEX, driver: MIROC-MIROC5, dataset: RCA4, ensemble: r1, mip: mon, institute: SMHI}
            scripts: null
        """)  # noqa:

    recipe = get_recipe(tmp_path, content, session)
    assert len(recipe.datasets) == 14
    for dataset in recipe.datasets:
        if dataset['project'] == 'CMIP5':
            if dataset['dataset'] == 'GFDL-CM3':
                assert dataset['alias'] == 'CMIP5_GFDL-CM3'
            elif dataset['dataset'] == 'FGOALS-g3':
                if dataset['sub_experiment'] == 's1960':
                    assert dataset['alias'] == 'CMIP5_FGOALS-g3_s1960'
                else:
                    assert dataset['alias'] == 'CMIP5_FGOALS-g3_s1961'
            else:
                if dataset['ensemble'] == 'r1i1p1':
                    assert dataset['alias'] == 'CMIP5_EC-EARTH_r1i1p1'
                elif dataset['ensemble'] == 'r2i1p1':
                    assert dataset['alias'] == 'CMIP5_EC-EARTH_r2i1p1'
                else:
                    assert dataset['alias'] == 'my_alias'
        elif dataset['project'] == 'CMIP6':
            if dataset['dataset'] == 'GF3':
                assert dataset['alias'] == 'CMIP6_CMP_GF3'
            elif dataset['dataset'] == 'GF2':
                assert dataset['alias'] == 'CMIP6_CMP_GF2'
            elif dataset['dataset'] == 'EC':
                assert dataset['alias'] == 'CMIP6_HRMP_EC'
            else:
                assert dataset['alias'] == 'CMIP6_HRMP_HA'
        elif dataset['project'] == 'CORDEX':
            if dataset['driver'] == 'ICHEC-EC-EARTH':
                assert dataset['alias'] == 'CORDEX_ICHEC-EC-EARTH'
            else:
                assert dataset['alias'] == 'CORDEX_MIROC-MIROC5'
        else:
            if dataset['version'] == 1:
                assert dataset['alias'] == 'OBS_1'
            else:
                assert dataset['alias'] == 'OBS_2'


def test_concatenation(tmp_path, patched_datafinder, session):
    content = dedent("""
        diagnostics:
          diagnostic_name:
            variables:
              ta:
                project: CMIP5
                mip: Amon
                start_year: 2000
                end_year: 2005
                grid: gn
                type: reanaly
                tier: 2
                version: latest
                additional_datasets:
                  - dataset: GFDL-CM3
                    ensemble: r1i1p1
                    exp: [historical, rcp85]
                  - dataset: GFDL-CM3
                    ensemble: r1i1p1
                    exp: historical
            scripts: null
        """)

    recipe = get_recipe(tmp_path, content, session)
    assert len(recipe.datasets) == 2
    for dataset in recipe.datasets:
        if dataset['exp'] == 'historical':
            assert dataset['alias'] == 'historical'
        else:
            assert dataset['alias'] == 'historical-rcp85'


def test_ensemble_expansion(tmp_path, patched_datafinder, session):
    content = dedent("""
        diagnostics:
          diagnostic_name:
            variables:
              ta:
                project: CMIP5
                mip: Amon
                exp: historical
                ensemble: r(1:3)i1p1
                start_year: 2000
                end_year: 2005
                grid: gn
                type: reanaly
                tier: 2
                version: latest
                additional_datasets:
                  - {dataset: GFDL-CM3}
            scripts: null
        """)

    recipe = get_recipe(tmp_path, content, session)
    assert len(recipe.datasets) == 3
    assert recipe.datasets[0]['ensemble'] == 'r1i1p1'
    assert recipe.datasets[1]['ensemble'] == 'r2i1p1'
    assert recipe.datasets[2]['ensemble'] == 'r3i1p1'


def test_extract_shape(tmp_path, patched_datafinder, session):
    TAGS.set_tag_values(TAGS_FOR_TESTING)

    content = dedent("""
        preprocessors:
          test:
            extract_shape:
              shapefile: test.shp

        diagnostics:
          test:
            variables:
              ta:
                preprocessor: test
                project: CMIP5
                mip: Amon
                exp: historical
                start_year: 2000
                end_year: 2005
                ensemble: r1i1p1
                additional_datasets:
                  - {dataset: GFDL-CM3}
            scripts: null
        """)
    # Create shapefile
    shapefile = session['auxiliary_data_dir'] / Path('test.shp')
    shapefile.parent.mkdir(parents=True, exist_ok=True)
    shapefile.touch()

    recipe = get_recipe(tmp_path, content, session)

    assert len(recipe.tasks) == 1
    task = recipe.tasks.pop()
    assert len(task.products) == 1
    product = task.products.pop()
    assert product.settings['extract_shape']['shapefile'] == shapefile


@pytest.mark.parametrize('invalid_arg',
                         ['shapefile', 'method', 'crop', 'decomposed'])
def test_extract_shape_raises(tmp_path, patched_datafinder, session,
                              invalid_arg):
    TAGS.set_tag_values(TAGS_FOR_TESTING)

    # Create shapefile
    shapefile = session['auxiliary_data_dir'] / Path('test.shp')
    shapefile.parent.mkdir(parents=True, exist_ok=True)
    shapefile.touch()

    content = dedent("""
        preprocessors:
          test:
            extract_shape:
              crop: true
              method: contains
              shapefile: test.shp

        diagnostics:
          test:
            variables:
              ta:
                preprocessor: test
                project: CMIP5
                mip: Amon
                exp: historical
                start_year: 2000
                end_year: 2005
                ensemble: r1i1p1
                additional_datasets:
                  - dataset: GFDL-CM3
            scripts: null
        """)

    # Add invalid argument
    recipe = yaml.safe_load(content)
    recipe['preprocessors']['test']['extract_shape'][invalid_arg] = 'x'
    content = yaml.safe_dump(recipe)

    with pytest.raises(RecipeError) as exc:
        get_recipe(tmp_path, content, session)

    assert str(exc.value) == INITIALIZATION_ERROR_MSG
    assert 'extract_shape' in exc.value.failed_tasks[0].message
    assert invalid_arg in exc.value.failed_tasks[0].message


def _test_output_product_consistency(products, preprocessor, statistics):
    product_out = defaultdict(list)

    for i, product in enumerate(products):
        settings = product.settings.get(preprocessor)
        if settings:
            output_products = settings['output_products']

            for identifier, statistic_out in output_products.items():
                for statistic, preproc_file in statistic_out.items():
                    product_out[identifier, statistic].append(preproc_file)

    # Make sure that output products are consistent
    for (identifier, statistic), value in product_out.items():
        assert statistic in statistics
        assert len(set(value)) == 1, 'Output products are not equal'

    return product_out


def test_ensemble_statistics(tmp_path, patched_datafinder, session):
    statistics = ['mean', 'max']
    diagnostic = 'diagnostic_name'
    variable = 'pr'
    preprocessor = 'ensemble_statistics'

    content = dedent(f"""
         preprocessors:
           default: &default
             custom_order: true
             area_statistics:
               operator: mean
             {preprocessor}:
               statistics: {statistics}

         diagnostics:
           {diagnostic}:
             variables:
               {variable}:
                 project: CMIP5
                 mip: Amon
                 start_year: 2000
                 end_year: 2002
                 preprocessor: default
                 additional_datasets:
                   - {{dataset: CanESM2, exp: [historical, rcp45],
                     ensemble: "r(1:2)i1p1"}}
                   - {{dataset: CCSM4, exp: [historical, rcp45],
                     ensemble: "r(1:2)i1p1"}}
             scripts: null
    """)

    recipe = get_recipe(tmp_path, content, session)
    datasets = set([ds['dataset'] for ds in recipe.datasets])
    task = next(iter(recipe.tasks))

    products = task.products
    product_out = _test_output_product_consistency(products, preprocessor,
                                                   statistics)

    assert len(product_out) == len(datasets) * len(statistics)

    task._initialize_product_provenance()
    assert next(iter(products)).provenance is not None


def test_multi_model_statistics(tmp_path, patched_datafinder, session):
    statistics = ['mean', 'max']
    diagnostic = 'diagnostic_name'
    variable = 'pr'
    preprocessor = 'multi_model_statistics'

    content = dedent(f"""
        preprocessors:
          default: &default
            custom_order: true
            area_statistics:
              operator: mean
            {preprocessor}:
              span: overlap
              statistics: {statistics}

        diagnostics:
          {diagnostic}:
            variables:
              {variable}:
                project: CMIP5
                mip: Amon
                start_year: 2000
                end_year: 2002
                preprocessor: default
                additional_datasets:
                  - {{dataset: CanESM2, exp: [historical, rcp45],
                    ensemble: "r(1:2)i1p1"}}
                  - {{dataset: CCSM4, exp: [historical, rcp45],
                    ensemble: "r(1:2)i1p1"}}
            scripts: null
    """)

    recipe = get_recipe(tmp_path, content, session)
    task = next(iter(recipe.tasks))

    products = task.products
    product_out = _test_output_product_consistency(products, preprocessor,
                                                   statistics)

    assert len(product_out) == len(statistics)

    task._initialize_product_provenance()
    assert next(iter(products)).provenance is not None


def test_multi_model_statistics_exclude(tmp_path, patched_datafinder, session):
    statistics = ['mean', 'max']
    diagnostic = 'diagnostic_name'
    variable = 'pr'
    preprocessor = 'multi_model_statistics'

    content = dedent(f"""
        preprocessors:
          default: &default
            custom_order: true
            area_statistics:
              operator: mean
            {preprocessor}:
              span: overlap
              statistics: {statistics}
              groupby: ['project']
              exclude: ['TEST']

        diagnostics:
          {diagnostic}:
            variables:
              {variable}:
                project: CMIP5
                mip: Amon
                start_year: 2000
                end_year: 2002
                preprocessor: default
                additional_datasets:
                  - {{dataset: CanESM2, exp: [historical, rcp45],
                    ensemble: "r(1:2)i1p1"}}
                  - {{dataset: CCSM4, exp: [historical, rcp45],
                    ensemble: "r(1:2)i1p1"}}
                  - {{dataset: TEST, project: OBS, type: reanaly, version: 1,
                     tier: 1}}
            scripts: null
    """)

    recipe = get_recipe(tmp_path, content, session)
    task = next(iter(recipe.tasks))

    products = task.products
    product_out = _test_output_product_consistency(products, preprocessor,
                                                   statistics)

    assert len(product_out) == len(statistics)
    assert 'OBS' not in product_out
    for id, prods in product_out:
        assert id != 'OBS'
        assert id == 'CMIP5'
    task._initialize_product_provenance()
    assert next(iter(products)).provenance is not None


def test_groupby_combined_statistics(tmp_path, patched_datafinder, session):
    diagnostic = 'diagnostic_name'
    variable = 'pr'

    mm_statistics = ['mean', 'max']
    mm_preprocessor = 'multi_model_statistics'
    ens_statistics = ['mean', 'median']
    ens_preprocessor = 'ensemble_statistics'

    groupby = [ens_preprocessor, 'tag']

    content = dedent(f"""
        preprocessors:
          default: &default
            custom_order: true
            area_statistics:
              operator: mean
            {ens_preprocessor}:
              span: 'overlap'
              statistics: {ens_statistics}
            {mm_preprocessor}:
              span: overlap
              groupby: {groupby}
              statistics: {mm_statistics}

        diagnostics:
          {diagnostic}:
            variables:
              {variable}:
                project: CMIP5
                mip: Amon
                start_year: 2000
                end_year: 2002
                preprocessor: default
                additional_datasets:
                  - {{dataset: CanESM2, exp: [historical, rcp45],
                    ensemble: "r(1:2)i1p1", tag: group1}}
                  - {{dataset: CCSM4, exp: [historical, rcp45],
                    ensemble: "r(1:2)i1p1", tag: group2}}
            scripts: null
    """)

    recipe = get_recipe(tmp_path, content, session)
    datasets = set([ds['dataset'] for ds in recipe.datasets])

    products = next(iter(recipe.tasks)).products

    ens_products = _test_output_product_consistency(
        products,
        ens_preprocessor,
        ens_statistics,
    )

    mm_products = _test_output_product_consistency(
        products,
        mm_preprocessor,
        mm_statistics,
    )

    assert len(ens_products) == len(datasets) * len(ens_statistics)
    assert len(
        mm_products) == len(mm_statistics) * len(ens_statistics) * len(groupby)


def test_weighting_landsea_fraction(tmp_path, patched_datafinder, session):
    TAGS.set_tag_values(TAGS_FOR_TESTING)

    content = dedent("""
        preprocessors:
          landfrac_weighting:
            weighting_landsea_fraction:
              area_type: land

        diagnostics:
          diagnostic_name:
            variables:
              gpp:
                preprocessor: landfrac_weighting
                project: CMIP5
                mip: Lmon
                exp: historical
                start_year: 2000
                end_year: 2005
                ensemble: r1i1p1
                additional_datasets:
                  - {dataset: CanESM2}
                  - {dataset: TEST, project: obs4MIPs, level: 1, version: 1,
                     tier: 1}
                supplementary_variables:
                  - short_name: sftlf
                    mip: fx
            scripts: null
        """)
    recipe = get_recipe(tmp_path, content, session)

    # Check generated tasks
    assert len(recipe.tasks) == 1
    task = recipe.tasks.pop()
    assert task.name == 'diagnostic_name' + TASKSEP + 'gpp'

    # Check weighting
    assert len(task.products) == 2
    for product in task.products:
        assert 'weighting_landsea_fraction' in product.settings
        settings = product.settings['weighting_landsea_fraction']
        assert len(settings) == 1
        assert settings['area_type'] == 'land'
        assert len(product.datasets) == 1
        dataset = product.datasets[0]
        assert len(dataset.supplementaries) == 1
        assert dataset.supplementaries[0].facets['short_name'] == 'sftlf'


def test_weighting_landsea_fraction_no_fx(tmp_path, patched_failing_datafinder,
                                          session):
    content = dedent("""
        preprocessors:
          landfrac_weighting:
            weighting_landsea_fraction:
              area_type: land
              exclude: ['CMIP4-Model']

        diagnostics:
          diagnostic_name:
            variables:
              gpp:
                preprocessor: landfrac_weighting
                project: CMIP5
                mip: Lmon
                exp: historical
                start_year: 2000
                end_year: 2005
                ensemble: r1i1p1
                additional_datasets:
                  - {dataset: CanESM2}
                  - {dataset: TEST, project: obs4MIPs, level: 1, version: 1,
                     tier: 1}
            scripts: null
        """)

    with pytest.raises(RecipeError):
        get_recipe(tmp_path, content, session)


def test_weighting_landsea_fraction_exclude(tmp_path, patched_datafinder,
                                            session):
    content = dedent("""
        preprocessors:
          landfrac_weighting:
            weighting_landsea_fraction:
              area_type: land
              exclude: ['CanESM2', 'reference_dataset']

        diagnostics:
          diagnostic_name:
            variables:
              gpp:
                preprocessor: landfrac_weighting
                project: CMIP5
                mip: Lmon
                exp: historical
                start_year: 2000
                end_year: 2005
                ensemble: r1i1p1
                reference_dataset: GFDL-CM3
                additional_datasets:
                  - {dataset: CanESM2}
                  - {dataset: GFDL-CM3}
                  - {dataset: TEST, project: obs4MIPs,
                     supplementary_variables: [{short_name: sftlf, mip: fx}]}
            scripts: null
        """)
    recipe = get_recipe(tmp_path, content, session)

    # Check generated tasks
    assert len(recipe.tasks) == 1
    task = recipe.tasks.pop()
    assert task.name == 'diagnostic_name' + TASKSEP + 'gpp'

    # Check weighting
    assert len(task.products) == 3
    for product in task.products:
        if product.attributes['dataset'] != 'TEST':
            assert 'weighting_landsea_fraction' not in product.settings
            continue
        assert 'weighting_landsea_fraction' in product.settings
        settings = product.settings['weighting_landsea_fraction']
        assert len(settings) == 1
        assert 'exclude' not in settings
        assert settings['area_type'] == 'land'


def test_weighting_landsea_fraction_exclude_fail(tmp_path, patched_datafinder,
                                                 session):
    content = dedent("""
        preprocessors:
          landfrac_weighting:
            weighting_landsea_fraction:
              area_type: land
              exclude: ['alternative_dataset']

        diagnostics:
          diagnostic_name:
            variables:
              gpp:
                preprocessor: landfrac_weighting
                project: CMIP5
                mip: Lmon
                exp: historical
                start_year: 2000
                end_year: 2005
                ensemble: r1i1p1
                reference_dataset: GFDL-CM3
                additional_datasets:
                  - {dataset: CanESM2}
                  - {dataset: GFDL-CM3}
            scripts: null
        """)
    with pytest.raises(RecipeError) as exc_info:
        get_recipe(tmp_path, content, session)
    assert str(exc_info.value) == INITIALIZATION_ERROR_MSG
    assert str(exc_info.value.failed_tasks[0].message) == (
        "Preprocessor 'landfrac_weighting' uses 'alternative_dataset', but "
        "'alternative_dataset' is not defined for variable 'gpp' of "
        "diagnostic 'diagnostic_name'.")


def test_area_statistics(tmp_path, patched_datafinder, session):
    content = dedent("""
        preprocessors:
          area_statistics:
            area_statistics:
              operator: mean

        diagnostics:
          diagnostic_name:
            variables:
              gpp:
                preprocessor: area_statistics
                project: CMIP5
                mip: Lmon
                exp: historical
                start_year: 2000
                end_year: 2005
                ensemble: r1i1p1
                additional_datasets:
                  - {dataset: CanESM2}
                  - {dataset: TEST, project: obs4MIPs, level: 1, version: 1,
                     tier: 1}
                supplementary_variables:
                  - short_name: areacella
                    mip: fx
            scripts: null
        """)
    recipe = get_recipe(tmp_path, content, session)

    # Check generated tasks
    assert len(recipe.tasks) == 1
    task = recipe.tasks.pop()
    assert task.name == 'diagnostic_name' + TASKSEP + 'gpp'

    # Check area_statistics
    assert len(task.products) == 2
    for product in task.products:
        assert 'area_statistics' in product.settings
        settings = product.settings['area_statistics']
        assert len(settings) == 1
        assert settings['operator'] == 'mean'
        assert len(product.datasets) == 1
        dataset = product.datasets[0]
        assert len(dataset.supplementaries) == 1
        assert dataset.supplementaries[0].facets['short_name'] == 'areacella'


def test_landmask(tmp_path, patched_datafinder, session):
    content = dedent("""
        preprocessors:
          landmask:
            mask_landsea:
              mask_out: sea

        diagnostics:
          diagnostic_name:
            variables:
              gpp:
                preprocessor: landmask
                project: CMIP5
                mip: Lmon
                exp: historical
                start_year: 2000
                end_year: 2005
                ensemble: r1i1p1
                additional_datasets:
                  - {dataset: CanESM2}
                  - {dataset: TEST, project: obs4MIPs, level: 1, version: 1,
                     tier: 1}
                supplementary_variables:
                  - short_name: sftlf
                    mip: fx
            scripts: null
        """)
    recipe = get_recipe(tmp_path, content, session)

    # Check generated tasks
    assert len(recipe.tasks) == 1
    task = recipe.tasks.pop()
    assert task.name == 'diagnostic_name' + TASKSEP + 'gpp'

    # Check weighting
    assert len(task.products) == 2
    for product in task.products:
        assert 'mask_landsea' in product.settings
        settings = product.settings['mask_landsea']
        assert len(settings) == 1
        assert settings['mask_out'] == 'sea'
        assert len(product.datasets) == 1
        dataset = product.datasets[0]
        assert len(dataset.supplementaries) == 1
        assert dataset.supplementaries[0].facets['short_name'] == 'sftlf'


def test_landmask_no_fx(tmp_path, patched_failing_datafinder, session):
    content = dedent("""
        preprocessors:
          landmask:
            mask_landsea:
              mask_out: sea

        diagnostics:
          diagnostic_name:
            variables:
              gpp:
                preprocessor: landmask
                project: CMIP5
                mip: Lmon
                exp: historical
                start_year: 2000
                end_year: 2005
                ensemble: r1i1p1
                additional_datasets:
                  - {dataset: CanESM2}
                  - {dataset: CanESM5, project: CMIP6, grid: gn,
                     ensemble: r1i1p1f1}
                  - {dataset: TEST, project: obs4MIPs, level: 1, version: 1,
                     tier: 1}
            scripts: null
        """)
    recipe = get_recipe(tmp_path, content, session)

    # Check generated tasks
    assert len(recipe.tasks) == 1
    task = recipe.tasks.pop()
    assert task.name == 'diagnostic_name' + TASKSEP + 'gpp'

    # Check masking
    assert len(task.products) == 3
    for product in task.products:
        assert 'mask_landsea' in product.settings
        settings = product.settings['mask_landsea']
        assert len(settings) == 1
        assert settings['mask_out'] == 'sea'
        assert len(product.datasets) == 1
        dataset = product.datasets[0]
        assert dataset.supplementaries == []


def test_wrong_project(tmp_path, patched_datafinder, session):
    content = dedent("""
        preprocessors:
          preproc:
           volume_statistics:
             operator: mean
        diagnostics:
          diagnostic_name:
            variables:
              tos:
                preprocessor: preproc
                project: CMIP7
                mip: Omon
                exp: historical
                start_year: 2000
                end_year: 2005
                ensemble: r1i1p1
                additional_datasets:
                  - {dataset: CanESM2}
            scripts: null
        """)
    msg = ("Unable to load CMOR table (project) 'CMIP7' for variable 'tos' "
           "with mip 'Omon'")
    with pytest.raises(RecipeError) as wrong_proj:
        get_recipe(tmp_path, content, session)
    assert str(wrong_proj.value) == msg


def test_multimodel_mask(tmp_path, patched_datafinder, session):
    """Test ``mask_multimodel``."""
    content = dedent("""
        preprocessors:
          preproc:
            mask_multimodel:

        diagnostics:
          diagnostic_name:
            variables:
              tas:
                preprocessor: preproc
                project: CMIP5
                mip: Amon
                exp: historical
                start_year: 2005
                end_year: 2005
                ensemble: r1i1p1
                additional_datasets:
                  - {dataset: BNU-ESM}
                  - {dataset: CanESM2}
                  - {dataset: HadGEM2-ES}
            scripts: null
        """)
    recipe = get_recipe(tmp_path, content, session)

    # Check generated tasks
    assert len(recipe.tasks) == 1
    task = recipe.tasks.pop()
    assert task.name == f'diagnostic_name{TASKSEP}tas'

    # Check mask_multimodel
    assert len(task.products) == 3
    for product in task.products:
        assert 'mask_multimodel' in product.settings
        assert product.settings['mask_multimodel'] == {}


def test_obs4mips_case_correct(tmp_path, patched_datafinder, session):
    """Test that obs4mips is corrected to obs4MIPs."""
    content = dedent("""
        diagnostics:
          diagnostic_name:
            variables:
              tas:
                project: CMIP5
                mip: Amon
                exp: historical
                start_year: 2000
                end_year: 2005
                ensemble: r1i1p1
                additional_datasets:
                  - {dataset: TEST, project: obs4mips,
                     version: 1, tier: 1, level: 1}
            scripts: null
        """)
    recipe = get_recipe(tmp_path, content, session)
    dataset = recipe.datasets[0]
    assert dataset['project'] == 'obs4MIPs'


def test_recipe_run(tmp_path, patched_datafinder, session, mocker):
    content = dedent("""
        diagnostics:
          diagnostic_name:
            variables:
              areacella:
                project: CMIP5
                mip: fx
                exp: historical
                ensemble: r1i1p1
                additional_datasets:
                  - {dataset: BNU-ESM}
            scripts: null
        """)
    session['download_dir'] = tmp_path / 'download_dir'
    session['search_esgf'] = 'when_missing'

    mocker.patch.object(esmvalcore._recipe.recipe.esgf,
                        'download',
                        create_autospec=True)

    recipe = get_recipe(tmp_path, content, session)

    recipe.tasks.run = mocker.Mock()
    recipe.write_filled_recipe = mocker.Mock()
    recipe.write_html_summary = mocker.Mock()
    recipe.run()

    esmvalcore._recipe.recipe.esgf.download.assert_called_once_with(
        set(), session['download_dir'])
    recipe.tasks.run.assert_called_once_with(
        max_parallel_tasks=session['max_parallel_tasks'])
    recipe.write_filled_recipe.assert_called_once()
    recipe.write_html_summary.assert_called_once()


def test_representative_dataset_regular_var(patched_datafinder, session):
    """Test ``_representative_dataset`` with regular variable."""
    variable = {
        'dataset': 'ICON',
        'exp': 'atm_amip-rad_R2B4_r1i1p1f1',
        'frequency': 'mon',
        'mip': 'Amon',
        'original_short_name': 'tas',
        'project': 'ICON',
        'short_name': 'tas',
        'timerange': '1990/2000',
        'var_type': 'atm_2d_ml',
    }
    dataset = Dataset(**variable)
    dataset.session = session
    datasets = _representative_datasets(dataset)
    assert len(datasets) == 1
    filename = datasets[0].files[0]
    path = Path(filename)
    assert path.name == 'atm_amip-rad_R2B4_r1i1p1f1_atm_2d_ml_1990_1999.nc'


@pytest.mark.parametrize('force_derivation', [True, False])
def test_representative_dataset_derived_var(patched_datafinder, session,
                                            force_derivation):
    """Test ``_representative_dataset`` with derived variable."""
    variable = {
        'dataset': 'ICON',
        'derive': True,
        'exp': 'atm_amip-rad_R2B4_r1i1p1f1',
        'force_derivation': force_derivation,
        'frequency': 'mon',
        'mip': 'Amon',
        'original_short_name': 'alb',
        'project': 'ICON',
        'short_name': 'alb',
        'timerange': '1990/2000',
        'var_type': 'atm_2d_ml',
    }
    dataset = Dataset(**variable)
    dataset.session = session
    representative_datasets = _representative_datasets(dataset)

    expected_facets = {
        # Already present in variable
        'dataset': 'ICON',
        'derive': True,
        'exp': 'atm_amip-rad_R2B4_r1i1p1f1',
        'force_derivation': force_derivation,
        'frequency': 'mon',
        'mip': 'Amon',
        'project': 'ICON',
        'timerange': '1990/2000',
        # Added by _add_cmor_info
        'modeling_realm': ['atmos'],
        'units': 'W m-2',
        # Added by _add_extra_facets
        'var_type': 'atm_2d_ml',
    }
    if force_derivation:
        expected_datasets = [
            Dataset(
                short_name='rsdscs',
                long_name='Surface Downwelling Clear-Sky Shortwave Radiation',
                original_short_name='rsdscs',
                standard_name=(
                    'surface_downwelling_shortwave_flux_in_air_assuming_clear_'
                    'sky'
                ),
                **expected_facets,
            ),
            Dataset(
                short_name='rsuscs',
                long_name='Surface Upwelling Clear-Sky Shortwave Radiation',
                original_short_name='rsuscs',
                standard_name=(
                    'surface_upwelling_shortwave_flux_in_air_assuming_clear_'
                    'sky'
                ),
                **expected_facets,
            ),
        ]
    else:
        expected_datasets = [dataset]
    for dataset in expected_datasets:
        dataset.session = session

    assert representative_datasets == expected_datasets


def test_get_derive_input_variables(patched_datafinder, session):
    """Test ``_get_derive_input_variables``."""
    alb_facets = {
        'dataset': 'ICON',
        'derive': True,
        'exp': 'atm_amip-rad_R2B4_r1i1p1f1',
        'force_derivation': True,
        'frequency': 'mon',
        'mip': 'Amon',
        'original_short_name': 'alb',
        'project': 'ICON',
        'short_name': 'alb',
        'timerange': '1990/2000',
    }
    alb = Dataset(**alb_facets)
    alb.session = session

    rsdscs_facets = {
        # Added by get_required
        'short_name': 'rsdscs',
        # Already present in variables
        'dataset': 'ICON',
        'derive': True,
        'exp': 'atm_amip-rad_R2B4_r1i1p1f1',
        'force_derivation': True,
        'frequency': 'mon',
        'mip': 'Amon',
        'project': 'ICON',
        'timerange': '1990/2000',
        # Added by _add_cmor_info
        'standard_name':
        'surface_downwelling_shortwave_flux_in_air_assuming_clear_sky',
        'long_name': 'Surface Downwelling Clear-Sky Shortwave Radiation',
        'modeling_realm': ['atmos'],
        'original_short_name': 'rsdscs',
        'units': 'W m-2',
        # Added by _add_extra_facets
        'var_type': 'atm_2d_ml',
    }
    rsdscs = Dataset(**rsdscs_facets)
    rsdscs.session = session

    rsuscs_facets = {
        # Added by get_required
        'short_name': 'rsuscs',
        # Already present in variables
        'dataset': 'ICON',
        'derive': True,
        'exp': 'atm_amip-rad_R2B4_r1i1p1f1',
        'force_derivation': True,
        'frequency': 'mon',
        'mip': 'Amon',
        'project': 'ICON',
        'timerange': '1990/2000',
        # Added by _add_cmor_info
        'standard_name':
        'surface_upwelling_shortwave_flux_in_air_assuming_clear_sky',
        'long_name': 'Surface Upwelling Clear-Sky Shortwave Radiation',
        'modeling_realm': ['atmos'],
        'original_short_name': 'rsuscs',
        'units': 'W m-2',
        # Added by _add_extra_facets
        'var_type': 'atm_2d_ml',
    }
    rsuscs = Dataset(**rsuscs_facets)
    rsuscs.session = session

    alb_derive_input = _get_input_datasets(alb)
    assert alb_derive_input == [rsdscs, rsuscs]


TEST_DIAG_SELECTION = [
    (None, {'d1/tas', 'd1/s1', 'd2/s1', 'd3/s1', 'd3/s2', 'd4/s1'}),
    ({''}, set()),
    ({'wrong_diag/*'}, set()),
    ({'d1/*'}, {'d1/tas', 'd1/s1'}),
    ({'d2/*'}, {'d1/tas', 'd1/s1', 'd2/s1'}),
    ({'d3/*'}, {'d1/tas', 'd1/s1', 'd2/s1', 'd3/s1', 'd3/s2'}),
    ({'d4/*'}, {'d1/tas', 'd1/s1', 'd2/s1', 'd3/s2', 'd4/s1'}),
    ({'wrong_diag/*', 'd1/*'}, {'d1/tas', 'd1/s1'}),
    ({'d1/tas'}, {'d1/tas'}),
    ({'d1/tas', 'd2/*'}, {'d1/tas', 'd1/s1', 'd2/s1'}),
    ({'d1/tas', 'd3/s1'}, {'d1/tas', 'd3/s1', 'd1/s1'}),
    ({'d4/*',
      'd3/s1'}, {'d1/tas', 'd1/s1', 'd2/s1', 'd3/s1', 'd3/s2', 'd4/s1'}),
]


@pytest.mark.parametrize('diags_to_run,tasks_run', TEST_DIAG_SELECTION)
def test_diag_selection(tmp_path, patched_datafinder, session, diags_to_run,
                        tasks_run):
    """Test selection of individual diagnostics via --diagnostics option."""
    TAGS.set_tag_values(TAGS_FOR_TESTING)
    script = tmp_path / 'diagnostic.py'
    script.write_text('')

    if diags_to_run is not None:
        session['diagnostics'] = diags_to_run

    content = dedent("""
        diagnostics:

          d1:
            variables:
              tas:
                project: CMIP6
                mip: Amon
                exp: historical
                start_year: 2000
                end_year: 2000
                ensemble: r1i1p1f1
                grid: gn
                additional_datasets:
                  - dataset: CanESM5
            scripts:
              s1:
                script: {script}

          d2:
            scripts:
              s1:
                script: {script}
                ancestors: [d1/*]

          d3:
            scripts:
              s1:
                script: {script}
                ancestors: [d1/s1]
              s2:
                script: {script}
                ancestors: [d2/*]

          d4:
            scripts:
              s1:
                script: {script}
                ancestors: [d3/s2]
        """).format(script=script)

    recipe = get_recipe(tmp_path, content, session)
    task_names = {task.name for task in recipe.tasks.flatten()}

    assert tasks_run == task_names


@pytest.mark.parametrize(
    'preproc', ['multi_model_statistics', 'ensemble_statistics']
)
def test_mm_stats_invalid_arg(preproc, tmp_path, patched_datafinder, session):
    content = dedent(f"""
        preprocessors:
          test:
            {preproc}:
              span: overlap
              statistics: [mean]
              invalid_argument: 1

        diagnostics:
          diagnostic_name:
            variables:
              chl_default:
                short_name: chl
                mip: Oyr
                preprocessor: test
                timerange: '2000/2010'
                additional_datasets:
                  - project: CMIP5
                    dataset: CanESM2
                    exp: historical
                    ensemble: r1i1p1
            scripts: null
        """)
    with pytest.raises(ValueError):
        get_recipe(tmp_path, content, session)


@pytest.mark.parametrize(
    'preproc', ['multi_model_statistics', 'ensemble_statistics']
)
def test_mm_stats_missing_arg(preproc, tmp_path, patched_datafinder, session):
    content = dedent(f"""
        preprocessors:
          test:
            {preproc}:

        diagnostics:
          diagnostic_name:
            variables:
              chl_default:
                short_name: chl
                mip: Oyr
                preprocessor: test
                timerange: '2000/2010'
                additional_datasets:
                  - project: CMIP5
                    dataset: CanESM2
                    exp: historical
                    ensemble: r1i1p1
            scripts: null
        """)
    with pytest.raises(ValueError):
        get_recipe(tmp_path, content, session)


@pytest.mark.parametrize(
    'preproc', ['multi_model_statistics', 'ensemble_statistics']
)
def test_mm_stats_invalid_stats(
    preproc, tmp_path, patched_datafinder, session
):
    content = dedent(f"""
        preprocessors:
          test:
            {preproc}:
              span: overlap
              statistics:
                - operator_is_missing: here
                  but_we_need: it

        diagnostics:
          diagnostic_name:
            variables:
              chl_default:
                short_name: chl
                mip: Oyr
                preprocessor: test
                timerange: '2000/2010'
                additional_datasets:
                  - project: CMIP5
                    dataset: CanESM2
                    exp: historical
                    ensemble: r1i1p1
            scripts: null
        """)
    msg = (
        "`statistic` given as dictionary, but missing required key `operator`"
    )
    with pytest.raises(RecipeError) as rec_err_exp:
        get_recipe(tmp_path, content, session)
    assert str(rec_err_exp.value) == INITIALIZATION_ERROR_MSG
    assert msg in str(rec_err_exp.value.failed_tasks[0].message)


@pytest.mark.parametrize(
    'statistics',
    [
        {'invalid_value': 1},
        {'percent': 10, 'invalid_value': 1},
        {'percent': 10, 'weights': False},
    ]
)
@pytest.mark.parametrize(
    'preproc', ['multi_model_statistics', 'ensemble_statistics']
)
def test_mm_stats_invalid_stat_kwargs(
    preproc, statistics, tmp_path, patched_datafinder, session
):
    statistics['operator'] = 'wpercentile'
    content = dedent(f"""
        preprocessors:
          test:
            {preproc}:
              span: overlap
              statistics: [{statistics}]

        diagnostics:
          diagnostic_name:
            variables:
              chl_default:
                short_name: chl
                mip: Oyr
                preprocessor: test
                timerange: '2000/2010'
                additional_datasets:
                  - project: CMIP5
                    dataset: CanESM2
                    exp: historical
                    ensemble: r1i1p1
            scripts: null
        """)
    msg = (
        f"Invalid options for {preproc}: Invalid kwargs for operator "
        f"'wpercentile': "
    )
    with pytest.raises(RecipeError) as rec_err_exp:
        get_recipe(tmp_path, content, session)
    assert str(rec_err_exp.value) == INITIALIZATION_ERROR_MSG
    assert msg in str(rec_err_exp.value.failed_tasks[0].message)


@pytest.mark.parametrize(
    'preproc',
    [
        'area_statistics',
        'axis_statistics',
        'meridional_statistics',
        'volume_statistics',
        'zonal_statistics',
        'rolling_window_statistics',
    ]
)
def test_statistics_missing_operator_no_default_fail(
    preproc, tmp_path, patched_datafinder, session
):
    content = dedent(f"""
        preprocessors:
          test:
            {preproc}:

        diagnostics:
          diagnostic_name:
            variables:
              chl_default:
                short_name: chl
                mip: Oyr
                preprocessor: test
                timerange: '2000/2010'
                additional_datasets:
                  - project: CMIP5
                    dataset: CanESM2
                    exp: historical
                    ensemble: r1i1p1
            scripts: null
        """)
    msg = "Missing required argument"
    with pytest.raises(ValueError, match=msg):
        get_recipe(tmp_path, content, session)


@pytest.mark.parametrize(
    'preproc,option',
    [
        ('annual_statistics', ''),
        ('climate_statistics', ''),
        ('daily_statistics', ''),
        ('decadal_statistics', ''),
        ('hourly_statistics', 'hours: 1'),
        ('monthly_statistics', ''),
        ('seasonal_statistics', ''),
    ]
)
def test_statistics_missing_operator_with_default(
    preproc, option, tmp_path, patched_datafinder, session
):
    content = dedent(f"""
        preprocessors:
          test:
            {preproc}:
              {option}

        diagnostics:
          diagnostic_name:
            variables:
              chl_default:
                short_name: chl
                mip: Oyr
                preprocessor: test
                timerange: '2000/2010'
                additional_datasets:
                  - project: CMIP5
                    dataset: CanESM2
                    exp: historical
                    ensemble: r1i1p1
            scripts: null
        """)
    get_recipe(tmp_path, content, session)


@pytest.mark.parametrize(
    'preproc,preproc_kwargs',
    [
        ('annual_statistics', {'invalid_value': 1}),
        ('area_statistics', {'percent': 10, 'invalid_value': 1}),
        ('axis_statistics', {'percent': 10, 'weights': False}),
        ('climate_statistics', {'invalid_value': 1}),
        ('daily_statistics', {'percent': 10, 'invalid_value': 1}),
        ('decadal_statistics', {'percent': 10, 'weights': False}),
        ('hourly_statistics', {'invalid_value': 1, 'hours': 2}),
        ('meridional_statistics', {'percent': 10, 'invalid_value': 1}),
        ('monthly_statistics', {'percent': 10, 'weights': False}),
        ('seasonal_statistics', {'invalid_value': 1}),
        ('volume_statistics', {'percent': 10, 'weights': False}),
        ('zonal_statistics', {'invalid_value': 1}),
        ('rolling_window_statistics', {'percent': 10, 'invalid_value': 1}),
    ]
)
def test_statistics_invalid_kwargs(
    preproc, preproc_kwargs, tmp_path, patched_datafinder, session
):
    preproc_kwargs['operator'] = 'wpercentile'
    content = dedent(f"""
        preprocessors:
          test:
            {preproc}: {preproc_kwargs}

        diagnostics:
          diagnostic_name:
            variables:
              chl_default:
                short_name: chl
                mip: Oyr
                preprocessor: test
                timerange: '2000/2010'
                additional_datasets:
                  - project: CMIP5
                    dataset: CanESM2
                    exp: historical
                    ensemble: r1i1p1
            scripts: null
        """)
    msg = (
        f"Invalid options for {preproc}: Invalid kwargs for operator "
        f"'wpercentile': "
    )
    with pytest.raises(RecipeError) as rec_err_exp:
        get_recipe(tmp_path, content, session)
    assert str(rec_err_exp.value) == INITIALIZATION_ERROR_MSG
    assert msg in str(rec_err_exp.value.failed_tasks[0].message)


def test_hourly_statistics(tmp_path, patched_datafinder, session):
    content = dedent("""
        preprocessors:
          test:
            hourly_statistics:
              hours: 10
              operator: percentile
              percent: 50

        diagnostics:
          diagnostic_name:
            variables:
              chl_default:
                short_name: chl
                mip: Oyr
                preprocessor: test
                timerange: '2000/2010'
                additional_datasets:
                  - project: CMIP5
                    dataset: CanESM2
                    exp: historical
                    ensemble: r1i1p1
            scripts: null
        """)
    get_recipe(tmp_path, content, session)


def test_invalid_stat_preproc(tmp_path, patched_datafinder, session):
    content = dedent("""
        preprocessors:
          test:
            invalid_statistics:
              operator: mean

        diagnostics:
          diagnostic_name:
            variables:
              chl_default:
                short_name: chl
                mip: Oyr
                preprocessor: test
                timerange: '2000/2010'
                additional_datasets:
                  - project: CMIP5
                    dataset: CanESM2
                    exp: historical
                    ensemble: r1i1p1
            scripts: null
        """)
    msg = "Unknown preprocessor function"
    with pytest.raises(ValueError, match=msg):
        get_recipe(tmp_path, content, session)


def test_bias_no_ref(tmp_path, patched_datafinder, session):
    content = dedent("""
        preprocessors:
          test_bias:
            bias:
              bias_type: relative
              denominator_mask_threshold: 5

        diagnostics:
          diagnostic_name:
            variables:
              ta:
                preprocessor: test_bias
                project: CMIP6
                mip: Amon
                exp: historical
                timerange: '20000101/20001231'
                ensemble: r1i1p1f1
                grid: gn
                additional_datasets:
                  - {dataset: CanESM5}
                  - {dataset: CESM2}

            scripts: null
        """)
    msg = (
        "Expected exactly 1 dataset with 'reference_for_bias: true' in "
        "products"
    )
    with pytest.raises(RecipeError) as exc:
        get_recipe(tmp_path, content, session)
    assert str(exc.value) == INITIALIZATION_ERROR_MSG
    assert msg in exc.value.failed_tasks[0].message
    assert "found 0" in exc.value.failed_tasks[0].message


def test_bias_two_refs(tmp_path, patched_datafinder, session):
    content = dedent("""
        preprocessors:
          test_bias:
            bias:
              bias_type: relative
              denominator_mask_threshold: 5

        diagnostics:
          diagnostic_name:
            variables:
              ta:
                preprocessor: test_bias
                project: CMIP6
                mip: Amon
                exp: historical
                timerange: '20000101/20001231'
                ensemble: r1i1p1f1
                grid: gn
                additional_datasets:
                  - {dataset: CanESM5, reference_for_bias: true}
                  - {dataset: CESM2, reference_for_bias: true}

            scripts: null
        """)
    msg = (
        "Expected exactly 1 dataset with 'reference_for_bias: true' in "
        "products"
    )
    with pytest.raises(RecipeError) as exc:
        get_recipe(tmp_path, content, session)
    assert str(exc.value) == INITIALIZATION_ERROR_MSG
    assert msg in exc.value.failed_tasks[0].message
    assert "found 2" in exc.value.failed_tasks[0].message


def test_invalid_bias_type(tmp_path, patched_datafinder, session):
    content = dedent("""
        preprocessors:
          test_bias:
            bias:
              bias_type: INVALID
              denominator_mask_threshold: 5

        diagnostics:
          diagnostic_name:
            variables:
              ta:
                preprocessor: test_bias
                project: CMIP6
                mip: Amon
                exp: historical
                timerange: '20000101/20001231'
                ensemble: r1i1p1f1
                grid: gn
                additional_datasets:
                  - {dataset: CanESM5}
                  - {dataset: CESM2, reference_for_bias: true}

            scripts: null
        """)
    msg = (
        "Expected one of ('absolute', 'relative') for `bias_type`, got "
        "'INVALID'"
    )
    with pytest.raises(RecipeError) as exc:
        get_recipe(tmp_path, content, session)
    assert str(exc.value) == INITIALIZATION_ERROR_MSG
    assert exc.value.failed_tasks[0].message == msg


def test_invalid_builtin_regridding_scheme(
        tmp_path, patched_datafinder, session
):
    content = dedent("""
        preprocessors:
          test:
            regrid:
              scheme: INVALID
              target_grid: 2x2
        diagnostics:
          diagnostic_name:
            variables:
              tas:
                mip: Amon
                preprocessor: test
                timerange: '2000/2010'
                additional_datasets:
                  - {project: CMIP5, dataset: CanESM2, exp: amip,
                     ensemble: r1i1p1}
            scripts: null
        """)
    msg = (
        "Got invalid built-in regridding scheme 'INVALID', expected one of "
    )
    with pytest.raises(RecipeError) as rec_err_exp:
        get_recipe(tmp_path, content, session)
    assert str(rec_err_exp.value) == INITIALIZATION_ERROR_MSG
    assert msg in str(rec_err_exp.value.failed_tasks[0].message)


def test_generic_regridding_scheme_no_ref(
        tmp_path, patched_datafinder, session
):
    content = dedent("""
        preprocessors:
          test:
            regrid:
              scheme:
                no_reference: given
              target_grid: 2x2
        diagnostics:
          diagnostic_name:
            variables:
              tas:
                mip: Amon
                preprocessor: test
                timerange: '2000/2010'
                additional_datasets:
                  - {project: CMIP5, dataset: CanESM2, exp: amip,
                     ensemble: r1i1p1}
            scripts: null
        """)
    msg = (
        "Failed to load generic regridding scheme: No reference specified for "
        "generic regridding. See "
    )
    with pytest.raises(RecipeError) as rec_err_exp:
        get_recipe(tmp_path, content, session)
    assert str(rec_err_exp.value) == INITIALIZATION_ERROR_MSG
    assert msg in str(rec_err_exp.value.failed_tasks[0].message)


def test_invalid_generic_regridding_scheme(
        tmp_path, patched_datafinder, session
):
    content = dedent("""
        preprocessors:
          test:
            regrid:
              scheme:
                reference: invalid.module:and.function
              target_grid: 2x2
        diagnostics:
          diagnostic_name:
            variables:
              tas:
                mip: Amon
                preprocessor: test
                timerange: '2000/2010'
                additional_datasets:
                  - {project: CMIP5, dataset: CanESM2, exp: amip,
                     ensemble: r1i1p1}
            scripts: null
        """)
    msg = (
        "Failed to load generic regridding scheme: Could not import specified "
        "generic regridding module 'invalid.module'. Please double check "
        "spelling and that the required module is installed. "
    )
    with pytest.raises(RecipeError) as rec_err_exp:
        get_recipe(tmp_path, content, session)
    assert str(rec_err_exp.value) == INITIALIZATION_ERROR_MSG
    assert msg in str(rec_err_exp.value.failed_tasks[0].message)


def test_deprecated_linear_extrapolate_scheme(
    tmp_path, patched_datafinder, session
):
    content = dedent("""
        preprocessors:
          test:
            regrid:
              scheme: linear_extrapolate
              target_grid: 2x2
        diagnostics:
          diagnostic_name:
            variables:
              tas:
                mip: Amon
                preprocessor: test
                timerange: '2000/2010'
                additional_datasets:
                  - {project: CMIP5, dataset: CanESM2, exp: amip,
                     ensemble: r1i1p1}
            scripts: null
        """)
    get_recipe(tmp_path, content, session)


def test_deprecated_unstructured_nearest_scheme(
    tmp_path, patched_datafinder, session
):
    content = dedent("""
        preprocessors:
          test:
            regrid:
              scheme: unstructured_nearest
              target_grid: 2x2
        diagnostics:
          diagnostic_name:
            variables:
              tas:
                mip: Amon
                preprocessor: test
                timerange: '2000/2010'
                additional_datasets:
                  - {project: CMIP5, dataset: CanESM2, exp: amip,
                     ensemble: r1i1p1}
            scripts: null
        """)
    get_recipe(tmp_path, content, session)


<<<<<<< HEAD
def test_distance_metric_no_ref(tmp_path, patched_datafinder, session):
    content = dedent("""
        preprocessors:
          test_distance_metric:
            distance_metric:
              metric: emd

        diagnostics:
          diagnostic_name:
            variables:
              ta:
                preprocessor: test_distance_metric
                project: CMIP6
                mip: Amon
                exp: historical
                timerange: '20000101/20001231'
                ensemble: r1i1p1f1
                grid: gn
                additional_datasets:
                  - {dataset: CanESM5}
                  - {dataset: CESM2}

            scripts: null
        """)
    msg = (
        "Expected exactly 1 dataset with 'reference_for_metric: true' in "
        "products"
    )
    with pytest.raises(RecipeError) as exc:
        get_recipe(tmp_path, content, session)
    assert str(exc.value) == INITIALIZATION_ERROR_MSG
    assert msg in exc.value.failed_tasks[0].message
    assert "found 0" in exc.value.failed_tasks[0].message


def test_distance_metric_two_refs(tmp_path, patched_datafinder, session):
    content = dedent("""
        preprocessors:
          test_distance_metric:
            distance_metric:
              metric: emd

        diagnostics:
          diagnostic_name:
            variables:
              ta:
                preprocessor: test_distance_metric
                project: CMIP6
                mip: Amon
                exp: historical
                timerange: '20000101/20001231'
                ensemble: r1i1p1f1
                grid: gn
                additional_datasets:
                  - {dataset: CanESM5, reference_for_metric: true}
                  - {dataset: CESM2, reference_for_metric: true}

            scripts: null
        """)
    msg = (
        "Expected exactly 1 dataset with 'reference_for_metric: true' in "
        "products"
    )
    with pytest.raises(RecipeError) as exc:
        get_recipe(tmp_path, content, session)
    assert str(exc.value) == INITIALIZATION_ERROR_MSG
    assert msg in exc.value.failed_tasks[0].message
    assert "found 2" in exc.value.failed_tasks[0].message


def test_invalid_metric(tmp_path, patched_datafinder, session):
    content = dedent("""
        preprocessors:
          test_distance_metric:
            distance_metric:
              metric: INVALID

        diagnostics:
          diagnostic_name:
            variables:
              ta:
                preprocessor: test_distance_metric
                project: CMIP6
                mip: Amon
                exp: historical
                timerange: '20000101/20001231'
                ensemble: r1i1p1f1
                grid: gn
                additional_datasets:
                  - {dataset: CanESM5}
                  - {dataset: CESM2, reference_for_metric: true}

            scripts: null
        """)
    msg = (
        "Expected one of ('weighted_rmse', 'rmse', 'weighted_pearsonr', "
        "'pearsonr', 'emd') for `metric`, got 'INVALID'"
    )
    with pytest.raises(RecipeError) as exc:
        get_recipe(tmp_path, content, session)
    assert str(exc.value) == INITIALIZATION_ERROR_MSG
    assert exc.value.failed_tasks[0].message == msg
=======
def test_wildcard_derived_var(
    tmp_path, patched_failing_datafinder, session
):
    content = dedent("""
        diagnostics:
          diagnostic_name:
            variables:
              swcre:
                mip: Amon
                derive: true
                force_derivation: true
                timerange: '2000/2010'
                additional_datasets:
                  - {project: CMIP5, dataset: '*', institute: '*', exp: amip,
                     ensemble: r1i1p1}
            scripts: null
        """)
    recipe = get_recipe(tmp_path, content, session)

    assert len(recipe.datasets) == 1
    dataset = recipe.datasets[0]
    assert dataset.facets['dataset'] == 'BBB'
    assert dataset.facets['institute'] == 'B'
    assert dataset.facets['short_name'] == 'swcre'
>>>>>>> 7b08b3b4
<|MERGE_RESOLUTION|>--- conflicted
+++ resolved
@@ -3160,7 +3160,32 @@
     get_recipe(tmp_path, content, session)
 
 
-<<<<<<< HEAD
+def test_wildcard_derived_var(
+    tmp_path, patched_failing_datafinder, session
+):
+    content = dedent("""
+        diagnostics:
+          diagnostic_name:
+            variables:
+              swcre:
+                mip: Amon
+                derive: true
+                force_derivation: true
+                timerange: '2000/2010'
+                additional_datasets:
+                  - {project: CMIP5, dataset: '*', institute: '*', exp: amip,
+                     ensemble: r1i1p1}
+            scripts: null
+        """)
+    recipe = get_recipe(tmp_path, content, session)
+
+    assert len(recipe.datasets) == 1
+    dataset = recipe.datasets[0]
+    assert dataset.facets['dataset'] == 'BBB'
+    assert dataset.facets['institute'] == 'B'
+    assert dataset.facets['short_name'] == 'swcre'
+
+
 def test_distance_metric_no_ref(tmp_path, patched_datafinder, session):
     content = dedent("""
         preprocessors:
@@ -3262,30 +3287,4 @@
     with pytest.raises(RecipeError) as exc:
         get_recipe(tmp_path, content, session)
     assert str(exc.value) == INITIALIZATION_ERROR_MSG
-    assert exc.value.failed_tasks[0].message == msg
-=======
-def test_wildcard_derived_var(
-    tmp_path, patched_failing_datafinder, session
-):
-    content = dedent("""
-        diagnostics:
-          diagnostic_name:
-            variables:
-              swcre:
-                mip: Amon
-                derive: true
-                force_derivation: true
-                timerange: '2000/2010'
-                additional_datasets:
-                  - {project: CMIP5, dataset: '*', institute: '*', exp: amip,
-                     ensemble: r1i1p1}
-            scripts: null
-        """)
-    recipe = get_recipe(tmp_path, content, session)
-
-    assert len(recipe.datasets) == 1
-    dataset = recipe.datasets[0]
-    assert dataset.facets['dataset'] == 'BBB'
-    assert dataset.facets['institute'] == 'B'
-    assert dataset.facets['short_name'] == 'swcre'
->>>>>>> 7b08b3b4
+    assert exc.value.failed_tasks[0].message == msg