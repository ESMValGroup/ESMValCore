--- conflicted
+++ resolved
@@ -2440,15 +2440,6 @@
     assert tasks_run == task_names
 
 
-<<<<<<< HEAD
-def test_bias_no_ref(tmp_path, patched_datafinder, session):
-    content = dedent("""
-        preprocessors:
-          test_bias:
-            bias:
-              bias_type: relative
-              denominator_mask_threshold: 5
-=======
 @pytest.mark.parametrize(
     'preproc', ['multi_model_statistics', 'ensemble_statistics']
 )
@@ -2460,45 +2451,10 @@
               span: overlap
               statistics: [mean]
               invalid_argument: 1
->>>>>>> f5151696
-
-        diagnostics:
-          diagnostic_name:
-            variables:
-<<<<<<< HEAD
-              ta:
-                preprocessor: test_bias
-                project: CMIP6
-                mip: Amon
-                exp: historical
-                timerange: '20000101/20001231'
-                ensemble: r1i1p1f1
-                grid: gn
-                additional_datasets:
-                  - {dataset: CanESM5}
-                  - {dataset: CESM2}
-
-            scripts: null
-        """)
-    msg = (
-        "Expected exactly 1 dataset with 'reference_for_bias: true' in "
-        "products"
-    )
-    with pytest.raises(RecipeError) as exc:
-        get_recipe(tmp_path, content, session)
-    assert str(exc.value) == INITIALIZATION_ERROR_MSG
-    assert msg in exc.value.failed_tasks[0].message
-    assert "found 0" in exc.value.failed_tasks[0].message
-
-
-def test_bias_two_refs(tmp_path, patched_datafinder, session):
-    content = dedent("""
-        preprocessors:
-          test_bias:
-            bias:
-              bias_type: relative
-              denominator_mask_threshold: 5
-=======
+
+        diagnostics:
+          diagnostic_name:
+            variables:
               chl_default:
                 short_name: chl
                 mip: Oyr
@@ -2603,45 +2559,10 @@
             {preproc}:
               span: overlap
               statistics: [{statistics}]
->>>>>>> f5151696
-
-        diagnostics:
-          diagnostic_name:
-            variables:
-<<<<<<< HEAD
-              ta:
-                preprocessor: test_bias
-                project: CMIP6
-                mip: Amon
-                exp: historical
-                timerange: '20000101/20001231'
-                ensemble: r1i1p1f1
-                grid: gn
-                additional_datasets:
-                  - {dataset: CanESM5, reference_for_bias: true}
-                  - {dataset: CESM2, reference_for_bias: true}
-
-            scripts: null
-        """)
-    msg = (
-        "Expected exactly 1 dataset with 'reference_for_bias: true' in "
-        "products"
-    )
-    with pytest.raises(RecipeError) as exc:
-        get_recipe(tmp_path, content, session)
-    assert str(exc.value) == INITIALIZATION_ERROR_MSG
-    assert msg in exc.value.failed_tasks[0].message
-    assert "found 2" in exc.value.failed_tasks[0].message
-
-
-def test_inlvaid_bias_type(tmp_path, patched_datafinder, session):
-    content = dedent("""
-        preprocessors:
-          test_bias:
-            bias:
-              bias_type: INVALID
-              denominator_mask_threshold: 5
-=======
+
+        diagnostics:
+          diagnostic_name:
+            variables:
               chl_default:
                 short_name: chl
                 mip: Oyr
@@ -2682,35 +2603,10 @@
         preprocessors:
           test:
             {preproc}:
->>>>>>> f5151696
-
-        diagnostics:
-          diagnostic_name:
-            variables:
-<<<<<<< HEAD
-              ta:
-                preprocessor: test_bias
-                project: CMIP6
-                mip: Amon
-                exp: historical
-                timerange: '20000101/20001231'
-                ensemble: r1i1p1f1
-                grid: gn
-                additional_datasets:
-                  - {dataset: CanESM5}
-                  - {dataset: CESM2, reference_for_bias: true}
-
-            scripts: null
-        """)
-    msg = (
-        "Expected one of ('absolute', 'relative') for `bias_type`, got "
-        "'INVALID'"
-    )
-    with pytest.raises(RecipeError) as exc:
-        get_recipe(tmp_path, content, session)
-    assert str(exc.value) == INITIALIZATION_ERROR_MSG
-    assert exc.value.failed_tasks[0].message == msg
-=======
+
+        diagnostics:
+          diagnostic_name:
+            variables:
               chl_default:
                 short_name: chl
                 mip: Oyr
@@ -2871,4 +2767,110 @@
     msg = "Unknown preprocessor function"
     with pytest.raises(ValueError, match=msg):
         get_recipe(tmp_path, content, session)
->>>>>>> f5151696
+
+
+def test_bias_no_ref(tmp_path, patched_datafinder, session):
+    content = dedent("""
+        preprocessors:
+          test_bias:
+            bias:
+              bias_type: relative
+              denominator_mask_threshold: 5
+
+        diagnostics:
+          diagnostic_name:
+            variables:
+              ta:
+                preprocessor: test_bias
+                project: CMIP6
+                mip: Amon
+                exp: historical
+                timerange: '20000101/20001231'
+                ensemble: r1i1p1f1
+                grid: gn
+                additional_datasets:
+                  - {dataset: CanESM5}
+                  - {dataset: CESM2}
+
+            scripts: null
+        """)
+    msg = (
+        "Expected exactly 1 dataset with 'reference_for_bias: true' in "
+        "products"
+    )
+    with pytest.raises(RecipeError) as exc:
+        get_recipe(tmp_path, content, session)
+    assert str(exc.value) == INITIALIZATION_ERROR_MSG
+    assert msg in exc.value.failed_tasks[0].message
+    assert "found 0" in exc.value.failed_tasks[0].message
+
+
+def test_bias_two_refs(tmp_path, patched_datafinder, session):
+    content = dedent("""
+        preprocessors:
+          test_bias:
+            bias:
+              bias_type: relative
+              denominator_mask_threshold: 5
+
+        diagnostics:
+          diagnostic_name:
+            variables:
+              ta:
+                preprocessor: test_bias
+                project: CMIP6
+                mip: Amon
+                exp: historical
+                timerange: '20000101/20001231'
+                ensemble: r1i1p1f1
+                grid: gn
+                additional_datasets:
+                  - {dataset: CanESM5, reference_for_bias: true}
+                  - {dataset: CESM2, reference_for_bias: true}
+
+            scripts: null
+        """)
+    msg = (
+        "Expected exactly 1 dataset with 'reference_for_bias: true' in "
+        "products"
+    )
+    with pytest.raises(RecipeError) as exc:
+        get_recipe(tmp_path, content, session)
+    assert str(exc.value) == INITIALIZATION_ERROR_MSG
+    assert msg in exc.value.failed_tasks[0].message
+    assert "found 2" in exc.value.failed_tasks[0].message
+
+
+def test_inlvaid_bias_type(tmp_path, patched_datafinder, session):
+    content = dedent("""
+        preprocessors:
+          test_bias:
+            bias:
+              bias_type: INVALID
+              denominator_mask_threshold: 5
+
+        diagnostics:
+          diagnostic_name:
+            variables:
+              ta:
+                preprocessor: test_bias
+                project: CMIP6
+                mip: Amon
+                exp: historical
+                timerange: '20000101/20001231'
+                ensemble: r1i1p1f1
+                grid: gn
+                additional_datasets:
+                  - {dataset: CanESM5}
+                  - {dataset: CESM2, reference_for_bias: true}
+
+            scripts: null
+        """)
+    msg = (
+        "Expected one of ('absolute', 'relative') for `bias_type`, got "
+        "'INVALID'"
+    )
+    with pytest.raises(RecipeError) as exc:
+        get_recipe(tmp_path, content, session)
+    assert str(exc.value) == INITIALIZATION_ERROR_MSG
+    assert exc.value.failed_tasks[0].message == msg