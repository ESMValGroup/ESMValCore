--- conflicted
+++ resolved
@@ -27,10 +27,6 @@
 from esmvalcore.exceptions import RecipeError
 from esmvalcore.local import _get_output_file
 from esmvalcore.preprocessor import DEFAULT_ORDER, PreprocessingTask
-<<<<<<< HEAD
-from esmvalcore.preprocessor._io import concatenate_callback
-=======
->>>>>>> 3776dd04
 from tests.integration.test_provenance import check_provenance
 
 TAGS_FOR_TESTING = {
@@ -95,18 +91,6 @@
 INITIALIZATION_ERROR_MSG = 'Could not create all tasks'
 
 
-<<<<<<< HEAD
-@pytest.fixture
-def config_user(session):
-    cfg = session.to_config_user()
-    cfg['search_esgf'] = 'never'
-    cfg['check_level'] = CheckLevels.DEFAULT
-    cfg['diagnostics'] = set()
-    return cfg
-
-
-=======
->>>>>>> 3776dd04
 def create_test_file(filename, tracking_id=None):
     dirname = os.path.dirname(filename)
     if not os.path.exists(dirname):
@@ -716,61 +700,6 @@
 
     recipe = get_recipe(tmp_path, content, session)
 
-<<<<<<< HEAD
-@pytest.mark.parametrize('input_time,output_time', TEST_YEAR_FORMAT)
-def test_update_timerange_year_format(config_user, input_time, output_time):
-    variable = {
-        'project': 'CMIP6',
-        'mip': 'Amon',
-        'short_name': 'tas',
-        'original_short_name': 'tas',
-        'dataset': 'HadGEM3-GC31-LL',
-        'exp': 'historical',
-        'ensemble': 'r2i1p1f1',
-        'grid': 'gr',
-        'timerange': input_time
-    }
-    esmvalcore._recipe.recipe._update_timerange(variable, config_user)
-    assert variable['timerange'] == output_time
-
-
-def test_update_timerange_no_files_online(config_user):
-    variable = {
-        'alias': 'CMIP6',
-        'project': 'CMIP6',
-        'mip': 'Amon',
-        'short_name': 'tas',
-        'original_short_name': 'tas',
-        'dataset': 'HadGEM3-GC31-LL',
-        'exp': 'historical',
-        'ensemble': 'r2i1p1f1',
-        'grid': 'gr',
-        'timerange': '*/2000',
-    }
-    msg = "Missing data for CMIP6: tas. Cannot determine indeterminate time "
-    with pytest.raises(InputFilesNotFound, match=msg):
-        esmvalcore._recipe.recipe._update_timerange(variable, config_user)
-
-
-def test_update_timerange_no_files_offline(config_user):
-    variable = {
-        'alias': 'CMIP6',
-        'project': 'CMIP6',
-        'mip': 'Amon',
-        'short_name': 'tas',
-        'original_short_name': 'tas',
-        'dataset': 'HadGEM3-GC31-LL',
-        'exp': 'historical',
-        'ensemble': 'r2i1p1f1',
-        'grid': 'gr',
-        'timerange': '*/2000',
-    }
-    config_user = dict(config_user)
-    config_user['search_esgf'] = 'default'
-    msg = "Missing data for CMIP6: tas. Cannot determine indeterminate time "
-    with pytest.raises(InputFilesNotFound, match=msg):
-        esmvalcore._recipe.recipe._update_timerange(variable, config_user)
-=======
     assert len(recipe.tasks) == 1
     task = recipe.tasks.pop()
     assert len(task.products) == 1
@@ -778,7 +707,6 @@
     filename = ('CMIP6_HadGEM3-GC31-LL_3hr_historical_r2i1p1f1_'
                 f'pr_gn_{output_time}.nc')
     assert product.filename.name == filename
->>>>>>> 3776dd04
 
     assert len(product.datasets) == 1
     dataset = product.datasets[0]
@@ -3212,13 +3140,8 @@
                   - {dataset: BNU-ESM}
             scripts: null
         """)
-<<<<<<< HEAD
-    config_user['download_dir'] = tmp_path / 'download_dir'
-    config_user['search_esgf'] = 'default'
-=======
     session['download_dir'] = tmp_path / 'download_dir'
-    session['offline'] = False
->>>>>>> 3776dd04
+    session['search_esgf'] = 'default'
 
     mocker.patch.object(esmvalcore._recipe.recipe.esgf,
                         'download',
