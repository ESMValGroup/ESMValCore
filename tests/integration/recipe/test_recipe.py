--- conflicted
+++ resolved
@@ -2769,16 +2769,6 @@
         get_recipe(tmp_path, content, session)
 
 
-<<<<<<< HEAD
-def test_invalid_builtin_regridding_scheme(
-        tmp_path, patched_datafinder, session
-):
-    content = dedent("""
-        preprocessors:
-          test:
-            regrid:
-              scheme: INVALID
-=======
 def test_bias_no_ref(tmp_path, patched_datafinder, session):
     content = dedent("""
         preprocessors:
@@ -2786,40 +2776,10 @@
             bias:
               bias_type: relative
               denominator_mask_threshold: 5
->>>>>>> 989839f5
-
-        diagnostics:
-          diagnostic_name:
-            variables:
-<<<<<<< HEAD
-              tas:
-                mip: Amon
-                preprocessor: test
-                timerange: '2000/2010'
-                additional_datasets:
-                  - {project: CMIP5, dataset: CanESM2, exp: amip,
-                     ensemble: r1i1p1}
-            scripts: null
-        """)
-    msg = (
-        "Got invalid built-in regridding scheme 'INVALID', expected one of "
-    )
-    with pytest.raises(RecipeError) as rec_err_exp:
-        get_recipe(tmp_path, content, session)
-    assert str(rec_err_exp.value) == INITIALIZATION_ERROR_MSG
-    assert msg in str(rec_err_exp.value.failed_tasks[0].message)
-
-
-def test_generic_regridding_scheme_no_ref(
-        tmp_path, patched_datafinder, session
-):
-    content = dedent("""
-        preprocessors:
-          test:
-            regrid:
-              scheme:
-                no_reference: given
-=======
+
+        diagnostics:
+          diagnostic_name:
+            variables:
               ta:
                 preprocessor: test_bias
                 project: CMIP6
@@ -2852,41 +2812,10 @@
             bias:
               bias_type: relative
               denominator_mask_threshold: 5
->>>>>>> 989839f5
-
-        diagnostics:
-          diagnostic_name:
-            variables:
-<<<<<<< HEAD
-              tas:
-                mip: Amon
-                preprocessor: test
-                timerange: '2000/2010'
-                additional_datasets:
-                  - {project: CMIP5, dataset: CanESM2, exp: amip,
-                     ensemble: r1i1p1}
-            scripts: null
-        """)
-    msg = (
-        "Failed to load generic regridding scheme: No reference specified for "
-        "generic regridding. See "
-    )
-    with pytest.raises(RecipeError) as rec_err_exp:
-        get_recipe(tmp_path, content, session)
-    assert str(rec_err_exp.value) == INITIALIZATION_ERROR_MSG
-    assert msg in str(rec_err_exp.value.failed_tasks[0].message)
-
-
-def test_invalid_generic_regridding_scheme(
-        tmp_path, patched_datafinder, session
-):
-    content = dedent("""
-        preprocessors:
-          test:
-            regrid:
-              scheme:
-                reference: invalid.module:and.function
-=======
+
+        diagnostics:
+          diagnostic_name:
+            variables:
               ta:
                 preprocessor: test_bias
                 project: CMIP6
@@ -2919,12 +2848,106 @@
             bias:
               bias_type: INVALID
               denominator_mask_threshold: 5
->>>>>>> 989839f5
-
-        diagnostics:
-          diagnostic_name:
-            variables:
-<<<<<<< HEAD
+
+        diagnostics:
+          diagnostic_name:
+            variables:
+              ta:
+                preprocessor: test_bias
+                project: CMIP6
+                mip: Amon
+                exp: historical
+                timerange: '20000101/20001231'
+                ensemble: r1i1p1f1
+                grid: gn
+                additional_datasets:
+                  - {dataset: CanESM5}
+                  - {dataset: CESM2, reference_for_bias: true}
+
+            scripts: null
+        """)
+    msg = (
+        "Expected one of ('absolute', 'relative') for `bias_type`, got "
+        "'INVALID'"
+    )
+    with pytest.raises(RecipeError) as exc:
+        get_recipe(tmp_path, content, session)
+    assert str(exc.value) == INITIALIZATION_ERROR_MSG
+    assert exc.value.failed_tasks[0].message == msg
+
+
+def test_invalid_builtin_regridding_scheme(
+        tmp_path, patched_datafinder, session
+):
+    content = dedent("""
+        preprocessors:
+          test:
+            regrid:
+              scheme: INVALID
+        diagnostics:
+          diagnostic_name:
+            variables:
+              tas:
+                mip: Amon
+                preprocessor: test
+                timerange: '2000/2010'
+                additional_datasets:
+                  - {project: CMIP5, dataset: CanESM2, exp: amip,
+                     ensemble: r1i1p1}
+            scripts: null
+        """)
+    msg = (
+        "Got invalid built-in regridding scheme 'INVALID', expected one of "
+    )
+    with pytest.raises(RecipeError) as rec_err_exp:
+        get_recipe(tmp_path, content, session)
+    assert str(rec_err_exp.value) == INITIALIZATION_ERROR_MSG
+    assert msg in str(rec_err_exp.value.failed_tasks[0].message)
+
+
+def test_generic_regridding_scheme_no_ref(
+        tmp_path, patched_datafinder, session
+):
+    content = dedent("""
+        preprocessors:
+          test:
+            regrid:
+              scheme:
+                no_reference: given
+        diagnostics:
+          diagnostic_name:
+            variables:
+              tas:
+                mip: Amon
+                preprocessor: test
+                timerange: '2000/2010'
+                additional_datasets:
+                  - {project: CMIP5, dataset: CanESM2, exp: amip,
+                     ensemble: r1i1p1}
+            scripts: null
+        """)
+    msg = (
+        "Failed to load generic regridding scheme: No reference specified for "
+        "generic regridding. See "
+    )
+    with pytest.raises(RecipeError) as rec_err_exp:
+        get_recipe(tmp_path, content, session)
+    assert str(rec_err_exp.value) == INITIALIZATION_ERROR_MSG
+    assert msg in str(rec_err_exp.value.failed_tasks[0].message)
+
+
+def test_invalid_generic_regridding_scheme(
+        tmp_path, patched_datafinder, session
+):
+    content = dedent("""
+        preprocessors:
+          test:
+            regrid:
+              scheme:
+                reference: invalid.module:and.function
+        diagnostics:
+          diagnostic_name:
+            variables:
               tas:
                 mip: Amon
                 preprocessor: test
@@ -2942,28 +2965,4 @@
     with pytest.raises(RecipeError) as rec_err_exp:
         get_recipe(tmp_path, content, session)
     assert str(rec_err_exp.value) == INITIALIZATION_ERROR_MSG
-    assert msg in str(rec_err_exp.value.failed_tasks[0].message)
-=======
-              ta:
-                preprocessor: test_bias
-                project: CMIP6
-                mip: Amon
-                exp: historical
-                timerange: '20000101/20001231'
-                ensemble: r1i1p1f1
-                grid: gn
-                additional_datasets:
-                  - {dataset: CanESM5}
-                  - {dataset: CESM2, reference_for_bias: true}
-
-            scripts: null
-        """)
-    msg = (
-        "Expected one of ('absolute', 'relative') for `bias_type`, got "
-        "'INVALID'"
-    )
-    with pytest.raises(RecipeError) as exc:
-        get_recipe(tmp_path, content, session)
-    assert str(exc.value) == INITIALIZATION_ERROR_MSG
-    assert exc.value.failed_tasks[0].message == msg
->>>>>>> 989839f5
+    assert msg in str(rec_err_exp.value.failed_tasks[0].message)