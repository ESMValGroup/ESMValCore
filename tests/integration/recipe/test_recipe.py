import os
import re
from collections import defaultdict
from pathlib import Path
from pprint import pformat
from textwrap import dedent
from unittest.mock import create_autospec

import iris
import pytest
import yaml
from nested_lookup import get_occurrence_of_value
from PIL import Image

import esmvalcore
import esmvalcore._task
from esmvalcore._recipe.recipe import (
    _get_input_datasets,
    _representative_dataset,
    read_recipe_file,
)
from esmvalcore._task import DiagnosticTask
from esmvalcore.config import Session
from esmvalcore.config._config import TASKSEP
from esmvalcore.config._diagnostics import TAGS
from esmvalcore.dataset import Dataset
from esmvalcore.exceptions import RecipeError
from esmvalcore.local import _get_output_file
from esmvalcore.preprocessor import DEFAULT_ORDER, PreprocessingTask
from tests.integration.test_provenance import check_provenance

TAGS_FOR_TESTING = {
    'authors': {
        'andela_bouwe': {
            'name': 'Bouwe, Andela',
        },
    },
    'projects': {
        'c3s-magic': 'C3S MAGIC project',
    },
    'themes': {
        'phys': 'physics',
    },
    'realms': {
        'atmos': 'atmosphere',
    },
    'statistics': {
        'mean': 'mean',
        'var': 'variability',
    },
    'domains': {
        'et': 'extra tropics',
        'trop': 'tropics',
    },
    'plot_types': {
        'zonal': 'zonal',
    },
}

MANDATORY_DATASET_KEYS = (
    'dataset',
    'diagnostic',
    'frequency',
    'institute',
    'long_name',
    'mip',
    'modeling_realm',
    'preprocessor',
    'project',
    'short_name',
    'standard_name',
    'timerange',
    'units',
)

MANDATORY_SCRIPT_SETTINGS_KEYS = (
    'log_level',
    'script',
    'plot_dir',
    'run_dir',
    'work_dir',
)

DEFAULT_PREPROCESSOR_STEPS = (
    'remove_supplementary_variables',
    'save',
)

INITIALIZATION_ERROR_MSG = 'Could not create all tasks'


def create_test_file(filename, tracking_id=None):
    dirname = os.path.dirname(filename)
    if not os.path.exists(dirname):
        os.makedirs(dirname)

    attributes = {}
    if tracking_id is not None:
        attributes['tracking_id'] = tracking_id
    cube = iris.cube.Cube([], attributes=attributes)

    iris.save(cube, filename)


def _get_default_settings_for_chl(save_filename):
    """Get default preprocessor settings for chl."""
    defaults = {
        'remove_supplementary_variables': {},
        'save': {
            'compress': False,
            'filename': save_filename,
        }
    }
    return defaults


@pytest.fixture
def patched_tas_derivation(monkeypatch):

    def get_required(short_name, _):
        if short_name != 'tas':
            assert False
        required = [
            {
                'short_name': 'pr'
            },
            {
                'short_name': 'areacella',
                'mip': 'fx',
                'optional': True
            },
        ]
        return required

    monkeypatch.setattr(
        esmvalcore._recipe.to_datasets,
        'get_required',
        get_required,
    )


DEFAULT_DOCUMENTATION = dedent("""
    documentation:
      title: Test recipe
      description: This is a test recipe.
      authors:
        - andela_bouwe
      references:
        - contact_authors
        - acknow_project
      projects:
        - c3s-magic
    """)


def get_recipe(tempdir: Path, content: str, session: Session):
    """Save and load recipe content."""
    recipe_file = tempdir / 'recipe_test.yml'
    # Add mandatory documentation section
    content = str(DEFAULT_DOCUMENTATION + content)
    recipe_file.write_text(content)

    recipe = read_recipe_file(recipe_file, session)

    return recipe


def test_recipe_missing_scripts(tmp_path, session):
    content = dedent("""
        datasets:
          - dataset: bcc-csm1-1

        diagnostics:
          diagnostic_name:
            variables:
              ta:
                project: CMIP5
                mip: Amon
                exp: historical
                ensemble: r1i1p1
                timerange: 1999/2002
        """)
    exc_message = ("Missing scripts section in diagnostic 'diagnostic_name'.")
    with pytest.raises(RecipeError) as exc:
        get_recipe(tmp_path, content, session)
    assert str(exc.value) == exc_message


def test_recipe_duplicate_var_script_name(tmp_path, session):
    content = dedent("""
        datasets:
          - dataset: bcc-csm1-1

        diagnostics:
          diagnostic_name:
            variables:
              ta:
                project: CMIP5
                mip: Amon
                exp: historical
                ensemble: r1i1p1
                start_year: 1999
                end_year: 2002
            scripts:
              ta:
                script: tmp_path / 'diagnostic.py'
        """)
    exc_message = ("Invalid script name 'ta' encountered in diagnostic "
                   "'diagnostic_name': scripts cannot have the same "
                   "name as variables.")
    with pytest.raises(RecipeError) as exc:
        get_recipe(tmp_path, content, session)
    assert str(exc.value) == exc_message


def test_recipe_no_script(tmp_path, session):
    content = dedent("""
        datasets:
          - dataset: bcc-csm1-1

        diagnostics:
          diagnostic_name:
            variables:
              ta:
                project: CMIP5
                mip: Amon
                exp: historical
                ensemble: r1i1p1
                start_year: 1999
                end_year: 2002
            scripts:
              script_name:
                argument: 1
        """)
    exc_message = ("No script defined for script 'script_name' in "
                   "diagnostic 'diagnostic_name'.")
    with pytest.raises(RecipeError) as exc:
        get_recipe(tmp_path, content, session)
    assert str(exc.value) == exc_message


def test_recipe_no_datasets(tmp_path, session):
    content = dedent("""
        diagnostics:
          diagnostic_name:
            variables:
              ta:
                project: CMIP5
                mip: Amon
                exp: historical
                ensemble: r1i1p1
                start_year: 1999
                end_year: 2002
            scripts: null
        """)
    exc_message = ("You have not specified any dataset "
                   "or additional_dataset groups for variable "
                   "'ta' in diagnostic 'diagnostic_name'.")
    with pytest.raises(RecipeError) as exc:
        get_recipe(tmp_path, content, session)
    assert str(exc.value) == exc_message


def test_recipe_duplicated_datasets(tmp_path, session):
    content = dedent("""
        datasets:
          - dataset: bcc-csm1-1
          - dataset: bcc-csm1-1

        diagnostics:
          diagnostic_name:
            variables:
              ta:
                project: CMIP5
                mip: Amon
                exp: historical
                ensemble: r1i1p1
                timerange: 1999/2002
            scripts: null
        """)
    exc_message = ("Duplicate dataset\n{'dataset': 'bcc-csm1-1'}\n"
                   "for variable 'ta' in diagnostic 'diagnostic_name'.")
    with pytest.raises(RecipeError) as exc:
        get_recipe(tmp_path, content, session)
    assert str(exc.value) == exc_message


def test_recipe_var_missing_args(tmp_path, session):
    content = dedent("""
        datasets:
          - dataset: bcc-csm1-1

        diagnostics:
          diagnostic_name:
            variables:
              ta:
                project: CMIP5
                exp: historical
                ensemble: r1i1p1
                timerange: 1999/2002
            scripts: null
        """)
    exc_message = ("Missing keys {'mip'} in\n{'dataset': 'bcc-csm1-1',"
                   "\n 'ensemble': 'r1i1p1',\n 'exp': 'historical',\n"
                   " 'project': 'CMIP5',\n 'short_name': 'ta',\n "
                   "'timerange': '1999/2002'}\nfor variable 'ta' "
                   "in diagnostic 'diagnostic_name'.")
    with pytest.raises(RecipeError) as exc:
        get_recipe(tmp_path, content, session)
    assert str(exc.value) == exc_message


@pytest.mark.parametrize('skip_nonexistent', [True, False])
def test_recipe_no_data(tmp_path, session, skip_nonexistent):
    content = dedent("""
        datasets:
          - dataset: GFDL-ESM2G

        diagnostics:
          diagnostic_name:
            variables:
              ta:
                project: CMIP5
                mip: Amon
                exp: historical
                ensemble: r1i1p1
                start_year: 1999
                end_year: 2002
            scripts: null
        """)
    session['skip_nonexistent'] = skip_nonexistent
    with pytest.raises(RecipeError) as error:
        get_recipe(tmp_path, content, session)
    if skip_nonexistent:
        msg = ("Did not find any input data for task diagnostic_name/ta")
    else:
        msg = ("Missing data for preprocessor diagnostic_name/ta:\n"
               "- Missing data for Dataset: .*")
    assert re.match(msg, error.value.failed_tasks[0].message)


@pytest.mark.parametrize('script_file', ['diagnostic.py', 'diagnostic.ncl'])
def test_simple_recipe(
    tmp_path,
    patched_datafinder,
    session,
    script_file,
    monkeypatch,
):

    def ncl_version():
        return '6.5'

    monkeypatch.setattr(esmvalcore._recipe.check, 'ncl_version', ncl_version)

    def which(interpreter):
        return interpreter

    monkeypatch.setattr(esmvalcore._task, 'which', which)

    script = tmp_path / script_file
    script.write_text('')
    content = dedent("""
        datasets:
          - dataset: bcc-csm1-1

        preprocessors:
          preprocessor_name:
            extract_levels:
              levels: 85000
              scheme: nearest

        diagnostics:
          diagnostic_name:
            additional_datasets:
              - dataset: GFDL-ESM2G
            variables:
              ta:
                preprocessor: preprocessor_name
                project: CMIP5
                mip: Amon
                exp: historical
                ensemble: r1i1p1
                timerange: 1999/2002
                additional_datasets:
                  - dataset: MPI-ESM-LR
            scripts:
              script_name:
                script: {}
                custom_setting: 1
        """.format(script))

    recipe = get_recipe(tmp_path, content, session)
    # Check that datasets have been read and updated
    assert len(recipe.datasets) == 3
    for dataset in recipe.datasets:
        for key in MANDATORY_DATASET_KEYS:
            assert key in dataset.facets and dataset.facets[key]

    # Check that the correct tasks have been created
    datasets = recipe.datasets
    tasks = {t for task in recipe.tasks for t in task.flatten()}
    preproc_tasks = {t for t in tasks if isinstance(t, PreprocessingTask)}
    diagnostic_tasks = {t for t in tasks if isinstance(t, DiagnosticTask)}

    assert len(preproc_tasks) == 1
    for task in preproc_tasks:
        print("Task", task.name)
        assert task.order == list(DEFAULT_ORDER)
        for product in task.products:
            dataset = [
                d for d in datasets if _get_output_file(
                    d.facets, session.preproc_dir) == product.filename
            ][0]
            assert product.datasets == [dataset]
            attributes = dict(dataset.facets)
            attributes['filename'] = product.filename
            attributes['start_year'] = 1999
            attributes['end_year'] = 2002
            assert product.attributes == attributes
            for step in DEFAULT_PREPROCESSOR_STEPS:
                assert step in product.settings
            assert len(dataset.files) == 2

    assert len(diagnostic_tasks) == 1
    for task in diagnostic_tasks:
        print("Task", task.name)
        assert task.ancestors == list(preproc_tasks)
        assert task.script == str(script)
        for key in MANDATORY_SCRIPT_SETTINGS_KEYS:
            assert key in task.settings and task.settings[key]
        assert task.settings['custom_setting'] == 1

    # Check that NCL interface is enabled for NCL scripts.
    write_ncl_interface = script.suffix == '.ncl'
    assert datasets[0].session['write_ncl_interface'] == write_ncl_interface


def test_write_filled_recipe(tmp_path, patched_datafinder, session):
    script = tmp_path / 'diagnostic.py'
    script.write_text('')
    content = dedent("""
        datasets:
          - dataset: bcc-csm1-1

        preprocessors:
          preprocessor_name:
            extract_levels:
              levels: 85000
              scheme: nearest

        diagnostics:
          diagnostic_name:
            additional_datasets:
              - dataset: GFDL-ESM2G
            variables:
              ta:
                preprocessor: preprocessor_name
                project: CMIP5
                mip: Amon
                exp: historical
                ensemble: r1i1p1
                timerange: '*'
                additional_datasets:
                  - dataset: MPI-ESM-LR
                    timerange: '*/P2Y'
            scripts:
              script_name:
                script: {}
                custom_setting: 1
        """.format(script))

    recipe = get_recipe(tmp_path, content, session)

    session.run_dir.mkdir(parents=True)
    esmvalcore._recipe.recipe.Recipe.write_filled_recipe(recipe)

    recipe_file = session.run_dir / 'recipe_test_filled.yml'
    assert recipe_file.is_file()

    updated_recipe_object = read_recipe_file(recipe_file, session)
    updated_recipe = updated_recipe_object._raw_recipe
    print(pformat(updated_recipe))
    assert get_occurrence_of_value(updated_recipe, value='*') == 0
    assert get_occurrence_of_value(updated_recipe, value='1990/2019') == 2
    assert get_occurrence_of_value(updated_recipe, value='1990/P2Y') == 1
    assert len(updated_recipe_object.datasets) == 3


def test_fx_preproc_error(tmp_path, patched_datafinder, session):
    script = tmp_path / 'diagnostic.py'
    script.write_text('')
    content = dedent("""
        datasets:
          - dataset: bcc-csm1-1

        preprocessors:
          preprocessor_name:
            extract_season:
              season: MAM

        diagnostics:
          diagnostic_name:
            variables:
              sftlf:
                preprocessor: preprocessor_name
                project: CMIP5
                mip: fx
                exp: historical
                ensemble: r0i0p0
                start_year: 1999
                end_year: 2002
                additional_datasets:
                  - dataset: MPI-ESM-LR
            scripts: null
        """)
    msg = ("Time coordinate preprocessor step(s) ['extract_season'] not "
           "permitted on fx vars, please remove them from recipe")
    with pytest.raises(Exception) as rec_err_exp:
        get_recipe(tmp_path, content, session)
    assert str(rec_err_exp.value) == INITIALIZATION_ERROR_MSG
    assert str(rec_err_exp.value.failed_tasks[0].message) == msg


def test_default_preprocessor(tmp_path, patched_datafinder, session):
    content = dedent("""
        diagnostics:
          diagnostic_name:
            variables:
              chl:
                project: CMIP5
                mip: Oyr
                exp: historical
                start_year: 2000
                end_year: 2005
                ensemble: r1i1p1
                additional_datasets:
                  - {dataset: CanESM2}
            scripts: null
        """)

    recipe = get_recipe(tmp_path, content, session)

    assert len(recipe.tasks) == 1
    task = recipe.tasks.pop()
    assert len(task.products) == 1
    product = task.products.pop()
    preproc_dir = os.path.dirname(product.filename)
    assert preproc_dir.startswith(str(tmp_path))

    defaults = _get_default_settings_for_chl(product.filename)
    assert product.settings == defaults


def test_default_preprocessor_custom_order(tmp_path, patched_datafinder,
                                           session):
    """Test if default settings are used when ``custom_order`` is ``True``."""

    content = dedent("""
        preprocessors:
          default_custom_order:
            custom_order: true

        diagnostics:
          diagnostic_name:
            variables:
              chl:
                preprocessor: default_custom_order
                project: CMIP5
                mip: Oyr
                exp: historical
                start_year: 2000
                end_year: 2005
                ensemble: r1i1p1
                additional_datasets:
                  - {dataset: CanESM2}
            scripts: null
        """)

    recipe = get_recipe(tmp_path, content, session)

    assert len(recipe.tasks) == 1
    task = recipe.tasks.pop()
    assert len(task.products) == 1
    product = task.products.pop()
    preproc_dir = os.path.dirname(product.filename)
    assert preproc_dir.startswith(str(tmp_path))

    defaults = _get_default_settings_for_chl(product.filename)
    assert product.settings == defaults


def test_invalid_preprocessor(tmp_path, patched_datafinder, session):
    """Test the error message when the named prepreprocesor is not defined."""
    content = dedent("""
        diagnostics:
          diagnostic_name:
            variables:
              chl:
                preprocessor: not_defined
                project: CMIP5
                mip: Oyr
                exp: historical
                start_year: 2000
                end_year: 2005
                ensemble: r1i1p1
                additional_datasets:
                  - {dataset: CanESM2}
            scripts: null
        """)

    with pytest.raises(RecipeError) as error:
        get_recipe(tmp_path, content, session)
    msg = "Unknown preprocessor 'not_defined' in .*"
    assert re.match(msg, error.value.failed_tasks[0].message)


def test_disable_preprocessor_function(tmp_path, patched_datafinder, session):
    """Test if default settings are used when ``custom_order`` is ``True``."""

    content = dedent("""
        datasets:
          - dataset: HadGEM3-GC31-LL
            ensemble: r1i1p1f1
            exp: historical
            grid: gn

        preprocessors:
          keep_supplementaries:
            remove_supplementary_variables: False

        diagnostics:
          diagnostic_name:
            variables:
              tas:
                preprocessor: keep_supplementaries
                project: CMIP6
                mip: Amon
                timerange: 2000/2005
                supplementaries:
                  - short_name: areacella
                    mip: fx
            scripts: null
        """)

    recipe = get_recipe(tmp_path, content, session)

    assert len(recipe.tasks) == 1
    task = recipe.tasks.pop()
    assert len(task.products) == 1
    product = task.products.pop()
    assert 'remove_supplementary_variables' not in product.settings


def test_default_fx_preprocessor(tmp_path, patched_datafinder, session):
    content = dedent("""
        diagnostics:
          diagnostic_name:
            variables:
              sftlf:
                project: CMIP5
                mip: fx
                exp: historical
                ensemble: r0i0p0
                additional_datasets:
                  - {dataset: CanESM2}
            scripts: null
        """)

    recipe = get_recipe(tmp_path, content, session)

    assert len(recipe.tasks) == 1
    task = recipe.tasks.pop()
    assert len(task.products) == 1
    product = task.products.pop()
    preproc_dir = os.path.dirname(product.filename)
    assert preproc_dir.startswith(str(tmp_path))

    defaults = {
        'remove_supplementary_variables': {},
        'save': {
            'compress': False,
            'filename': product.filename,
        }
    }
    assert product.settings == defaults


def test_empty_variable(tmp_path, patched_datafinder, session):
    """Test that it is possible to specify all information in the dataset."""
    content = dedent("""
        diagnostics:
          diagnostic_name:
            additional_datasets:
              - dataset: CanESM2
                project: CMIP5
                mip: Amon
                exp: historical
                start_year: 2000
                end_year: 2005
                ensemble: r1i1p1
            variables:
              pr:
            scripts: null
        """)

    recipe = get_recipe(tmp_path, content, session)
    assert len(recipe.tasks) == 1
    task = recipe.tasks.pop()
    assert len(task.products) == 1
    product = task.products.pop()
    assert product.attributes['short_name'] == 'pr'
    assert product.attributes['dataset'] == 'CanESM2'


TEST_ISO_TIMERANGE = [
    ('*', '1990-2019'),
    ('1990/1992', '1990-1992'),
    ('19900101/19920101', '19900101-19920101'),
    ('19900101T12H00M00S/19920101T12H00M00',
     '19900101T12H00M00S-19920101T12H00M00'),
    ('1990/*', '1990-2019'),
    ('*/1992', '1990-1992'),
    ('1990/P2Y', '1990-P2Y'),
    ('19900101/P2Y2M1D', '19900101-P2Y2M1D'),
    ('19900101TH00M00S/P2Y2M1DT12H00M00S',
     '19900101TH00M00S-P2Y2M1DT12H00M00S'),
    ('P2Y/1992', 'P2Y-1992'),
    ('P1Y2M1D/19920101', 'P1Y2M1D-19920101'),
    ('P1Y2M1D/19920101T12H00M00S', 'P1Y2M1D-19920101T12H00M00S'),
    ('P2Y/*', 'P2Y-2019'),
    ('P2Y2M1D/*', 'P2Y2M1D-2019'),
    ('P2Y21DT12H00M00S/*', 'P2Y21DT12H00M00S-2019'),
    ('*/P2Y', '1990-P2Y'),
    ('*/P2Y2M1D', '1990-P2Y2M1D'),
    ('*/P2Y21DT12H00M00S', '1990-P2Y21DT12H00M00S'),
]


@pytest.mark.parametrize('input_time,output_time', TEST_ISO_TIMERANGE)
def test_recipe_iso_timerange(tmp_path, patched_datafinder, session,
                              input_time, output_time):
    """Test recipe with timerange tag."""
    content = dedent(f"""
        diagnostics:
          test:
            additional_datasets:
              - dataset: HadGEM3-GC31-LL
                project: CMIP6
                exp: historical
                ensemble: r2i1p1f1
                grid: gn
            variables:
              pr:
                mip: 3hr
                timerange: '{input_time}'
              areacella:
                mip: fx
            scripts: null
        """)

    recipe = get_recipe(tmp_path, content, session)
    assert len(recipe.tasks) == 2
    pr_task = [t for t in recipe.tasks if t.name.endswith('pr')][0]
    assert len(pr_task.products) == 1
    pr_product = pr_task.products.pop()

    filename = ('CMIP6_HadGEM3-GC31-LL_3hr_historical_r2i1p1f1_'
                f'pr_gn_{output_time}.nc')
    assert pr_product.filename.name == filename

    areacella_task = [t for t in recipe.tasks
                      if t.name.endswith('areacella')][0]
    assert len(areacella_task.products) == 1
    areacella_product = areacella_task.products.pop()

    filename = 'CMIP6_HadGEM3-GC31-LL_fx_historical_r2i1p1f1_areacella_gn.nc'
    assert areacella_product.filename.name == filename


@pytest.mark.parametrize('input_time,output_time', TEST_ISO_TIMERANGE)
def test_recipe_iso_timerange_as_dataset(tmp_path, patched_datafinder, session,
                                         input_time, output_time):
    """Test recipe with timerange tag in the datasets section."""
    content = dedent(f"""
        datasets:
          - dataset: HadGEM3-GC31-LL
            project: CMIP6
            exp: historical
            ensemble: r2i1p1f1
            grid: gn
            timerange: '{input_time}'
        diagnostics:
          test:
            variables:
              pr:
                mip: 3hr
                supplementary_variables:
                  - short_name: areacella
                    mip: fx
            scripts: null
        """)

    recipe = get_recipe(tmp_path, content, session)

    assert len(recipe.tasks) == 1
    task = recipe.tasks.pop()
    assert len(task.products) == 1
    product = task.products.pop()
    filename = ('CMIP6_HadGEM3-GC31-LL_3hr_historical_r2i1p1f1_'
                f'pr_gn_{output_time}.nc')
    assert product.filename.name == filename

    assert len(product.datasets) == 1
    dataset = product.datasets[0]
    assert len(dataset.supplementaries) == 1
    supplementary_ds = dataset.supplementaries[0]
    assert supplementary_ds.facets['short_name'] == 'areacella'
    assert 'timerange' not in supplementary_ds.facets


def test_reference_dataset(tmp_path, patched_datafinder, session, monkeypatch):
    levels = [100]
    get_reference_levels = create_autospec(
        esmvalcore._recipe.recipe.get_reference_levels, return_value=levels)
    monkeypatch.setattr(esmvalcore._recipe.recipe, 'get_reference_levels',
                        get_reference_levels)

    content = dedent("""
        preprocessors:
          test_from_reference:
            regrid:
              target_grid: reference_dataset
              scheme: linear
            extract_levels:
              levels: reference_dataset
              scheme: linear
          test_from_cmor_table:
            extract_levels:
              levels:
                cmor_table: CMIP6
                coordinate: alt16
              scheme: nearest

        diagnostics:
          diagnostic_name:
            variables:
              ta: &var
                preprocessor: test_from_reference
                project: CMIP5
                mip: Amon
                exp: historical
                start_year: 2000
                end_year: 2005
                ensemble: r1i1p1
                additional_datasets:
                  - dataset: GFDL-CM3
                  - dataset: MPI-ESM-LR
                reference_dataset: MPI-ESM-LR
              ch4:
                <<: *var
                preprocessor: test_from_cmor_table
                additional_datasets:
                  - dataset: GFDL-CM3

            scripts: null
        """)
    recipe = get_recipe(tmp_path, content, session)

    assert len(recipe.tasks) == 2

    # Check that the reference dataset has been used
    task = next(t for t in recipe.tasks
                if t.name == 'diagnostic_name' + TASKSEP + 'ta')
    assert len(task.products) == 2
    product = next(p for p in task.products
                   if p.attributes['dataset'] == 'GFDL-CM3')
    reference = next(p for p in task.products
                     if p.attributes['dataset'] == 'MPI-ESM-LR')

    assert product.settings['regrid']['target_grid'] == reference.datasets[0]
    assert product.settings['extract_levels']['levels'] == levels

    get_reference_levels.assert_called_once_with(reference.datasets[0])

    assert 'regrid' not in reference.settings
    assert 'extract_levels' not in reference.settings

    # Check that levels have been read from CMOR table
    task = next(t for t in recipe.tasks
                if t.name == 'diagnostic_name' + TASKSEP + 'ch4')
    assert len(task.products) == 1
    product = next(iter(task.products))
    assert product.settings['extract_levels']['levels'] == [
        0,
        250,
        750,
        1250,
        1750,
        2250,
        2750,
        3500,
        4500,
        6000,
        8000,
        10000,
        12000,
        14500,
        16000,
        18000,
    ]


def test_reference_dataset_undefined(tmp_path, monkeypatch, session):
    content = dedent("""
        preprocessors:
          test_from_reference:
            extract_levels:
              levels: reference_dataset
              scheme: linear

        diagnostics:
          diagnostic_name:
            variables:
              ta: &var
                preprocessor: test_from_reference
                project: CMIP5
                mip: Amon
                exp: historical
                start_year: 2000
                end_year: 2005
                ensemble: r1i1p1
                additional_datasets:
                  - dataset: GFDL-CM3
                  - dataset: MPI-ESM-LR

            scripts: null
        """)
    with pytest.raises(RecipeError) as error:
        get_recipe(tmp_path, content, session)
    msg = ("Preprocessor 'test_from_reference' uses 'reference_dataset', but "
           "'reference_dataset' is not defined")
    assert msg in error.value.failed_tasks[0].message


def test_custom_preproc_order(tmp_path, patched_datafinder, session):
    content = dedent("""
        preprocessors:
          default: &default
            multi_model_statistics:
              span: overlap
              statistics: [mean ]
            area_statistics:
              operator: mean
          custom:
            custom_order: true
            <<: *default
          empty_custom:
            custom_order: true
          with_extract_time:
            custom_order: true
            extract_time:
              start_year: 2001
              start_month: 3
              start_day: 14
              end_year: 2002
              end_month: 6
              end_day: 28

        diagnostics:
          diagnostic_name:
            variables:
              chl_default: &chl
                short_name: chl
                preprocessor: default
                project: CMIP5
                mip: Oyr
                exp: historical
                start_year: 2000
                end_year: 2005
                ensemble: r1i1p1
                additional_datasets:
                  - {dataset: CanESM2}
              chl_custom:
                <<: *chl
                preprocessor: custom
              chl_empty_custom:
                <<: *chl
                preprocessor: empty_custom
              chl_with_extract_time:
                <<: *chl
                preprocessor: with_extract_time
            scripts: null
        """)

    recipe = get_recipe(tmp_path, content, session)

    assert len(recipe.tasks) == 4

    for task in recipe.tasks:
        if task.name == 'diagnostic_name/chl_default':
            assert task.order.index('area_statistics') < task.order.index(
                'multi_model_statistics')
        elif task.name == 'diagnostic_name/chl_custom':
            assert task.order.index('area_statistics') > task.order.index(
                'multi_model_statistics')
        elif task.name == 'diagnostic_name/chl_empty_custom':
            assert len(task.products) == 1
            product = list(task.products)[0]
            assert set(
                product.settings.keys()) == set(DEFAULT_PREPROCESSOR_STEPS)
        elif task.name == 'diagnostic_name/chl_with_extract_time':
            assert len(task.products) == 1
            product = list(task.products)[0]
            steps = set(DEFAULT_PREPROCESSOR_STEPS + tuple(['extract_time']))
            assert set(product.settings.keys()) == steps
            assert product.settings['extract_time'] == {
                'start_year': 2001,
                'start_month': 3,
                'start_day': 14,
                'end_year': 2002,
                'end_month': 6,
                'end_day': 28,
            }
        else:
            assert False, f"invalid task {task.name}"


def test_derive(tmp_path, patched_datafinder, session):
    content = dedent("""
        diagnostics:
          diagnostic_name:
            variables:
              toz:
                project: CMIP5
                mip: Amon
                exp: historical
                start_year: 2000
                end_year: 2005
                derive: true
                force_derivation: true
                additional_datasets:
                  - {dataset: GFDL-CM3,  ensemble: r1i1p1}
            scripts: null
        """)

    recipe = get_recipe(tmp_path, content, session)

    # Check generated tasks
    assert len(recipe.tasks) == 1
    task = recipe.tasks.pop()
    assert task.name == 'diagnostic_name' + TASKSEP + 'toz'

    # Check product content of tasks
    assert len(task.products) == 1
    product = task.products.pop()
    assert 'derive' in product.settings
    assert product.attributes['short_name'] == 'toz'

    assert len(product.datasets) == 2
    input_variables = {d.facets['short_name'] for d in product.datasets}
    assert input_variables == {'ps', 'tro3'}


def test_derive_not_needed(tmp_path, patched_datafinder, session):
    content = dedent("""
        diagnostics:
          diagnostic_name:
            variables:
              toz:
                project: CMIP5
                mip: Amon
                exp: historical
                start_year: 2000
                end_year: 2005
                derive: true
                force_derivation: false
                additional_datasets:
                  - {dataset: GFDL-CM3,  ensemble: r1i1p1}
            scripts: null
        """)

    recipe = get_recipe(tmp_path, content, session)

    # Check generated tasks
    assert len(recipe.tasks) == 1
    task = recipe.tasks.pop()
    assert task.name == 'diagnostic_name/toz'

    # Check product content of tasks
    assert len(task.products) == 1
    product = task.products.pop()
    assert 'derive' not in product.settings

    # Check dataset
    assert len(product.datasets) == 1
    dataset = product.datasets[0]
    assert dataset.facets['short_name'] == 'toz'
    assert dataset.files


def test_derive_with_fx_ohc(tmp_path, patched_datafinder, session):
    content = dedent("""
        diagnostics:
          diagnostic_name:
            variables:
              ohc:
                mip: Omon
                exp: historical
                start_year: 2000
                end_year: 2005
                derive: true
                force_derivation: true
                additional_datasets:
                  - {dataset: GFDL-CM3, ensemble: r1i1p1,   project: CMIP5}
                  - {dataset: GFDL-CM4, ensemble: r1i1p1f1, project: CMIP6,
                     grid: gr1}
                  - {dataset: TEST, project: OBS, type: reanaly, version: 1,
                     tier: 1}

            scripts: null
        """)
    recipe = get_recipe(tmp_path, content, session)

    # Check generated tasks
    assert len(recipe.tasks) == 1
    task = recipe.tasks.pop()
    assert task.name == 'diagnostic_name' + TASKSEP + 'ohc'

    # Check products
    assert len(task.products) == 3
    for product in task.products:
        assert 'derive' in product.settings
        assert product.attributes['short_name'] == 'ohc'

        # Check datasets
        assert len(product.datasets) == 2
        thetao_ds = next(d for d in product.datasets
                         if d.facets['short_name'] == 'thetao')
        assert thetao_ds.facets['mip'] == 'Omon'
        volcello_ds = next(d for d in product.datasets
                           if d.facets['short_name'] == 'volcello')
        if volcello_ds.facets['project'] == 'CMIP6':
            mip = 'Ofx'
        else:
            mip = 'fx'
        assert volcello_ds.facets['mip'] == mip


def test_derive_with_fx_ohc_fail(tmp_path, patched_failing_datafinder,
                                 session):
    content = dedent("""
        diagnostics:
          diagnostic_name:
            variables:
              ohc:
                mip: Omon
                exp: historical
                start_year: 2000
                end_year: 2005
                derive: true
                force_derivation: true
                additional_datasets:
                  - {dataset: GFDL-CM3, ensemble: r1i1p1,   project: CMIP5}
                  - {dataset: GFDL-CM4, ensemble: r1i1p1f1, project: CMIP6,
                     grid: gr1}
                  - {dataset: TEST, project: OBS, type: reanaly, version: 1,
                     tier: 1}

            scripts: null
        """)
    with pytest.raises(RecipeError):
        get_recipe(tmp_path, content, session)


def test_derive_with_optional_var(tmp_path, patched_datafinder,
                                  patched_tas_derivation, session):
    content = dedent("""
        diagnostics:
          diagnostic_name:
            variables:
              tas:
                mip: Amon
                exp: historical
                start_year: 2000
                end_year: 2005
                derive: true
                force_derivation: true
                additional_datasets:
                  - {dataset: GFDL-CM3, ensemble: r1i1p1,   project: CMIP5}
                  - {dataset: GFDL-CM4, ensemble: r1i1p1f1, project: CMIP6,
                     grid: gr1}
                  - {dataset: TEST, project: OBS, type: reanaly, version: 1,
                     tier: 1}

            scripts: null
        """)
    recipe = get_recipe(tmp_path, content, session)

    # Check generated tasks
    assert len(recipe.tasks) == 1
    task = recipe.tasks.pop()
    assert task.name == 'diagnostic_name' + TASKSEP + 'tas'

    # Check products
    assert len(task.products) == 3
    for product in task.products:
        assert 'derive' in product.settings
        assert product.attributes['short_name'] == 'tas'
        assert len(product.datasets) == 2
        pr_ds = next(d for d in product.datasets
                     if d.facets['short_name'] == 'pr')
        assert pr_ds.facets['mip'] == 'Amon'
        assert pr_ds.facets['timerange'] == '2000/2005'
        areacella_ds = next(d for d in product.datasets
                            if d.facets['short_name'] == 'areacella')
        assert areacella_ds.facets['mip'] == 'fx'
        assert 'timerange' not in areacella_ds.facets


def test_derive_with_optional_var_nodata(tmp_path, patched_failing_datafinder,
                                         patched_tas_derivation, session):
    content = dedent("""
        diagnostics:
          diagnostic_name:
            variables:
              tas:
                mip: Amon
                exp: historical
                start_year: 2000
                end_year: 2005
                derive: true
                force_derivation: true
                additional_datasets:
                  - {dataset: GFDL-CM3, ensemble: r1i1p1,   project: CMIP5}
                  - {dataset: GFDL-CM4, ensemble: r1i1p1f1, project: CMIP6,
                     grid: gr1}
                  - {dataset: TEST, project: OBS, type: reanaly, version: 1,
                     tier: 1}

            scripts: null
        """)
    recipe = get_recipe(tmp_path, content, session)

    # Check generated tasks
    assert len(recipe.tasks) == 1
    task = recipe.tasks.pop()
    assert task.name == 'diagnostic_name' + TASKSEP + 'tas'

    # Check products
    assert len(task.products) == 3
    for product in task.products:
        assert 'derive' in product.settings
        assert product.attributes['short_name'] == 'tas'

        # Check datasets
        assert len(product.datasets) == 1
        assert product.datasets[0].facets['short_name'] == 'pr'


def test_derive_contains_start_end_year(tmp_path, patched_datafinder, session):
    content = dedent("""
        diagnostics:
          diagnostic_name:
            variables:
              toz:
                project: CMIP5
                mip: Amon
                exp: historical
                timerange: '2000/2005'
                derive: true
                force_derivation: true
                additional_datasets:
                  - {dataset: GFDL-CM3,  ensemble: r1i1p1}
            scripts: null
        """)

    recipe = get_recipe(tmp_path, content, session)

    # Check generated tasks
    assert len(recipe.tasks) == 1
    task = recipe.tasks.pop()

    # Check that start_year and end_year are present in attributes
    assert len(task.products) == 1
    product = task.products.pop()
    assert 'derive' in product.settings
    assert product.attributes['short_name'] == 'toz'
    assert product.attributes['timerange'] == '2000/2005'
    assert product.attributes['start_year'] == 2000
    assert product.attributes['end_year'] == 2005


@pytest.mark.parametrize('force_derivation', [True, False])
def test_derive_timerange_wildcard(tmp_path, patched_datafinder, session,
                                   force_derivation):

    content = dedent(f"""
        diagnostics:
          diagnostic_name:
            variables:
              toz:
                project: CMIP5
                mip: Amon
                exp: historical
                timerange: '*'
                derive: true
                force_derivation: {force_derivation}
                additional_datasets:
                  - dataset: GFDL-CM3
                    ensemble: r1i1p1
            scripts: null
        """)

    recipe = get_recipe(tmp_path, content, session)

    # Check generated tasks
    assert len(recipe.tasks) == 1
    task = recipe.tasks.pop()

    # Check that start_year and end_year are present in attributes
    assert len(task.products) == 1
    product = task.products.pop()
    if force_derivation:
        assert 'derive' in product.settings
    assert product.attributes['short_name'] == 'toz'
    assert product.attributes['timerange'] == '1990/2019'
    assert product.attributes['start_year'] == 1990
    assert product.attributes['end_year'] == 2019


def create_test_image(basename, cfg):
    """Get a valid path for saving a diagnostic plot."""
    image = Path(cfg['plot_dir']) / (basename + '.' + cfg['output_file_type'])
    image.parent.mkdir(parents=True)
    Image.new('RGB', (1, 1)).save(image)
    return str(image)


def get_diagnostic_filename(basename, cfg, extension='nc'):
    """Get a valid path for saving a diagnostic data file."""
    return os.path.join(
        cfg['work_dir'],
        basename + '.' + extension,
    )


def simulate_preprocessor_run(task):
    """Simulate preprocessor run."""
    task._initialize_product_provenance()
    for product in task.products:
        create_test_file(product.filename)
        product.save_provenance()


def simulate_diagnostic_run(diagnostic_task):
    """Simulate Python diagnostic run."""
    cfg = diagnostic_task.settings
    input_files = [
        p.filename for a in diagnostic_task.ancestors for p in a.products
    ]
    record = {
        'caption': 'Test figure',
        'statistics': ['mean', 'var'],
        'domains': ['trop', 'et'],
        'plot_types': ['zonal'],
        'authors': ['andela_bouwe'],
        'references': ['acknow_project'],
        'ancestors': input_files,
    }

    diagnostic_file = get_diagnostic_filename('test', cfg)
    create_test_file(diagnostic_file)
    plot_file = create_test_image('test', cfg)
    provenance = os.path.join(cfg['run_dir'], 'diagnostic_provenance.yml')
    os.makedirs(cfg['run_dir'])
    with open(provenance, 'w', encoding='utf-8') as file:
        yaml.safe_dump({diagnostic_file: record, plot_file: record}, file)

    diagnostic_task._collect_provenance()
    return record


def test_diagnostic_task_provenance(
    tmp_path,
    patched_datafinder,
    session,
):
    script = tmp_path / 'diagnostic.py'
    script.write_text('')

    TAGS.set_tag_values(TAGS_FOR_TESTING)

    content = dedent("""
        diagnostics:
          diagnostic_name:
            themes:
              - phys
            realms:
              - atmos
            variables:
              chl:
                project: CMIP5
                mip: Oyr
                exp: historical
                start_year: 2000
                end_year: 2005
                ensemble: r1i1p1
                additional_datasets:
                  - dataset: CanESM2
            scripts:
              script_name:
                script: {script}
              script_name2:
                script: {script}
                ancestors: [script_name]
        """.format(script=script))

    recipe = get_recipe(tmp_path, content, session)
    preproc_task = next(t for t in recipe.tasks.flatten()
                        if isinstance(t, PreprocessingTask))
    simulate_preprocessor_run(preproc_task)

    diagnostic_task = recipe.tasks.pop()

    simulate_diagnostic_run(next(iter(diagnostic_task.ancestors)))
    record = simulate_diagnostic_run(diagnostic_task)

    # Check resulting products
    assert len(diagnostic_task.products) == 2
    for product in diagnostic_task.products:
        product.restore_provenance()
        check_provenance(product)
        assert product.attributes['caption'] == record['caption']
        assert product.entity.get_attribute(
            'attribute:' + 'caption').pop() == record['caption']

        # Check that diagnostic script tags have been added
        for key in ('statistics', 'domains', 'authors'):
            assert product.attributes[key] == tuple(TAGS[key][k]
                                                    for k in record[key])

        # Check that recipe diagnostic tags have been added
        src = yaml.safe_load(DEFAULT_DOCUMENTATION + content)
        for key in ('realms', 'themes'):
            value = src['diagnostics']['diagnostic_name'][key]
            assert product.attributes[key] == tuple(TAGS[key][k]
                                                    for k in value)

        # Check that recipe tags have been added
        recipe_record = product.provenance.get_record('recipe:recipe_test.yml')
        assert len(recipe_record) == 1
        for key in ('description', 'references'):
            value = src['documentation'][key]
            if key == 'references':
                value = str(src['documentation'][key])
            assert recipe_record[0].get_attribute('attribute:' +
                                                  key).pop() == value

    # Test that provenance was saved to xml and info embedded in netcdf
    product = next(
        iter(p for p in diagnostic_task.products
             if p.filename.endswith('.nc')))
    cube = iris.load_cube(product.filename)
    assert cube.attributes['software'].startswith("Created with ESMValTool v")
    assert cube.attributes['caption'] == record['caption']
    prefix = os.path.splitext(product.filename)[0] + '_provenance'
    assert os.path.exists(prefix + '.xml')


def test_alias_generation(tmp_path, patched_datafinder, session):
    content = dedent("""
        diagnostics:
          diagnostic_name:
            variables:
              pr:
                project: CMIP5
                mip: Amon
                exp: historical
                start_year: 2000
                end_year: 2005
                grid: gn
                type: reanaly
                tier: 2
                version: latest
                domain: EUR-11
                rcm_version: 1
                additional_datasets:
                  - {dataset: GFDL-CM3,  ensemble: r1i1p1}
                  - {dataset: EC-EARTH,  ensemble: r1i1p1}
                  - {dataset: EC-EARTH,  ensemble: r2i1p1}
                  - {dataset: EC-EARTH,  ensemble: r3i1p1, alias: my_alias}
                  - {dataset: FGOALS-g3, sub_experiment: s1960, ensemble: r1}
                  - {dataset: FGOALS-g3, sub_experiment: s1961, ensemble: r1}
                  - {project: OBS, dataset: ERA-Interim,  version: 1}
                  - {project: OBS, dataset: ERA-Interim,  version: 2}
                  - {project: CMIP6, activity: CMP, dataset: GF3, ensemble: r1, institute: fake}
                  - {project: CMIP6, activity: CMP, dataset: GF2, ensemble: r1, institute: fake}
                  - {project: CMIP6, activity: HRMP, dataset: EC, ensemble: r1, institute: fake}
                  - {project: CMIP6, activity: HRMP, dataset: HA, ensemble: r1, institute: fake}
                  - {project: CORDEX, driver: ICHEC-EC-EARTH, dataset: RCA4, ensemble: r1, mip: mon, institute: SMHI}
                  - {project: CORDEX, driver: MIROC-MIROC5, dataset: RCA4, ensemble: r1, mip: mon, institute: SMHI}
            scripts: null
        """)  # noqa:

    recipe = get_recipe(tmp_path, content, session)
    assert len(recipe.datasets) == 14
    for dataset in recipe.datasets:
        if dataset['project'] == 'CMIP5':
            if dataset['dataset'] == 'GFDL-CM3':
                assert dataset['alias'] == 'CMIP5_GFDL-CM3'
            elif dataset['dataset'] == 'FGOALS-g3':
                if dataset['sub_experiment'] == 's1960':
                    assert dataset['alias'] == 'CMIP5_FGOALS-g3_s1960'
                else:
                    assert dataset['alias'] == 'CMIP5_FGOALS-g3_s1961'
            else:
                if dataset['ensemble'] == 'r1i1p1':
                    assert dataset['alias'] == 'CMIP5_EC-EARTH_r1i1p1'
                elif dataset['ensemble'] == 'r2i1p1':
                    assert dataset['alias'] == 'CMIP5_EC-EARTH_r2i1p1'
                else:
                    assert dataset['alias'] == 'my_alias'
        elif dataset['project'] == 'CMIP6':
            if dataset['dataset'] == 'GF3':
                assert dataset['alias'] == 'CMIP6_CMP_GF3'
            elif dataset['dataset'] == 'GF2':
                assert dataset['alias'] == 'CMIP6_CMP_GF2'
            elif dataset['dataset'] == 'EC':
                assert dataset['alias'] == 'CMIP6_HRMP_EC'
            else:
                assert dataset['alias'] == 'CMIP6_HRMP_HA'
        elif dataset['project'] == 'CORDEX':
            if dataset['driver'] == 'ICHEC-EC-EARTH':
                assert dataset['alias'] == 'CORDEX_ICHEC-EC-EARTH'
            else:
                assert dataset['alias'] == 'CORDEX_MIROC-MIROC5'
        else:
            if dataset['version'] == 1:
                assert dataset['alias'] == 'OBS_1'
            else:
                assert dataset['alias'] == 'OBS_2'


def test_concatenation(tmp_path, patched_datafinder, session):
    content = dedent("""
        diagnostics:
          diagnostic_name:
            variables:
              ta:
                project: CMIP5
                mip: Amon
                start_year: 2000
                end_year: 2005
                grid: gn
                type: reanaly
                tier: 2
                version: latest
                additional_datasets:
                  - dataset: GFDL-CM3
                    ensemble: r1i1p1
                    exp: [historical, rcp85]
                  - dataset: GFDL-CM3
                    ensemble: r1i1p1
                    exp: historical
            scripts: null
        """)

    recipe = get_recipe(tmp_path, content, session)
    assert len(recipe.datasets) == 2
    for dataset in recipe.datasets:
        if dataset['exp'] == 'historical':
            assert dataset['alias'] == 'historical'
        else:
            assert dataset['alias'] == 'historical-rcp85'


def test_ensemble_expansion(tmp_path, patched_datafinder, session):
    content = dedent("""
        diagnostics:
          diagnostic_name:
            variables:
              ta:
                project: CMIP5
                mip: Amon
                exp: historical
                ensemble: r(1:3)i1p1
                start_year: 2000
                end_year: 2005
                grid: gn
                type: reanaly
                tier: 2
                version: latest
                additional_datasets:
                  - {dataset: GFDL-CM3}
            scripts: null
        """)

    recipe = get_recipe(tmp_path, content, session)
    assert len(recipe.datasets) == 3
    assert recipe.datasets[0]['ensemble'] == 'r1i1p1'
    assert recipe.datasets[1]['ensemble'] == 'r2i1p1'
    assert recipe.datasets[2]['ensemble'] == 'r3i1p1'


def test_extract_shape(tmp_path, patched_datafinder, session):
    TAGS.set_tag_values(TAGS_FOR_TESTING)

    content = dedent("""
        preprocessors:
          test:
            extract_shape:
              shapefile: test.shp

        diagnostics:
          test:
            variables:
              ta:
                preprocessor: test
                project: CMIP5
                mip: Amon
                exp: historical
                start_year: 2000
                end_year: 2005
                ensemble: r1i1p1
                additional_datasets:
                  - {dataset: GFDL-CM3}
            scripts: null
        """)
    # Create shapefile
    shapefile = session['auxiliary_data_dir'] / Path('test.shp')
    shapefile.parent.mkdir(parents=True, exist_ok=True)
    shapefile.touch()

    recipe = get_recipe(tmp_path, content, session)

    assert len(recipe.tasks) == 1
    task = recipe.tasks.pop()
    assert len(task.products) == 1
    product = task.products.pop()
    assert product.settings['extract_shape']['shapefile'] == shapefile


@pytest.mark.parametrize('invalid_arg',
                         ['shapefile', 'method', 'crop', 'decomposed'])
def test_extract_shape_raises(tmp_path, patched_datafinder, session,
                              invalid_arg):
    TAGS.set_tag_values(TAGS_FOR_TESTING)

    # Create shapefile
    shapefile = session['auxiliary_data_dir'] / Path('test.shp')
    shapefile.parent.mkdir(parents=True, exist_ok=True)
    shapefile.touch()

    content = dedent("""
        preprocessors:
          test:
            extract_shape:
              crop: true
              method: contains
              shapefile: test.shp

        diagnostics:
          test:
            variables:
              ta:
                preprocessor: test
                project: CMIP5
                mip: Amon
                exp: historical
                start_year: 2000
                end_year: 2005
                ensemble: r1i1p1
                additional_datasets:
                  - dataset: GFDL-CM3
            scripts: null
        """)

    # Add invalid argument
    recipe = yaml.safe_load(content)
    recipe['preprocessors']['test']['extract_shape'][invalid_arg] = 'x'
    content = yaml.safe_dump(recipe)

    with pytest.raises(RecipeError) as exc:
        get_recipe(tmp_path, content, session)

    assert str(exc.value) == INITIALIZATION_ERROR_MSG
    assert 'extract_shape' in exc.value.failed_tasks[0].message
    assert invalid_arg in exc.value.failed_tasks[0].message


def _test_output_product_consistency(products, preprocessor, statistics):
    product_out = defaultdict(list)

    for i, product in enumerate(products):
        settings = product.settings.get(preprocessor)
        if settings:
            output_products = settings['output_products']

            for identifier, statistic_out in output_products.items():
                for statistic, preproc_file in statistic_out.items():
                    product_out[identifier, statistic].append(preproc_file)

    # Make sure that output products are consistent
    for (identifier, statistic), value in product_out.items():
        assert statistic in statistics
        assert len(set(value)) == 1, 'Output products are not equal'

    return product_out


def test_ensemble_statistics(tmp_path, patched_datafinder, session):
    statistics = ['mean', 'max']
    diagnostic = 'diagnostic_name'
    variable = 'pr'
    preprocessor = 'ensemble_statistics'

    content = dedent(f"""
         preprocessors:
           default: &default
             custom_order: true
             area_statistics:
               operator: mean
             {preprocessor}:
               statistics: {statistics}

         diagnostics:
           {diagnostic}:
             variables:
               {variable}:
                 project: CMIP5
                 mip: Amon
                 start_year: 2000
                 end_year: 2002
                 preprocessor: default
                 additional_datasets:
                   - {{dataset: CanESM2, exp: [historical, rcp45],
                     ensemble: "r(1:2)i1p1"}}
                   - {{dataset: CCSM4, exp: [historical, rcp45],
                     ensemble: "r(1:2)i1p1"}}
             scripts: null
    """)

    recipe = get_recipe(tmp_path, content, session)
    datasets = set([ds['dataset'] for ds in recipe.datasets])
    task = next(iter(recipe.tasks))

    products = task.products
    product_out = _test_output_product_consistency(products, preprocessor,
                                                   statistics)

    assert len(product_out) == len(datasets) * len(statistics)

    task._initialize_product_provenance()
    assert next(iter(products)).provenance is not None


def test_multi_model_statistics(tmp_path, patched_datafinder, session):
    statistics = ['mean', 'max']
    diagnostic = 'diagnostic_name'
    variable = 'pr'
    preprocessor = 'multi_model_statistics'

    content = dedent(f"""
        preprocessors:
          default: &default
            custom_order: true
            area_statistics:
              operator: mean
            {preprocessor}:
              span: overlap
              statistics: {statistics}

        diagnostics:
          {diagnostic}:
            variables:
              {variable}:
                project: CMIP5
                mip: Amon
                start_year: 2000
                end_year: 2002
                preprocessor: default
                additional_datasets:
                  - {{dataset: CanESM2, exp: [historical, rcp45],
                    ensemble: "r(1:2)i1p1"}}
                  - {{dataset: CCSM4, exp: [historical, rcp45],
                    ensemble: "r(1:2)i1p1"}}
            scripts: null
    """)

    recipe = get_recipe(tmp_path, content, session)
    task = next(iter(recipe.tasks))

    products = task.products
    product_out = _test_output_product_consistency(products, preprocessor,
                                                   statistics)

    assert len(product_out) == len(statistics)

    task._initialize_product_provenance()
    assert next(iter(products)).provenance is not None


def test_multi_model_statistics_exclude(tmp_path, patched_datafinder, session):
    statistics = ['mean', 'max']
    diagnostic = 'diagnostic_name'
    variable = 'pr'
    preprocessor = 'multi_model_statistics'

    content = dedent(f"""
        preprocessors:
          default: &default
            custom_order: true
            area_statistics:
              operator: mean
            {preprocessor}:
              span: overlap
              statistics: {statistics}
              groupby: ['project']
              exclude: ['TEST']

        diagnostics:
          {diagnostic}:
            variables:
              {variable}:
                project: CMIP5
                mip: Amon
                start_year: 2000
                end_year: 2002
                preprocessor: default
                additional_datasets:
                  - {{dataset: CanESM2, exp: [historical, rcp45],
                    ensemble: "r(1:2)i1p1"}}
                  - {{dataset: CCSM4, exp: [historical, rcp45],
                    ensemble: "r(1:2)i1p1"}}
                  - {{dataset: TEST, project: OBS, type: reanaly, version: 1,
                     tier: 1}}
            scripts: null
    """)

    recipe = get_recipe(tmp_path, content, session)
    task = next(iter(recipe.tasks))

    products = task.products
    product_out = _test_output_product_consistency(products, preprocessor,
                                                   statistics)

    assert len(product_out) == len(statistics)
    assert 'OBS' not in product_out
    for id, prods in product_out:
        assert id != 'OBS'
        assert id == 'CMIP5'
    task._initialize_product_provenance()
    assert next(iter(products)).provenance is not None


def test_groupby_combined_statistics(tmp_path, patched_datafinder, session):
    diagnostic = 'diagnostic_name'
    variable = 'pr'

    mm_statistics = ['mean', 'max']
    mm_preprocessor = 'multi_model_statistics'
    ens_statistics = ['mean', 'median']
    ens_preprocessor = 'ensemble_statistics'

    groupby = [ens_preprocessor, 'tag']

    content = dedent(f"""
        preprocessors:
          default: &default
            custom_order: true
            area_statistics:
              operator: mean
            {ens_preprocessor}:
              span: 'overlap'
              statistics: {ens_statistics}
            {mm_preprocessor}:
              span: overlap
              groupby: {groupby}
              statistics: {mm_statistics}

        diagnostics:
          {diagnostic}:
            variables:
              {variable}:
                project: CMIP5
                mip: Amon
                start_year: 2000
                end_year: 2002
                preprocessor: default
                additional_datasets:
                  - {{dataset: CanESM2, exp: [historical, rcp45],
                    ensemble: "r(1:2)i1p1", tag: group1}}
                  - {{dataset: CCSM4, exp: [historical, rcp45],
                    ensemble: "r(1:2)i1p1", tag: group2}}
            scripts: null
    """)

    recipe = get_recipe(tmp_path, content, session)
    datasets = set([ds['dataset'] for ds in recipe.datasets])

    products = next(iter(recipe.tasks)).products

    ens_products = _test_output_product_consistency(
        products,
        ens_preprocessor,
        ens_statistics,
    )

    mm_products = _test_output_product_consistency(
        products,
        mm_preprocessor,
        mm_statistics,
    )

    assert len(ens_products) == len(datasets) * len(ens_statistics)
    assert len(
        mm_products) == len(mm_statistics) * len(ens_statistics) * len(groupby)


def test_weighting_landsea_fraction(tmp_path, patched_datafinder, session):
    TAGS.set_tag_values(TAGS_FOR_TESTING)

    content = dedent("""
        preprocessors:
          landfrac_weighting:
            weighting_landsea_fraction:
              area_type: land

        diagnostics:
          diagnostic_name:
            variables:
              gpp:
                preprocessor: landfrac_weighting
                project: CMIP5
                mip: Lmon
                exp: historical
                start_year: 2000
                end_year: 2005
                ensemble: r1i1p1
                additional_datasets:
                  - {dataset: CanESM2}
                  - {dataset: TEST, project: obs4MIPs, level: 1, version: 1,
                     tier: 1}
                supplementary_variables:
                  - short_name: sftlf
                    mip: fx
            scripts: null
        """)
    recipe = get_recipe(tmp_path, content, session)

    # Check generated tasks
    assert len(recipe.tasks) == 1
    task = recipe.tasks.pop()
    assert task.name == 'diagnostic_name' + TASKSEP + 'gpp'

    # Check weighting
    assert len(task.products) == 2
    for product in task.products:
        assert 'weighting_landsea_fraction' in product.settings
        settings = product.settings['weighting_landsea_fraction']
        assert len(settings) == 1
        assert settings['area_type'] == 'land'
        assert len(product.datasets) == 1
        dataset = product.datasets[0]
        assert len(dataset.supplementaries) == 1
        assert dataset.supplementaries[0].facets['short_name'] == 'sftlf'


def test_weighting_landsea_fraction_no_fx(tmp_path, patched_failing_datafinder,
                                          session):
    content = dedent("""
        preprocessors:
          landfrac_weighting:
            weighting_landsea_fraction:
              area_type: land
              exclude: ['CMIP4-Model']

        diagnostics:
          diagnostic_name:
            variables:
              gpp:
                preprocessor: landfrac_weighting
                project: CMIP5
                mip: Lmon
                exp: historical
                start_year: 2000
                end_year: 2005
                ensemble: r1i1p1
                additional_datasets:
                  - {dataset: CanESM2}
                  - {dataset: TEST, project: obs4MIPs, level: 1, version: 1,
                     tier: 1}
            scripts: null
        """)

    with pytest.raises(RecipeError):
        get_recipe(tmp_path, content, session)


def test_weighting_landsea_fraction_exclude(tmp_path, patched_datafinder,
                                            session):
    content = dedent("""
        preprocessors:
          landfrac_weighting:
            weighting_landsea_fraction:
              area_type: land
              exclude: ['CanESM2', 'reference_dataset']

        diagnostics:
          diagnostic_name:
            variables:
              gpp:
                preprocessor: landfrac_weighting
                project: CMIP5
                mip: Lmon
                exp: historical
                start_year: 2000
                end_year: 2005
                ensemble: r1i1p1
                reference_dataset: GFDL-CM3
                additional_datasets:
                  - {dataset: CanESM2}
                  - {dataset: GFDL-CM3}
                  - {dataset: TEST, project: obs4MIPs,
                     supplementary_variables: [{short_name: sftlf, mip: fx}]}
            scripts: null
        """)
    recipe = get_recipe(tmp_path, content, session)

    # Check generated tasks
    assert len(recipe.tasks) == 1
    task = recipe.tasks.pop()
    assert task.name == 'diagnostic_name' + TASKSEP + 'gpp'

    # Check weighting
    assert len(task.products) == 3
    for product in task.products:
        if product.attributes['dataset'] != 'TEST':
            assert 'weighting_landsea_fraction' not in product.settings
            continue
        assert 'weighting_landsea_fraction' in product.settings
        settings = product.settings['weighting_landsea_fraction']
        assert len(settings) == 1
        assert 'exclude' not in settings
        assert settings['area_type'] == 'land'


def test_weighting_landsea_fraction_exclude_fail(tmp_path, patched_datafinder,
                                                 session):
    content = dedent("""
        preprocessors:
          landfrac_weighting:
            weighting_landsea_fraction:
              area_type: land
              exclude: ['alternative_dataset']

        diagnostics:
          diagnostic_name:
            variables:
              gpp:
                preprocessor: landfrac_weighting
                project: CMIP5
                mip: Lmon
                exp: historical
                start_year: 2000
                end_year: 2005
                ensemble: r1i1p1
                reference_dataset: GFDL-CM3
                additional_datasets:
                  - {dataset: CanESM2}
                  - {dataset: GFDL-CM3}
            scripts: null
        """)
    with pytest.raises(RecipeError) as exc_info:
        get_recipe(tmp_path, content, session)
    assert str(exc_info.value) == INITIALIZATION_ERROR_MSG
    assert str(exc_info.value.failed_tasks[0].message) == (
        "Preprocessor 'landfrac_weighting' uses 'alternative_dataset', but "
        "'alternative_dataset' is not defined for variable 'gpp' of "
        "diagnostic 'diagnostic_name'.")


def test_area_statistics(tmp_path, patched_datafinder, session):
    content = dedent("""
        preprocessors:
          area_statistics:
            area_statistics:
              operator: mean

        diagnostics:
          diagnostic_name:
            variables:
              gpp:
                preprocessor: area_statistics
                project: CMIP5
                mip: Lmon
                exp: historical
                start_year: 2000
                end_year: 2005
                ensemble: r1i1p1
                additional_datasets:
                  - {dataset: CanESM2}
                  - {dataset: TEST, project: obs4MIPs, level: 1, version: 1,
                     tier: 1}
                supplementary_variables:
                  - short_name: areacella
                    mip: fx
            scripts: null
        """)
    recipe = get_recipe(tmp_path, content, session)

    # Check generated tasks
    assert len(recipe.tasks) == 1
    task = recipe.tasks.pop()
    assert task.name == 'diagnostic_name' + TASKSEP + 'gpp'

    # Check area_statistics
    assert len(task.products) == 2
    for product in task.products:
        assert 'area_statistics' in product.settings
        settings = product.settings['area_statistics']
        assert len(settings) == 1
        assert settings['operator'] == 'mean'
        assert len(product.datasets) == 1
        dataset = product.datasets[0]
        assert len(dataset.supplementaries) == 1
        assert dataset.supplementaries[0].facets['short_name'] == 'areacella'


def test_landmask(tmp_path, patched_datafinder, session):
    content = dedent("""
        preprocessors:
          landmask:
            mask_landsea:
              mask_out: sea

        diagnostics:
          diagnostic_name:
            variables:
              gpp:
                preprocessor: landmask
                project: CMIP5
                mip: Lmon
                exp: historical
                start_year: 2000
                end_year: 2005
                ensemble: r1i1p1
                additional_datasets:
                  - {dataset: CanESM2}
                  - {dataset: TEST, project: obs4MIPs, level: 1, version: 1,
                     tier: 1}
                supplementary_variables:
                  - short_name: sftlf
                    mip: fx
            scripts: null
        """)
    recipe = get_recipe(tmp_path, content, session)

    # Check generated tasks
    assert len(recipe.tasks) == 1
    task = recipe.tasks.pop()
    assert task.name == 'diagnostic_name' + TASKSEP + 'gpp'

    # Check weighting
    assert len(task.products) == 2
    for product in task.products:
        assert 'mask_landsea' in product.settings
        settings = product.settings['mask_landsea']
        assert len(settings) == 1
        assert settings['mask_out'] == 'sea'
        assert len(product.datasets) == 1
        dataset = product.datasets[0]
        assert len(dataset.supplementaries) == 1
        assert dataset.supplementaries[0].facets['short_name'] == 'sftlf'


def test_landmask_no_fx(tmp_path, patched_failing_datafinder, session):
    content = dedent("""
        preprocessors:
          landmask:
            mask_landsea:
              mask_out: sea

        diagnostics:
          diagnostic_name:
            variables:
              gpp:
                preprocessor: landmask
                project: CMIP5
                mip: Lmon
                exp: historical
                start_year: 2000
                end_year: 2005
                ensemble: r1i1p1
                additional_datasets:
                  - {dataset: CanESM2}
                  - {dataset: CanESM5, project: CMIP6, grid: gn,
                     ensemble: r1i1p1f1}
                  - {dataset: TEST, project: obs4MIPs, level: 1, version: 1,
                     tier: 1}
            scripts: null
        """)
    recipe = get_recipe(tmp_path, content, session)

    # Check generated tasks
    assert len(recipe.tasks) == 1
    task = recipe.tasks.pop()
    assert task.name == 'diagnostic_name' + TASKSEP + 'gpp'

    # Check masking
    assert len(task.products) == 3
    for product in task.products:
        assert 'mask_landsea' in product.settings
        settings = product.settings['mask_landsea']
        assert len(settings) == 1
        assert settings['mask_out'] == 'sea'
        assert len(product.datasets) == 1
        dataset = product.datasets[0]
        assert dataset.supplementaries == []


def test_wrong_project(tmp_path, patched_datafinder, session):
    content = dedent("""
        preprocessors:
          preproc:
           volume_statistics:
             operator: mean
        diagnostics:
          diagnostic_name:
            variables:
              tos:
                preprocessor: preproc
                project: CMIP7
                mip: Omon
                exp: historical
                start_year: 2000
                end_year: 2005
                ensemble: r1i1p1
                additional_datasets:
                  - {dataset: CanESM2}
            scripts: null
        """)
    msg = ("Unable to load CMOR table (project) 'CMIP7' for variable 'tos' "
           "with mip 'Omon'")
    with pytest.raises(RecipeError) as wrong_proj:
        get_recipe(tmp_path, content, session)
    assert str(wrong_proj.value) == msg


def test_multimodel_mask(tmp_path, patched_datafinder, session):
    """Test ``mask_multimodel``."""
    content = dedent("""
        preprocessors:
          preproc:
            mask_multimodel:

        diagnostics:
          diagnostic_name:
            variables:
              tas:
                preprocessor: preproc
                project: CMIP5
                mip: Amon
                exp: historical
                start_year: 2005
                end_year: 2005
                ensemble: r1i1p1
                additional_datasets:
                  - {dataset: BNU-ESM}
                  - {dataset: CanESM2}
                  - {dataset: HadGEM2-ES}
            scripts: null
        """)
    recipe = get_recipe(tmp_path, content, session)

    # Check generated tasks
    assert len(recipe.tasks) == 1
    task = recipe.tasks.pop()
    assert task.name == f'diagnostic_name{TASKSEP}tas'

    # Check mask_multimodel
    assert len(task.products) == 3
    for product in task.products:
        assert 'mask_multimodel' in product.settings
        assert product.settings['mask_multimodel'] == {}


def test_obs4mips_case_correct(tmp_path, patched_datafinder, session):
    """Test that obs4mips is corrected to obs4MIPs."""
    content = dedent("""
        diagnostics:
          diagnostic_name:
            variables:
              tas:
                project: CMIP5
                mip: Amon
                exp: historical
                start_year: 2000
                end_year: 2005
                ensemble: r1i1p1
                additional_datasets:
                  - {dataset: TEST, project: obs4mips,
                     version: 1, tier: 1, level: 1}
            scripts: null
        """)
    recipe = get_recipe(tmp_path, content, session)
    dataset = recipe.datasets[0]
    assert dataset['project'] == 'obs4MIPs'


def test_recipe_run(tmp_path, patched_datafinder, session, mocker):
    content = dedent("""
        diagnostics:
          diagnostic_name:
            variables:
              areacella:
                project: CMIP5
                mip: fx
                exp: historical
                ensemble: r1i1p1
                additional_datasets:
                  - {dataset: BNU-ESM}
            scripts: null
        """)
    session['download_dir'] = tmp_path / 'download_dir'
    session['search_esgf'] = 'when_missing'

    mocker.patch.object(esmvalcore._recipe.recipe.esgf,
                        'download',
                        create_autospec=True)

    recipe = get_recipe(tmp_path, content, session)

    recipe.tasks.run = mocker.Mock()
    recipe.write_filled_recipe = mocker.Mock()
    recipe.write_html_summary = mocker.Mock()
    recipe.run()

    esmvalcore._recipe.recipe.esgf.download.assert_called_once_with(
        set(), session['download_dir'])
    recipe.tasks.run.assert_called_once_with(
        max_parallel_tasks=session['max_parallel_tasks'])
    recipe.write_filled_recipe.assert_called_once()
    recipe.write_html_summary.assert_called_once()


def test_representative_dataset_regular_var(patched_datafinder, session):
    """Test ``_representative_dataset`` with regular variable."""
    variable = {
        'dataset': 'ICON',
        'exp': 'atm_amip-rad_R2B4_r1i1p1f1',
        'frequency': 'mon',
        'mip': 'Amon',
        'original_short_name': 'tas',
        'project': 'ICON',
        'short_name': 'tas',
        'timerange': '1990/2000',
        'var_type': 'atm_2d_ml',
    }
    dataset = Dataset(**variable)
    dataset.session = session
    filename = _representative_dataset(dataset).files[0]
    path = Path(filename)
    assert path.name == 'atm_amip-rad_R2B4_r1i1p1f1_atm_2d_ml_1990_1999.nc'


@pytest.mark.parametrize('force_derivation', [True, False])
def test_representative_dataset_derived_var(patched_datafinder, session,
                                            force_derivation):
    """Test ``_representative_dataset`` with derived variable."""
    variable = {
        'dataset': 'ICON',
        'derive': True,
        'exp': 'atm_amip-rad_R2B4_r1i1p1f1',
        'force_derivation': force_derivation,
        'frequency': 'mon',
        'mip': 'Amon',
        'original_short_name': 'alb',
        'project': 'ICON',
        'short_name': 'alb',
        'timerange': '1990/2000',
        'var_type': 'atm_2d_ml',
    }
    dataset = Dataset(**variable)
    dataset.session = session
    representative_dataset = _representative_dataset(dataset)

    expect_required_var = {
        # Added by get_required
        'short_name': 'rsdscs',
        # Already present in variable
        'dataset': 'ICON',
        'derive': True,
        'exp': 'atm_amip-rad_R2B4_r1i1p1f1',
        'force_derivation': force_derivation,
        'frequency': 'mon',
        'mip': 'Amon',
        'project': 'ICON',
        'timerange': '1990/2000',
        # Added by _add_cmor_info
        'long_name': 'Surface Downwelling Clear-Sky Shortwave Radiation',
        'modeling_realm': ['atmos'],
        'original_short_name': 'rsdscs',
        'standard_name':
        'surface_downwelling_shortwave_flux_in_air_assuming_clear_sky',
        'units': 'W m-2',
        # Added by _add_extra_facets
        'var_type': 'atm_2d_ml',
    }
    if force_derivation:
        expected_dataset = Dataset(**expect_required_var)
        expected_dataset.session = session
    else:
        expected_dataset = dataset

    assert representative_dataset == expected_dataset


def test_get_derive_input_variables(patched_datafinder, session):
    """Test ``_get_derive_input_variables``."""
    alb_facets = {
        'dataset': 'ICON',
        'derive': True,
        'exp': 'atm_amip-rad_R2B4_r1i1p1f1',
        'force_derivation': True,
        'frequency': 'mon',
        'mip': 'Amon',
        'original_short_name': 'alb',
        'project': 'ICON',
        'short_name': 'alb',
        'timerange': '1990/2000',
    }
    alb = Dataset(**alb_facets)
    alb.session = session

    rsdscs_facets = {
        # Added by get_required
        'short_name': 'rsdscs',
        # Already present in variables
        'dataset': 'ICON',
        'derive': True,
        'exp': 'atm_amip-rad_R2B4_r1i1p1f1',
        'force_derivation': True,
        'frequency': 'mon',
        'mip': 'Amon',
        'project': 'ICON',
        'timerange': '1990/2000',
        # Added by _add_cmor_info
        'standard_name':
        'surface_downwelling_shortwave_flux_in_air_assuming_clear_sky',
        'long_name': 'Surface Downwelling Clear-Sky Shortwave Radiation',
        'modeling_realm': ['atmos'],
        'original_short_name': 'rsdscs',
        'units': 'W m-2',
        # Added by _add_extra_facets
        'var_type': 'atm_2d_ml',
    }
    rsdscs = Dataset(**rsdscs_facets)
    rsdscs.session = session

    rsuscs_facets = {
        # Added by get_required
        'short_name': 'rsuscs',
        # Already present in variables
        'dataset': 'ICON',
        'derive': True,
        'exp': 'atm_amip-rad_R2B4_r1i1p1f1',
        'force_derivation': True,
        'frequency': 'mon',
        'mip': 'Amon',
        'project': 'ICON',
        'timerange': '1990/2000',
        # Added by _add_cmor_info
        'standard_name':
        'surface_upwelling_shortwave_flux_in_air_assuming_clear_sky',
        'long_name': 'Surface Upwelling Clear-Sky Shortwave Radiation',
        'modeling_realm': ['atmos'],
        'original_short_name': 'rsuscs',
        'units': 'W m-2',
        # Added by _add_extra_facets
        'var_type': 'atm_2d_ml',
    }
    rsuscs = Dataset(**rsuscs_facets)
    rsuscs.session = session

    alb_derive_input = _get_input_datasets(alb)
    assert alb_derive_input == [rsdscs, rsuscs]


TEST_DIAG_SELECTION = [
    (None, {'d1/tas', 'd1/s1', 'd2/s1', 'd3/s1', 'd3/s2', 'd4/s1'}),
    ({''}, set()),
    ({'wrong_diag/*'}, set()),
    ({'d1/*'}, {'d1/tas', 'd1/s1'}),
    ({'d2/*'}, {'d1/tas', 'd1/s1', 'd2/s1'}),
    ({'d3/*'}, {'d1/tas', 'd1/s1', 'd2/s1', 'd3/s1', 'd3/s2'}),
    ({'d4/*'}, {'d1/tas', 'd1/s1', 'd2/s1', 'd3/s2', 'd4/s1'}),
    ({'wrong_diag/*', 'd1/*'}, {'d1/tas', 'd1/s1'}),
    ({'d1/tas'}, {'d1/tas'}),
    ({'d1/tas', 'd2/*'}, {'d1/tas', 'd1/s1', 'd2/s1'}),
    ({'d1/tas', 'd3/s1'}, {'d1/tas', 'd3/s1', 'd1/s1'}),
    ({'d4/*',
      'd3/s1'}, {'d1/tas', 'd1/s1', 'd2/s1', 'd3/s1', 'd3/s2', 'd4/s1'}),
]


@pytest.mark.parametrize('diags_to_run,tasks_run', TEST_DIAG_SELECTION)
def test_diag_selection(tmp_path, patched_datafinder, session, diags_to_run,
                        tasks_run):
    """Test selection of individual diagnostics via --diagnostics option."""
    TAGS.set_tag_values(TAGS_FOR_TESTING)
    script = tmp_path / 'diagnostic.py'
    script.write_text('')

    if diags_to_run is not None:
        session['diagnostics'] = diags_to_run

    content = dedent("""
        diagnostics:

          d1:
            variables:
              tas:
                project: CMIP6
                mip: Amon
                exp: historical
                start_year: 2000
                end_year: 2000
                ensemble: r1i1p1f1
                grid: gn
                additional_datasets:
                  - dataset: CanESM5
            scripts:
              s1:
                script: {script}

          d2:
            scripts:
              s1:
                script: {script}
                ancestors: [d1/*]

          d3:
            scripts:
              s1:
                script: {script}
                ancestors: [d1/s1]
              s2:
                script: {script}
                ancestors: [d2/*]

          d4:
            scripts:
              s1:
                script: {script}
                ancestors: [d3/s2]
        """).format(script=script)

    recipe = get_recipe(tmp_path, content, session)
    task_names = {task.name for task in recipe.tasks.flatten()}

    assert tasks_run == task_names


@pytest.mark.parametrize(
    'preproc', ['multi_model_statistics', 'ensemble_statistics']
)
def test_mm_stats_invalid_arg(preproc, tmp_path, patched_datafinder, session):
    content = dedent(f"""
        preprocessors:
          test:
            {preproc}:
              span: overlap
              statistics: [mean]
              invalid_argument: 1

        diagnostics:
          diagnostic_name:
            variables:
              chl_default:
                short_name: chl
                mip: Oyr
                preprocessor: test
                timerange: '2000/2010'
                additional_datasets:
                  - project: CMIP5
                    dataset: CanESM2
                    exp: historical
                    ensemble: r1i1p1
            scripts: null
        """)
    with pytest.raises(ValueError):
        get_recipe(tmp_path, content, session)


@pytest.mark.parametrize(
    'preproc', ['multi_model_statistics', 'ensemble_statistics']
)
def test_mm_stats_missing_arg(preproc, tmp_path, patched_datafinder, session):
    content = dedent(f"""
        preprocessors:
          test:
            {preproc}:

        diagnostics:
          diagnostic_name:
            variables:
              chl_default:
                short_name: chl
                mip: Oyr
                preprocessor: test
                timerange: '2000/2010'
                additional_datasets:
                  - project: CMIP5
                    dataset: CanESM2
                    exp: historical
                    ensemble: r1i1p1
            scripts: null
        """)
    with pytest.raises(ValueError):
        get_recipe(tmp_path, content, session)


@pytest.mark.parametrize(
    'preproc', ['multi_model_statistics', 'ensemble_statistics']
)
def test_mm_stats_invalid_stats(
    preproc, tmp_path, patched_datafinder, session
):
    content = dedent(f"""
        preprocessors:
          test:
            {preproc}:
              span: overlap
              statistics:
                - operator_is_missing: here
                  but_we_need: it

        diagnostics:
          diagnostic_name:
            variables:
              chl_default:
                short_name: chl
                mip: Oyr
                preprocessor: test
                timerange: '2000/2010'
                additional_datasets:
                  - project: CMIP5
                    dataset: CanESM2
                    exp: historical
                    ensemble: r1i1p1
            scripts: null
        """)
    msg = (
        "`statistic` given as dictionary, but missing required key `operator`"
    )
    with pytest.raises(RecipeError) as rec_err_exp:
        get_recipe(tmp_path, content, session)
    assert str(rec_err_exp.value) == INITIALIZATION_ERROR_MSG
    assert msg in str(rec_err_exp.value.failed_tasks[0].message)


@pytest.mark.parametrize(
    'statistics',
    [
        {'invalid_value': 1},
        {'percent': 10, 'invalid_value': 1},
        {'percent': 10, 'weights': False},
    ]
)
@pytest.mark.parametrize(
    'preproc', ['multi_model_statistics', 'ensemble_statistics']
)
def test_mm_stats_invalid_stat_kwargs(
    preproc, statistics, tmp_path, patched_datafinder, session
):
    statistics['operator'] = 'wpercentile'
    content = dedent(f"""
        preprocessors:
          test:
            {preproc}:
              span: overlap
              statistics: [{statistics}]

        diagnostics:
          diagnostic_name:
            variables:
              chl_default:
                short_name: chl
                mip: Oyr
                preprocessor: test
                timerange: '2000/2010'
                additional_datasets:
                  - project: CMIP5
                    dataset: CanESM2
                    exp: historical
                    ensemble: r1i1p1
            scripts: null
        """)
    msg = (
        f"Invalid options for {preproc}: Invalid kwargs for operator "
        f"'wpercentile': "
    )
    with pytest.raises(RecipeError) as rec_err_exp:
        get_recipe(tmp_path, content, session)
    assert str(rec_err_exp.value) == INITIALIZATION_ERROR_MSG
    assert msg in str(rec_err_exp.value.failed_tasks[0].message)


@pytest.mark.parametrize(
    'preproc',
    [
        'area_statistics',
        'axis_statistics',
        'meridional_statistics',
        'volume_statistics',
        'zonal_statistics',
        'rolling_window_statistics',
    ]
)
def test_statistics_missing_operator_no_default_fail(
    preproc, tmp_path, patched_datafinder, session
):
    content = dedent(f"""
        preprocessors:
          test:
            {preproc}:

        diagnostics:
          diagnostic_name:
            variables:
              chl_default:
                short_name: chl
                mip: Oyr
                preprocessor: test
                timerange: '2000/2010'
                additional_datasets:
                  - project: CMIP5
                    dataset: CanESM2
                    exp: historical
                    ensemble: r1i1p1
            scripts: null
        """)
    msg = "Missing required argument"
    with pytest.raises(ValueError, match=msg):
        get_recipe(tmp_path, content, session)


@pytest.mark.parametrize(
    'preproc,option',
    [
        ('annual_statistics', ''),
        ('climate_statistics', ''),
        ('daily_statistics', ''),
        ('decadal_statistics', ''),
        ('hourly_statistics', 'hours: 1'),
        ('monthly_statistics', ''),
        ('seasonal_statistics', ''),
    ]
)
def test_statistics_missing_operator_with_default(
    preproc, option, tmp_path, patched_datafinder, session
):
    content = dedent(f"""
        preprocessors:
          test:
            {preproc}:
              {option}

        diagnostics:
          diagnostic_name:
            variables:
              chl_default:
                short_name: chl
                mip: Oyr
                preprocessor: test
                timerange: '2000/2010'
                additional_datasets:
                  - project: CMIP5
                    dataset: CanESM2
                    exp: historical
                    ensemble: r1i1p1
            scripts: null
        """)
    get_recipe(tmp_path, content, session)


@pytest.mark.parametrize(
    'preproc,preproc_kwargs',
    [
        ('annual_statistics', {'invalid_value': 1}),
        ('area_statistics', {'percent': 10, 'invalid_value': 1}),
        ('axis_statistics', {'percent': 10, 'weights': False}),
        ('climate_statistics', {'invalid_value': 1}),
        ('daily_statistics', {'percent': 10, 'invalid_value': 1}),
        ('decadal_statistics', {'percent': 10, 'weights': False}),
        ('hourly_statistics', {'invalid_value': 1, 'hours': 2}),
        ('meridional_statistics', {'percent': 10, 'invalid_value': 1}),
        ('monthly_statistics', {'percent': 10, 'weights': False}),
        ('seasonal_statistics', {'invalid_value': 1}),
        ('volume_statistics', {'percent': 10, 'weights': False}),
        ('zonal_statistics', {'invalid_value': 1}),
        ('rolling_window_statistics', {'percent': 10, 'invalid_value': 1}),
    ]
)
def test_statistics_invalid_kwargs(
    preproc, preproc_kwargs, tmp_path, patched_datafinder, session
):
    preproc_kwargs['operator'] = 'wpercentile'
    content = dedent(f"""
        preprocessors:
          test:
            {preproc}: {preproc_kwargs}

        diagnostics:
          diagnostic_name:
            variables:
              chl_default:
                short_name: chl
                mip: Oyr
                preprocessor: test
                timerange: '2000/2010'
                additional_datasets:
                  - project: CMIP5
                    dataset: CanESM2
                    exp: historical
                    ensemble: r1i1p1
            scripts: null
        """)
    msg = (
        f"Invalid options for {preproc}: Invalid kwargs for operator "
        f"'wpercentile': "
    )
    with pytest.raises(RecipeError) as rec_err_exp:
        get_recipe(tmp_path, content, session)
    assert str(rec_err_exp.value) == INITIALIZATION_ERROR_MSG
    assert msg in str(rec_err_exp.value.failed_tasks[0].message)


def test_hourly_statistics(tmp_path, patched_datafinder, session):
    content = dedent("""
        preprocessors:
          test:
            hourly_statistics:
              hours: 10
              operator: percentile
              percent: 50

        diagnostics:
          diagnostic_name:
            variables:
              chl_default:
                short_name: chl
                mip: Oyr
                preprocessor: test
                timerange: '2000/2010'
                additional_datasets:
                  - project: CMIP5
                    dataset: CanESM2
                    exp: historical
                    ensemble: r1i1p1
            scripts: null
        """)
    get_recipe(tmp_path, content, session)


def test_invalid_stat_preproc(tmp_path, patched_datafinder, session):
    content = dedent("""
        preprocessors:
          test:
            invalid_statistics:
              operator: mean

        diagnostics:
          diagnostic_name:
            variables:
              chl_default:
                short_name: chl
                mip: Oyr
                preprocessor: test
                timerange: '2000/2010'
                additional_datasets:
                  - project: CMIP5
                    dataset: CanESM2
                    exp: historical
                    ensemble: r1i1p1
            scripts: null
        """)
    msg = "Unknown preprocessor function"
    with pytest.raises(ValueError, match=msg):
        get_recipe(tmp_path, content, session)


def test_bias_no_ref(tmp_path, patched_datafinder, session):
    content = dedent("""
        preprocessors:
          test_bias:
            bias:
              bias_type: relative
              denominator_mask_threshold: 5

        diagnostics:
          diagnostic_name:
            variables:
              ta:
                preprocessor: test_bias
                project: CMIP6
                mip: Amon
                exp: historical
                timerange: '20000101/20001231'
                ensemble: r1i1p1f1
                grid: gn
                additional_datasets:
                  - {dataset: CanESM5}
                  - {dataset: CESM2}

            scripts: null
        """)
    msg = (
        "Expected exactly 1 dataset with 'reference_for_bias: true' in "
        "products"
    )
    with pytest.raises(RecipeError) as exc:
        get_recipe(tmp_path, content, session)
    assert str(exc.value) == INITIALIZATION_ERROR_MSG
    assert msg in exc.value.failed_tasks[0].message
    assert "found 0" in exc.value.failed_tasks[0].message


def test_bias_two_refs(tmp_path, patched_datafinder, session):
    content = dedent("""
        preprocessors:
          test_bias:
            bias:
              bias_type: relative
              denominator_mask_threshold: 5

        diagnostics:
          diagnostic_name:
            variables:
              ta:
                preprocessor: test_bias
                project: CMIP6
                mip: Amon
                exp: historical
                timerange: '20000101/20001231'
                ensemble: r1i1p1f1
                grid: gn
                additional_datasets:
                  - {dataset: CanESM5, reference_for_bias: true}
                  - {dataset: CESM2, reference_for_bias: true}

            scripts: null
        """)
    msg = (
        "Expected exactly 1 dataset with 'reference_for_bias: true' in "
        "products"
    )
    with pytest.raises(RecipeError) as exc:
        get_recipe(tmp_path, content, session)
    assert str(exc.value) == INITIALIZATION_ERROR_MSG
    assert msg in exc.value.failed_tasks[0].message
    assert "found 2" in exc.value.failed_tasks[0].message


def test_invalid_bias_type(tmp_path, patched_datafinder, session):
    content = dedent("""
        preprocessors:
          test_bias:
            bias:
              bias_type: INVALID
              denominator_mask_threshold: 5

        diagnostics:
          diagnostic_name:
            variables:
              ta:
                preprocessor: test_bias
                project: CMIP6
                mip: Amon
                exp: historical
                timerange: '20000101/20001231'
                ensemble: r1i1p1f1
                grid: gn
                additional_datasets:
                  - {dataset: CanESM5}
                  - {dataset: CESM2, reference_for_bias: true}

            scripts: null
        """)
    msg = (
        "Expected one of ('absolute', 'relative') for `bias_type`, got "
        "'INVALID'"
    )
    with pytest.raises(RecipeError) as exc:
        get_recipe(tmp_path, content, session)
    assert str(exc.value) == INITIALIZATION_ERROR_MSG
    assert exc.value.failed_tasks[0].message == msg


def test_invalid_builtin_regridding_scheme(
        tmp_path, patched_datafinder, session
):
    content = dedent("""
        preprocessors:
          test:
            regrid:
              scheme: INVALID
              target_grid: 2x2
        diagnostics:
          diagnostic_name:
            variables:
              tas:
                mip: Amon
                preprocessor: test
                timerange: '2000/2010'
                additional_datasets:
                  - {project: CMIP5, dataset: CanESM2, exp: amip,
                     ensemble: r1i1p1}
            scripts: null
        """)
    msg = (
        "Got invalid built-in regridding scheme 'INVALID', expected one of "
    )
    with pytest.raises(RecipeError) as rec_err_exp:
        get_recipe(tmp_path, content, session)
    assert str(rec_err_exp.value) == INITIALIZATION_ERROR_MSG
    assert msg in str(rec_err_exp.value.failed_tasks[0].message)


def test_generic_regridding_scheme_no_ref(
        tmp_path, patched_datafinder, session
):
    content = dedent("""
        preprocessors:
          test:
            regrid:
              scheme:
                no_reference: given
              target_grid: 2x2
        diagnostics:
          diagnostic_name:
            variables:
              tas:
                mip: Amon
                preprocessor: test
                timerange: '2000/2010'
                additional_datasets:
                  - {project: CMIP5, dataset: CanESM2, exp: amip,
                     ensemble: r1i1p1}
            scripts: null
        """)
    msg = (
        "Failed to load generic regridding scheme: No reference specified for "
        "generic regridding. See "
    )
    with pytest.raises(RecipeError) as rec_err_exp:
        get_recipe(tmp_path, content, session)
    assert str(rec_err_exp.value) == INITIALIZATION_ERROR_MSG
    assert msg in str(rec_err_exp.value.failed_tasks[0].message)


def test_invalid_generic_regridding_scheme(
        tmp_path, patched_datafinder, session
):
    content = dedent("""
        preprocessors:
          test:
            regrid:
              scheme:
                reference: invalid.module:and.function
              target_grid: 2x2
        diagnostics:
          diagnostic_name:
            variables:
              tas:
                mip: Amon
                preprocessor: test
                timerange: '2000/2010'
                additional_datasets:
                  - {project: CMIP5, dataset: CanESM2, exp: amip,
                     ensemble: r1i1p1}
            scripts: null
        """)
    msg = (
        "Failed to load generic regridding scheme: Could not import specified "
        "generic regridding module 'invalid.module'. Please double check "
        "spelling and that the required module is installed. "
    )
    with pytest.raises(RecipeError) as rec_err_exp:
        get_recipe(tmp_path, content, session)
    assert str(rec_err_exp.value) == INITIALIZATION_ERROR_MSG
    assert msg in str(rec_err_exp.value.failed_tasks[0].message)


def test_deprecated_linear_extrapolate_scheme(
    tmp_path, patched_datafinder, session
):
    content = dedent("""
        preprocessors:
          test:
            regrid:
              scheme: linear_extrapolate
              target_grid: 2x2
        diagnostics:
          diagnostic_name:
            variables:
              tas:
                mip: Amon
                preprocessor: test
                timerange: '2000/2010'
                additional_datasets:
                  - {project: CMIP5, dataset: CanESM2, exp: amip,
                     ensemble: r1i1p1}
            scripts: null
        """)
    get_recipe(tmp_path, content, session)


<<<<<<< HEAD
def test_distance_metric_no_ref(tmp_path, patched_datafinder, session):
    content = dedent("""
        preprocessors:
          test_distance_metric:
            distance_metric:
              metric: emd

        diagnostics:
          diagnostic_name:
            variables:
              ta:
                preprocessor: test_distance_metric
                project: CMIP6
                mip: Amon
                exp: historical
                timerange: '20000101/20001231'
                ensemble: r1i1p1f1
                grid: gn
                additional_datasets:
                  - {dataset: CanESM5}
                  - {dataset: CESM2}

            scripts: null
        """)
    msg = (
        "Expected exactly 1 dataset with 'reference_for_metric: true' in "
        "products"
    )
    with pytest.raises(RecipeError) as exc:
        get_recipe(tmp_path, content, session)
    assert str(exc.value) == INITIALIZATION_ERROR_MSG
    assert msg in exc.value.failed_tasks[0].message
    assert "found 0" in exc.value.failed_tasks[0].message


def test_distance_metric_two_refs(tmp_path, patched_datafinder, session):
    content = dedent("""
        preprocessors:
          test_distance_metric:
            distance_metric:
              metric: emd

        diagnostics:
          diagnostic_name:
            variables:
              ta:
                preprocessor: test_distance_metric
                project: CMIP6
                mip: Amon
                exp: historical
                timerange: '20000101/20001231'
                ensemble: r1i1p1f1
                grid: gn
                additional_datasets:
                  - {dataset: CanESM5, reference_for_metric: true}
                  - {dataset: CESM2, reference_for_metric: true}

            scripts: null
        """)
    msg = (
        "Expected exactly 1 dataset with 'reference_for_metric: true' in "
        "products"
    )
    with pytest.raises(RecipeError) as exc:
        get_recipe(tmp_path, content, session)
    assert str(exc.value) == INITIALIZATION_ERROR_MSG
    assert msg in exc.value.failed_tasks[0].message
    assert "found 2" in exc.value.failed_tasks[0].message


def test_invalid_metric(tmp_path, patched_datafinder, session):
    content = dedent("""
        preprocessors:
          test_distance_metric:
            distance_metric:
              metric: INVALID

        diagnostics:
          diagnostic_name:
            variables:
              ta:
                preprocessor: test_distance_metric
                project: CMIP6
                mip: Amon
                exp: historical
                timerange: '20000101/20001231'
                ensemble: r1i1p1f1
                grid: gn
                additional_datasets:
                  - {dataset: CanESM5}
                  - {dataset: CESM2, reference_for_metric: true}

            scripts: null
        """)
    msg = (
        "Expected one of ('weighted_rmse', 'rmse', 'weighted_pearsonr', "
        "'pearsonr', 'emd') for `metric`, got 'INVALID'"
    )
    with pytest.raises(RecipeError) as exc:
        get_recipe(tmp_path, content, session)
    assert str(exc.value) == INITIALIZATION_ERROR_MSG
    assert exc.value.failed_tasks[0].message == msg
=======
def test_deprecated_unstructured_nearest_scheme(
    tmp_path, patched_datafinder, session
):
    content = dedent("""
        preprocessors:
          test:
            regrid:
              scheme: unstructured_nearest
              target_grid: 2x2
        diagnostics:
          diagnostic_name:
            variables:
              tas:
                mip: Amon
                preprocessor: test
                timerange: '2000/2010'
                additional_datasets:
                  - {project: CMIP5, dataset: CanESM2, exp: amip,
                     ensemble: r1i1p1}
            scripts: null
        """)
    get_recipe(tmp_path, content, session)
>>>>>>> bb7866e6
<|MERGE_RESOLUTION|>--- conflicted
+++ resolved
@@ -3118,7 +3118,30 @@
     get_recipe(tmp_path, content, session)
 
 
-<<<<<<< HEAD
+def test_deprecated_unstructured_nearest_scheme(
+    tmp_path, patched_datafinder, session
+):
+    content = dedent("""
+        preprocessors:
+          test:
+            regrid:
+              scheme: unstructured_nearest
+              target_grid: 2x2
+        diagnostics:
+          diagnostic_name:
+            variables:
+              tas:
+                mip: Amon
+                preprocessor: test
+                timerange: '2000/2010'
+                additional_datasets:
+                  - {project: CMIP5, dataset: CanESM2, exp: amip,
+                     ensemble: r1i1p1}
+            scripts: null
+        """)
+    get_recipe(tmp_path, content, session)
+
+
 def test_distance_metric_no_ref(tmp_path, patched_datafinder, session):
     content = dedent("""
         preprocessors:
@@ -3220,28 +3243,4 @@
     with pytest.raises(RecipeError) as exc:
         get_recipe(tmp_path, content, session)
     assert str(exc.value) == INITIALIZATION_ERROR_MSG
-    assert exc.value.failed_tasks[0].message == msg
-=======
-def test_deprecated_unstructured_nearest_scheme(
-    tmp_path, patched_datafinder, session
-):
-    content = dedent("""
-        preprocessors:
-          test:
-            regrid:
-              scheme: unstructured_nearest
-              target_grid: 2x2
-        diagnostics:
-          diagnostic_name:
-            variables:
-              tas:
-                mip: Amon
-                preprocessor: test
-                timerange: '2000/2010'
-                additional_datasets:
-                  - {project: CMIP5, dataset: CanESM2, exp: amip,
-                     ensemble: r1i1p1}
-            scripts: null
-        """)
-    get_recipe(tmp_path, content, session)
->>>>>>> bb7866e6
+    assert exc.value.failed_tasks[0].message == msg