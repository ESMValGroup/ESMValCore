import os
import re
from collections import defaultdict
from pathlib import Path
from pprint import pformat
from textwrap import dedent
from unittest.mock import create_autospec

import iris
import pytest
import yaml
from nested_lookup import get_occurrence_of_value
from PIL import Image

import esmvalcore
import esmvalcore._task
from esmvalcore._recipe.recipe import (
    _get_input_datasets,
    _representative_datasets,
    read_recipe_file,
)
from esmvalcore._task import DiagnosticTask
from esmvalcore.config import Session
from esmvalcore.config._config import TASKSEP
from esmvalcore.config._diagnostics import TAGS
from esmvalcore.dataset import Dataset
from esmvalcore.exceptions import RecipeError
from esmvalcore.local import _get_output_file
from esmvalcore.preprocessor import DEFAULT_ORDER, PreprocessingTask
from tests.integration.test_provenance import check_provenance

TAGS_FOR_TESTING = {
    "authors": {
        "andela_bouwe": {
            "name": "Bouwe, Andela",
        },
    },
    "projects": {
        "c3s-magic": "C3S MAGIC project",
    },
    "themes": {
        "phys": "physics",
    },
    "realms": {
        "atmos": "atmosphere",
    },
    "statistics": {
        "mean": "mean",
        "var": "variability",
    },
    "domains": {
        "et": "extra tropics",
        "trop": "tropics",
    },
    "plot_types": {
        "zonal": "zonal",
    },
}

MANDATORY_DATASET_KEYS = (
    "dataset",
    "diagnostic",
    "frequency",
    "institute",
    "long_name",
    "mip",
    "modeling_realm",
    "preprocessor",
    "project",
    "short_name",
    "standard_name",
    "timerange",
    "units",
)

MANDATORY_SCRIPT_SETTINGS_KEYS = (
    "log_level",
    "script",
    "plot_dir",
    "run_dir",
    "work_dir",
)

DEFAULT_PREPROCESSOR_STEPS = (
    "remove_supplementary_variables",
    "save",
)

INITIALIZATION_ERROR_MSG = "Could not create all tasks"


def create_test_file(filename, tracking_id=None):
    dirname = os.path.dirname(filename)
    if not os.path.exists(dirname):
        os.makedirs(dirname)

    attributes = {}
    if tracking_id is not None:
        attributes["tracking_id"] = tracking_id
    cube = iris.cube.Cube([])
    cube.attributes.globals = attributes

    iris.save(cube, filename)


def _get_default_settings_for_chl(save_filename):
    """Get default preprocessor settings for chl."""
    defaults = {
        "remove_supplementary_variables": {},
        "save": {
            "compress": False,
            "filename": save_filename,
<<<<<<< HEAD
            "compute": False,
=======
>>>>>>> 4b0dd419
        },
    }
    return defaults


@pytest.fixture
def patched_tas_derivation(monkeypatch):
    def get_required(short_name, _):
        if short_name != "tas":
            assert False
        required = [
            {"short_name": "pr"},
            {"short_name": "areacella", "mip": "fx", "optional": True},
        ]
        return required

    monkeypatch.setattr(
        esmvalcore._recipe.to_datasets,
        "get_required",
        get_required,
    )


DEFAULT_DOCUMENTATION = dedent("""
    documentation:
      title: Test recipe
      description: This is a test recipe.
      authors:
        - andela_bouwe
      references:
        - contact_authors
        - acknow_project
      projects:
        - c3s-magic
    """)


def get_recipe(tempdir: Path, content: str, session: Session):
    """Save and load recipe content."""
    recipe_file = tempdir / "recipe_test.yml"
    # Add mandatory documentation section
    content = str(DEFAULT_DOCUMENTATION + content)
    recipe_file.write_text(content)

    recipe = read_recipe_file(recipe_file, session)

    return recipe


def test_recipe_missing_scripts(tmp_path, session):
    content = dedent("""
        datasets:
          - dataset: bcc-csm1-1

        diagnostics:
          diagnostic_name:
            variables:
              ta:
                project: CMIP5
                mip: Amon
                exp: historical
                ensemble: r1i1p1
                timerange: 1999/2002
        """)
    exc_message = "Missing scripts section in diagnostic 'diagnostic_name'."
    with pytest.raises(RecipeError) as exc:
        get_recipe(tmp_path, content, session)
    assert str(exc.value) == exc_message


def test_recipe_duplicate_var_script_name(tmp_path, session):
    content = dedent("""
        datasets:
          - dataset: bcc-csm1-1

        diagnostics:
          diagnostic_name:
            variables:
              ta:
                project: CMIP5
                mip: Amon
                exp: historical
                ensemble: r1i1p1
                start_year: 1999
                end_year: 2002
            scripts:
              ta:
                script: tmp_path / 'diagnostic.py'
        """)
    exc_message = (
        "Invalid script name 'ta' encountered in diagnostic "
        "'diagnostic_name': scripts cannot have the same "
        "name as variables."
    )
    with pytest.raises(RecipeError) as exc:
        get_recipe(tmp_path, content, session)
    assert str(exc.value) == exc_message


def test_recipe_no_script(tmp_path, session):
    content = dedent("""
        datasets:
          - dataset: bcc-csm1-1

        diagnostics:
          diagnostic_name:
            variables:
              ta:
                project: CMIP5
                mip: Amon
                exp: historical
                ensemble: r1i1p1
                start_year: 1999
                end_year: 2002
            scripts:
              script_name:
                argument: 1
        """)
    exc_message = (
        "No script defined for script 'script_name' in "
        "diagnostic 'diagnostic_name'."
    )
    with pytest.raises(RecipeError) as exc:
        get_recipe(tmp_path, content, session)
    assert str(exc.value) == exc_message


def test_recipe_no_datasets(tmp_path, session):
    content = dedent("""
        diagnostics:
          diagnostic_name:
            variables:
              ta:
                project: CMIP5
                mip: Amon
                exp: historical
                ensemble: r1i1p1
                start_year: 1999
                end_year: 2002
            scripts: null
        """)
    exc_message = (
        "You have not specified any dataset "
        "or additional_dataset groups for variable "
        "'ta' in diagnostic 'diagnostic_name'."
    )
    with pytest.raises(RecipeError) as exc:
        get_recipe(tmp_path, content, session)
    assert str(exc.value) == exc_message


def test_recipe_duplicated_datasets(tmp_path, session):
    content = dedent("""
        datasets:
          - dataset: bcc-csm1-1
          - dataset: bcc-csm1-1

        diagnostics:
          diagnostic_name:
            variables:
              ta:
                project: CMIP5
                mip: Amon
                exp: historical
                ensemble: r1i1p1
                timerange: 1999/2002
            scripts: null
        """)
    exc_message = (
        "Duplicate dataset\n{'dataset': 'bcc-csm1-1'}\n"
        "for variable 'ta' in diagnostic 'diagnostic_name'."
    )
    with pytest.raises(RecipeError) as exc:
        get_recipe(tmp_path, content, session)
    assert str(exc.value) == exc_message


def test_recipe_var_missing_args(tmp_path, session):
    content = dedent("""
        datasets:
          - dataset: bcc-csm1-1

        diagnostics:
          diagnostic_name:
            variables:
              ta:
                project: CMIP5
                exp: historical
                ensemble: r1i1p1
                timerange: 1999/2002
            scripts: null
        """)
    exc_message = (
        "Missing keys {'mip'} in\n{'dataset': 'bcc-csm1-1',"
        "\n 'ensemble': 'r1i1p1',\n 'exp': 'historical',\n"
        " 'project': 'CMIP5',\n 'short_name': 'ta',\n "
        "'timerange': '1999/2002'}\nfor variable 'ta' "
        "in diagnostic 'diagnostic_name'."
    )
    with pytest.raises(RecipeError) as exc:
        get_recipe(tmp_path, content, session)
    assert str(exc.value) == exc_message


@pytest.mark.parametrize("skip_nonexistent", [True, False])
def test_recipe_no_data(tmp_path, session, skip_nonexistent):
    content = dedent("""
        datasets:
          - dataset: GFDL-ESM2G

        diagnostics:
          diagnostic_name:
            variables:
              ta:
                project: CMIP5
                mip: Amon
                exp: historical
                ensemble: r1i1p1
                start_year: 1999
                end_year: 2002
            scripts: null
        """)
    session["skip_nonexistent"] = skip_nonexistent
    with pytest.raises(RecipeError) as error:
        get_recipe(tmp_path, content, session)
    if skip_nonexistent:
        msg = "Did not find any input data for task diagnostic_name/ta"
    else:
        msg = (
            "Missing data for preprocessor diagnostic_name/ta:\n"
            "- Missing data for Dataset: .*"
        )
    assert re.match(msg, error.value.failed_tasks[0].message)


@pytest.mark.parametrize("script_file", ["diagnostic.py", "diagnostic.ncl"])
def test_simple_recipe(
    tmp_path,
    patched_datafinder,
    session,
    script_file,
    monkeypatch,
):
    def ncl_version():
        return "6.5"

    monkeypatch.setattr(esmvalcore._recipe.check, "ncl_version", ncl_version)

    def which(interpreter):
        return interpreter

    monkeypatch.setattr(esmvalcore._task, "which", which)

    script = tmp_path / script_file
    script.write_text("")
    content = dedent(
        """
        datasets:
          - dataset: bcc-csm1-1

        preprocessors:
          preprocessor_name:
            extract_levels:
              levels: 85000
              scheme: nearest

        diagnostics:
          diagnostic_name:
            additional_datasets:
              - dataset: GFDL-ESM2G
            variables:
              ta:
                preprocessor: preprocessor_name
                project: CMIP5
                mip: Amon
                exp: historical
                ensemble: r1i1p1
                timerange: 1999/2002
                additional_datasets:
                  - dataset: MPI-ESM-LR
            scripts:
              script_name:
                script: {}
                custom_setting: 1
        """.format(script)
    )

    recipe = get_recipe(tmp_path, content, session)
    # Check that datasets have been read and updated
    assert len(recipe.datasets) == 3
    for dataset in recipe.datasets:
        for key in MANDATORY_DATASET_KEYS:
            assert key in dataset.facets and dataset.facets[key]

    # Check that the correct tasks have been created
    datasets = recipe.datasets
    tasks = {t for task in recipe.tasks for t in task.flatten()}
    preproc_tasks = {t for t in tasks if isinstance(t, PreprocessingTask)}
    diagnostic_tasks = {t for t in tasks if isinstance(t, DiagnosticTask)}

    assert len(preproc_tasks) == 1
    for task in preproc_tasks:
        print("Task", task.name)
        assert task.order == list(DEFAULT_ORDER)
        for product in task.products:
            dataset = [
                d
                for d in datasets
                if _get_output_file(d.facets, session.preproc_dir)
                == product.filename
            ][0]
            assert product.datasets == [dataset]
            attributes = dict(dataset.facets)
            attributes["filename"] = product.filename
            attributes["start_year"] = 1999
            attributes["end_year"] = 2002
            assert product.attributes == attributes
            for step in DEFAULT_PREPROCESSOR_STEPS:
                assert step in product.settings
            assert len(dataset.files) == 2

    assert len(diagnostic_tasks) == 1
    for task in diagnostic_tasks:
        print("Task", task.name)
        assert task.ancestors == list(preproc_tasks)
        assert task.script == str(script)
        for key in MANDATORY_SCRIPT_SETTINGS_KEYS:
            assert key in task.settings and task.settings[key]
        assert task.settings["custom_setting"] == 1

    # Check that NCL interface is enabled for NCL scripts.
    write_ncl_interface = script.suffix == ".ncl"
    assert datasets[0].session["write_ncl_interface"] == write_ncl_interface


def test_write_filled_recipe(tmp_path, patched_datafinder, session):
    script = tmp_path / "diagnostic.py"
    script.write_text("")
    content = dedent(
        """
        datasets:
          - dataset: bcc-csm1-1

        preprocessors:
          preprocessor_name:
            extract_levels:
              levels: 85000
              scheme: nearest

        diagnostics:
          diagnostic_name:
            additional_datasets:
              - dataset: GFDL-ESM2G
            variables:
              ta:
                preprocessor: preprocessor_name
                project: CMIP5
                mip: Amon
                exp: historical
                ensemble: r1i1p1
                timerange: '*'
                additional_datasets:
                  - dataset: MPI-ESM-LR
                    timerange: '*/P2Y'
            scripts:
              script_name:
                script: {}
                custom_setting: 1
        """.format(script)
    )

    recipe = get_recipe(tmp_path, content, session)

    session.run_dir.mkdir(parents=True)
    esmvalcore._recipe.recipe.Recipe.write_filled_recipe(recipe)

    recipe_file = session.run_dir / "recipe_test_filled.yml"
    assert recipe_file.is_file()

    updated_recipe_object = read_recipe_file(recipe_file, session)
    updated_recipe = updated_recipe_object._raw_recipe
    print(pformat(updated_recipe))
    assert get_occurrence_of_value(updated_recipe, value="*") == 0
    assert get_occurrence_of_value(updated_recipe, value="1990/2019") == 2
    assert get_occurrence_of_value(updated_recipe, value="1990/P2Y") == 1
    assert len(updated_recipe_object.datasets) == 3


def test_fx_preproc_error(tmp_path, patched_datafinder, session):
    script = tmp_path / "diagnostic.py"
    script.write_text("")
    content = dedent("""
        datasets:
          - dataset: bcc-csm1-1

        preprocessors:
          preprocessor_name:
            extract_season:
              season: MAM

        diagnostics:
          diagnostic_name:
            variables:
              sftlf:
                preprocessor: preprocessor_name
                project: CMIP5
                mip: fx
                exp: historical
                ensemble: r0i0p0
                start_year: 1999
                end_year: 2002
                additional_datasets:
                  - dataset: MPI-ESM-LR
            scripts: null
        """)
    msg = (
        "Time coordinate preprocessor step(s) ['extract_season'] not "
        "permitted on fx vars, please remove them from recipe"
    )
    with pytest.raises(Exception) as rec_err_exp:
        get_recipe(tmp_path, content, session)
    assert str(rec_err_exp.value) == INITIALIZATION_ERROR_MSG
    assert str(rec_err_exp.value.failed_tasks[0].message) == msg


def test_default_preprocessor(tmp_path, patched_datafinder, session):
    content = dedent("""
        diagnostics:
          diagnostic_name:
            variables:
              chl:
                project: CMIP5
                mip: Oyr
                exp: historical
                start_year: 2000
                end_year: 2005
                ensemble: r1i1p1
                additional_datasets:
                  - {dataset: CanESM2}
            scripts: null
        """)

    recipe = get_recipe(tmp_path, content, session)

    assert len(recipe.tasks) == 1
    task = recipe.tasks.pop()
    assert len(task.products) == 1
    product = task.products.pop()
    preproc_dir = os.path.dirname(product.filename)
    assert preproc_dir.startswith(str(tmp_path))

    defaults = _get_default_settings_for_chl(product.filename)
    assert product.settings == defaults


def test_default_preprocessor_custom_order(
    tmp_path, patched_datafinder, session
):
    """Test if default settings are used when ``custom_order`` is ``True``."""

    content = dedent("""
        preprocessors:
          default_custom_order:
            custom_order: true

        diagnostics:
          diagnostic_name:
            variables:
              chl:
                preprocessor: default_custom_order
                project: CMIP5
                mip: Oyr
                exp: historical
                start_year: 2000
                end_year: 2005
                ensemble: r1i1p1
                additional_datasets:
                  - {dataset: CanESM2}
            scripts: null
        """)

    recipe = get_recipe(tmp_path, content, session)

    assert len(recipe.tasks) == 1
    task = recipe.tasks.pop()
    assert len(task.products) == 1
    product = task.products.pop()
    preproc_dir = os.path.dirname(product.filename)
    assert preproc_dir.startswith(str(tmp_path))

    defaults = _get_default_settings_for_chl(product.filename)
    assert product.settings == defaults


def test_invalid_preprocessor(tmp_path, patched_datafinder, session):
    """Test the error message when the named prepreprocesor is not defined."""
    content = dedent("""
        diagnostics:
          diagnostic_name:
            variables:
              chl:
                preprocessor: not_defined
                project: CMIP5
                mip: Oyr
                exp: historical
                start_year: 2000
                end_year: 2005
                ensemble: r1i1p1
                additional_datasets:
                  - {dataset: CanESM2}
            scripts: null
        """)

    with pytest.raises(RecipeError) as error:
        get_recipe(tmp_path, content, session)
    msg = "Unknown preprocessor 'not_defined' in .*"
    assert re.match(msg, error.value.failed_tasks[0].message)


def test_disable_preprocessor_function(tmp_path, patched_datafinder, session):
    """Test if default settings are used when ``custom_order`` is ``True``."""

    content = dedent("""
        datasets:
          - dataset: HadGEM3-GC31-LL
            ensemble: r1i1p1f1
            exp: historical
            grid: gn

        preprocessors:
          keep_supplementaries:
            remove_supplementary_variables: False

        diagnostics:
          diagnostic_name:
            variables:
              tas:
                preprocessor: keep_supplementaries
                project: CMIP6
                mip: Amon
                timerange: 2000/2005
                supplementaries:
                  - short_name: areacella
                    mip: fx
            scripts: null
        """)

    recipe = get_recipe(tmp_path, content, session)

    assert len(recipe.tasks) == 1
    task = recipe.tasks.pop()
    assert len(task.products) == 1
    product = task.products.pop()
    assert "remove_supplementary_variables" not in product.settings


def test_default_fx_preprocessor(tmp_path, patched_datafinder, session):
    content = dedent("""
        diagnostics:
          diagnostic_name:
            variables:
              sftlf:
                project: CMIP5
                mip: fx
                exp: historical
                ensemble: r0i0p0
                additional_datasets:
                  - {dataset: CanESM2}
            scripts: null
        """)

    recipe = get_recipe(tmp_path, content, session)

    assert len(recipe.tasks) == 1
    task = recipe.tasks.pop()
    assert len(task.products) == 1
    product = task.products.pop()
    preproc_dir = os.path.dirname(product.filename)
    assert preproc_dir.startswith(str(tmp_path))

    defaults = {
        "remove_supplementary_variables": {},
        "save": {
            "compress": False,
            "filename": product.filename,
<<<<<<< HEAD
            "compute": False,
=======
>>>>>>> 4b0dd419
        },
    }
    assert product.settings == defaults


def test_empty_variable(tmp_path, patched_datafinder, session):
    """Test that it is possible to specify all information in the dataset."""
    content = dedent("""
        diagnostics:
          diagnostic_name:
            additional_datasets:
              - dataset: CanESM2
                project: CMIP5
                mip: Amon
                exp: historical
                start_year: 2000
                end_year: 2005
                ensemble: r1i1p1
            variables:
              pr:
            scripts: null
        """)

    recipe = get_recipe(tmp_path, content, session)
    assert len(recipe.tasks) == 1
    task = recipe.tasks.pop()
    assert len(task.products) == 1
    product = task.products.pop()
    assert product.attributes["short_name"] == "pr"
    assert product.attributes["dataset"] == "CanESM2"


TEST_ISO_TIMERANGE = [
    ("*", "1990-2019"),
    ("1990/1992", "1990-1992"),
    ("19900101/19920101", "19900101-19920101"),
    (
        "19900101T12H00M00S/19920101T12H00M00",
        "19900101T12H00M00S-19920101T12H00M00",
    ),
    ("1990/*", "1990-2019"),
    ("*/1992", "1990-1992"),
    ("1990/P2Y", "1990-P2Y"),
    ("19900101/P2Y2M1D", "19900101-P2Y2M1D"),
    (
        "19900101TH00M00S/P2Y2M1DT12H00M00S",
        "19900101TH00M00S-P2Y2M1DT12H00M00S",
    ),
    ("P2Y/1992", "P2Y-1992"),
    ("P1Y2M1D/19920101", "P1Y2M1D-19920101"),
    ("P1Y2M1D/19920101T12H00M00S", "P1Y2M1D-19920101T12H00M00S"),
    ("P2Y/*", "P2Y-2019"),
    ("P2Y2M1D/*", "P2Y2M1D-2019"),
    ("P2Y21DT12H00M00S/*", "P2Y21DT12H00M00S-2019"),
    ("*/P2Y", "1990-P2Y"),
    ("*/P2Y2M1D", "1990-P2Y2M1D"),
    ("*/P2Y21DT12H00M00S", "1990-P2Y21DT12H00M00S"),
]


@pytest.mark.parametrize("input_time,output_time", TEST_ISO_TIMERANGE)
def test_recipe_iso_timerange(
    tmp_path, patched_datafinder, session, input_time, output_time
):
    """Test recipe with timerange tag."""
    content = dedent(f"""
        diagnostics:
          test:
            additional_datasets:
              - dataset: HadGEM3-GC31-LL
                project: CMIP6
                exp: historical
                ensemble: r2i1p1f1
                grid: gn
            variables:
              pr:
                mip: 3hr
                timerange: '{input_time}'
              areacella:
                mip: fx
            scripts: null
        """)

    recipe = get_recipe(tmp_path, content, session)
    assert len(recipe.tasks) == 2
    pr_task = [t for t in recipe.tasks if t.name.endswith("pr")][0]
    assert len(pr_task.products) == 1
    pr_product = pr_task.products.pop()

    filename = (
        "CMIP6_HadGEM3-GC31-LL_3hr_historical_r2i1p1f1_"
        f"pr_gn_{output_time}.nc"
    )
    assert pr_product.filename.name == filename

    areacella_task = [t for t in recipe.tasks if t.name.endswith("areacella")][
        0
    ]
    assert len(areacella_task.products) == 1
    areacella_product = areacella_task.products.pop()

    filename = "CMIP6_HadGEM3-GC31-LL_fx_historical_r2i1p1f1_areacella_gn.nc"
    assert areacella_product.filename.name == filename


@pytest.mark.parametrize("input_time,output_time", TEST_ISO_TIMERANGE)
def test_recipe_iso_timerange_as_dataset(
    tmp_path, patched_datafinder, session, input_time, output_time
):
    """Test recipe with timerange tag in the datasets section."""
    content = dedent(f"""
        datasets:
          - dataset: HadGEM3-GC31-LL
            project: CMIP6
            exp: historical
            ensemble: r2i1p1f1
            grid: gn
            timerange: '{input_time}'
        diagnostics:
          test:
            variables:
              pr:
                mip: 3hr
                supplementary_variables:
                  - short_name: areacella
                    mip: fx
            scripts: null
        """)

    recipe = get_recipe(tmp_path, content, session)

    assert len(recipe.tasks) == 1
    task = recipe.tasks.pop()
    assert len(task.products) == 1
    product = task.products.pop()
    filename = (
        "CMIP6_HadGEM3-GC31-LL_3hr_historical_r2i1p1f1_"
        f"pr_gn_{output_time}.nc"
    )
    assert product.filename.name == filename

    assert len(product.datasets) == 1
    dataset = product.datasets[0]
    assert len(dataset.supplementaries) == 1
    supplementary_ds = dataset.supplementaries[0]
    assert supplementary_ds.facets["short_name"] == "areacella"
    assert "timerange" not in supplementary_ds.facets


def test_reference_dataset(tmp_path, patched_datafinder, session, monkeypatch):
    levels = [100]
    get_reference_levels = create_autospec(
        esmvalcore._recipe.recipe.get_reference_levels, return_value=levels
    )
    monkeypatch.setattr(
        esmvalcore._recipe.recipe, "get_reference_levels", get_reference_levels
    )

    content = dedent("""
        preprocessors:
          test_from_reference:
            regrid:
              target_grid: reference_dataset
              scheme: linear
            extract_levels:
              levels: reference_dataset
              scheme: linear
          test_from_cmor_table:
            extract_levels:
              levels:
                cmor_table: CMIP6
                coordinate: alt16
              scheme: nearest

        diagnostics:
          diagnostic_name:
            variables:
              ta: &var
                preprocessor: test_from_reference
                project: CMIP5
                mip: Amon
                exp: historical
                start_year: 2000
                end_year: 2005
                ensemble: r1i1p1
                additional_datasets:
                  - dataset: GFDL-CM3
                  - dataset: MPI-ESM-LR
                reference_dataset: MPI-ESM-LR
              ch4:
                <<: *var
                preprocessor: test_from_cmor_table
                additional_datasets:
                  - dataset: GFDL-CM3

            scripts: null
        """)
    recipe = get_recipe(tmp_path, content, session)

    assert len(recipe.tasks) == 2

    # Check that the reference dataset has been used
    task = next(
        t for t in recipe.tasks if t.name == "diagnostic_name" + TASKSEP + "ta"
    )
    assert len(task.products) == 2
    product = next(
        p for p in task.products if p.attributes["dataset"] == "GFDL-CM3"
    )
    reference = next(
        p for p in task.products if p.attributes["dataset"] == "MPI-ESM-LR"
    )

    assert product.settings["regrid"]["target_grid"] == reference.datasets[0]
    assert product.settings["extract_levels"]["levels"] == levels

    get_reference_levels.assert_called_once_with(reference.datasets[0])

    assert "regrid" not in reference.settings
    assert "extract_levels" not in reference.settings

    # Check that levels have been read from CMOR table
    task = next(
        t
        for t in recipe.tasks
        if t.name == "diagnostic_name" + TASKSEP + "ch4"
    )
    assert len(task.products) == 1
    product = next(iter(task.products))
    assert product.settings["extract_levels"]["levels"] == [
        0,
        250,
        750,
        1250,
        1750,
        2250,
        2750,
        3500,
        4500,
        6000,
        8000,
        10000,
        12000,
        14500,
        16000,
        18000,
    ]


def test_reference_dataset_undefined(tmp_path, monkeypatch, session):
    content = dedent("""
        preprocessors:
          test_from_reference:
            extract_levels:
              levels: reference_dataset
              scheme: linear

        diagnostics:
          diagnostic_name:
            variables:
              ta: &var
                preprocessor: test_from_reference
                project: CMIP5
                mip: Amon
                exp: historical
                start_year: 2000
                end_year: 2005
                ensemble: r1i1p1
                additional_datasets:
                  - dataset: GFDL-CM3
                  - dataset: MPI-ESM-LR

            scripts: null
        """)
    with pytest.raises(RecipeError) as error:
        get_recipe(tmp_path, content, session)
    msg = (
        "Preprocessor 'test_from_reference' uses 'reference_dataset', but "
        "'reference_dataset' is not defined"
    )
    assert msg in error.value.failed_tasks[0].message


def test_custom_preproc_order(tmp_path, patched_datafinder, session):
    content = dedent("""
        preprocessors:
          default: &default
            multi_model_statistics:
              span: overlap
              statistics: [mean ]
            area_statistics:
              operator: mean
          custom:
            custom_order: true
            <<: *default
          empty_custom:
            custom_order: true
          with_extract_time:
            custom_order: true
            extract_time:
              start_year: 2001
              start_month: 3
              start_day: 14
              end_year: 2002
              end_month: 6
              end_day: 28

        diagnostics:
          diagnostic_name:
            variables:
              chl_default: &chl
                short_name: chl
                preprocessor: default
                project: CMIP5
                mip: Oyr
                exp: historical
                start_year: 2000
                end_year: 2005
                ensemble: r1i1p1
                additional_datasets:
                  - {dataset: CanESM2}
              chl_custom:
                <<: *chl
                preprocessor: custom
              chl_empty_custom:
                <<: *chl
                preprocessor: empty_custom
              chl_with_extract_time:
                <<: *chl
                preprocessor: with_extract_time
            scripts: null
        """)

    recipe = get_recipe(tmp_path, content, session)

    assert len(recipe.tasks) == 4

    for task in recipe.tasks:
        if task.name == "diagnostic_name/chl_default":
            assert task.order.index("area_statistics") < task.order.index(
                "multi_model_statistics"
            )
        elif task.name == "diagnostic_name/chl_custom":
            assert task.order.index("area_statistics") > task.order.index(
                "multi_model_statistics"
            )
        elif task.name == "diagnostic_name/chl_empty_custom":
            assert len(task.products) == 1
            product = list(task.products)[0]
            assert set(product.settings.keys()) == set(
                DEFAULT_PREPROCESSOR_STEPS
            )
        elif task.name == "diagnostic_name/chl_with_extract_time":
            assert len(task.products) == 1
            product = list(task.products)[0]
            steps = set(DEFAULT_PREPROCESSOR_STEPS + tuple(["extract_time"]))
            assert set(product.settings.keys()) == steps
            assert product.settings["extract_time"] == {
                "start_year": 2001,
                "start_month": 3,
                "start_day": 14,
                "end_year": 2002,
                "end_month": 6,
                "end_day": 28,
            }
        else:
            assert False, f"invalid task {task.name}"


def test_derive(tmp_path, patched_datafinder, session):
    content = dedent("""
        diagnostics:
          diagnostic_name:
            variables:
              toz:
                project: CMIP5
                mip: Amon
                exp: historical
                start_year: 2000
                end_year: 2005
                derive: true
                force_derivation: true
                additional_datasets:
                  - {dataset: GFDL-CM3,  ensemble: r1i1p1}
            scripts: null
        """)

    recipe = get_recipe(tmp_path, content, session)

    # Check generated tasks
    assert len(recipe.tasks) == 1
    task = recipe.tasks.pop()
    assert task.name == "diagnostic_name" + TASKSEP + "toz"

    # Check product content of tasks
    assert len(task.products) == 1
    product = task.products.pop()
    assert "derive" in product.settings
    assert product.attributes["short_name"] == "toz"

    assert len(product.datasets) == 2
    input_variables = {d.facets["short_name"] for d in product.datasets}
    assert input_variables == {"ps", "tro3"}


def test_derive_not_needed(tmp_path, patched_datafinder, session):
    content = dedent("""
        diagnostics:
          diagnostic_name:
            variables:
              toz:
                project: CMIP5
                mip: Amon
                exp: historical
                start_year: 2000
                end_year: 2005
                derive: true
                force_derivation: false
                additional_datasets:
                  - {dataset: GFDL-CM3,  ensemble: r1i1p1}
            scripts: null
        """)

    recipe = get_recipe(tmp_path, content, session)

    # Check generated tasks
    assert len(recipe.tasks) == 1
    task = recipe.tasks.pop()
    assert task.name == "diagnostic_name/toz"

    # Check product content of tasks
    assert len(task.products) == 1
    product = task.products.pop()
    assert "derive" not in product.settings

    # Check dataset
    assert len(product.datasets) == 1
    dataset = product.datasets[0]
    assert dataset.facets["short_name"] == "toz"
    assert dataset.files


def test_derive_with_fx_ohc(tmp_path, patched_datafinder, session):
    content = dedent("""
        diagnostics:
          diagnostic_name:
            variables:
              ohc:
                mip: Omon
                exp: historical
                start_year: 2000
                end_year: 2005
                derive: true
                force_derivation: true
                additional_datasets:
                  - {dataset: GFDL-CM3, ensemble: r1i1p1,   project: CMIP5}
                  - {dataset: GFDL-CM4, ensemble: r1i1p1f1, project: CMIP6,
                     grid: gr1}
                  - {dataset: TEST, project: OBS, type: reanaly, version: 1,
                     tier: 1}

            scripts: null
        """)
    recipe = get_recipe(tmp_path, content, session)

    # Check generated tasks
    assert len(recipe.tasks) == 1
    task = recipe.tasks.pop()
    assert task.name == "diagnostic_name" + TASKSEP + "ohc"

    # Check products
    assert len(task.products) == 3
    for product in task.products:
        assert "derive" in product.settings
        assert product.attributes["short_name"] == "ohc"

        # Check datasets
        assert len(product.datasets) == 2
        thetao_ds = next(
            d for d in product.datasets if d.facets["short_name"] == "thetao"
        )
        assert thetao_ds.facets["mip"] == "Omon"
        volcello_ds = next(
            d for d in product.datasets if d.facets["short_name"] == "volcello"
        )
        if volcello_ds.facets["project"] == "CMIP6":
            mip = "Ofx"
        else:
            mip = "fx"
        assert volcello_ds.facets["mip"] == mip


def test_derive_with_fx_ohc_fail(
    tmp_path, patched_failing_datafinder, session
):
    content = dedent("""
        diagnostics:
          diagnostic_name:
            variables:
              ohc:
                mip: Omon
                exp: historical
                start_year: 2000
                end_year: 2005
                derive: true
                force_derivation: true
                additional_datasets:
                  - {dataset: GFDL-CM3, ensemble: r1i1p1,   project: CMIP5}
                  - {dataset: GFDL-CM4, ensemble: r1i1p1f1, project: CMIP6,
                     grid: gr1}
                  - {dataset: TEST, project: OBS, type: reanaly, version: 1,
                     tier: 1}

            scripts: null
        """)
    with pytest.raises(RecipeError):
        get_recipe(tmp_path, content, session)


def test_derive_with_optional_var(
    tmp_path, patched_datafinder, patched_tas_derivation, session
):
    content = dedent("""
        diagnostics:
          diagnostic_name:
            variables:
              tas:
                mip: Amon
                exp: historical
                start_year: 2000
                end_year: 2005
                derive: true
                force_derivation: true
                additional_datasets:
                  - {dataset: GFDL-CM3, ensemble: r1i1p1,   project: CMIP5}
                  - {dataset: GFDL-CM4, ensemble: r1i1p1f1, project: CMIP6,
                     grid: gr1}
                  - {dataset: TEST, project: OBS, type: reanaly, version: 1,
                     tier: 1}

            scripts: null
        """)
    recipe = get_recipe(tmp_path, content, session)

    # Check generated tasks
    assert len(recipe.tasks) == 1
    task = recipe.tasks.pop()
    assert task.name == "diagnostic_name" + TASKSEP + "tas"

    # Check products
    assert len(task.products) == 3
    for product in task.products:
        assert "derive" in product.settings
        assert product.attributes["short_name"] == "tas"
        assert len(product.datasets) == 2
        pr_ds = next(
            d for d in product.datasets if d.facets["short_name"] == "pr"
        )
        assert pr_ds.facets["mip"] == "Amon"
        assert pr_ds.facets["timerange"] == "2000/2005"
        areacella_ds = next(
            d
            for d in product.datasets
            if d.facets["short_name"] == "areacella"
        )
        assert areacella_ds.facets["mip"] == "fx"
        assert "timerange" not in areacella_ds.facets


def test_derive_with_optional_var_nodata(
    tmp_path, patched_failing_datafinder, patched_tas_derivation, session
):
    content = dedent("""
        diagnostics:
          diagnostic_name:
            variables:
              tas:
                mip: Amon
                exp: historical
                start_year: 2000
                end_year: 2005
                derive: true
                force_derivation: true
                additional_datasets:
                  - {dataset: GFDL-CM3, ensemble: r1i1p1,   project: CMIP5}
                  - {dataset: GFDL-CM4, ensemble: r1i1p1f1, project: CMIP6,
                     grid: gr1}
                  - {dataset: TEST, project: OBS, type: reanaly, version: 1,
                     tier: 1}

            scripts: null
        """)
    recipe = get_recipe(tmp_path, content, session)

    # Check generated tasks
    assert len(recipe.tasks) == 1
    task = recipe.tasks.pop()
    assert task.name == "diagnostic_name" + TASKSEP + "tas"

    # Check products
    assert len(task.products) == 3
    for product in task.products:
        assert "derive" in product.settings
        assert product.attributes["short_name"] == "tas"

        # Check datasets
        assert len(product.datasets) == 1
        assert product.datasets[0].facets["short_name"] == "pr"


def test_derive_contains_start_end_year(tmp_path, patched_datafinder, session):
    content = dedent("""
        diagnostics:
          diagnostic_name:
            variables:
              toz:
                project: CMIP5
                mip: Amon
                exp: historical
                timerange: '2000/2005'
                derive: true
                force_derivation: true
                additional_datasets:
                  - {dataset: GFDL-CM3,  ensemble: r1i1p1}
            scripts: null
        """)

    recipe = get_recipe(tmp_path, content, session)

    # Check generated tasks
    assert len(recipe.tasks) == 1
    task = recipe.tasks.pop()

    # Check that start_year and end_year are present in attributes
    assert len(task.products) == 1
    product = task.products.pop()
    assert "derive" in product.settings
    assert product.attributes["short_name"] == "toz"
    assert product.attributes["timerange"] == "2000/2005"
    assert product.attributes["start_year"] == 2000
    assert product.attributes["end_year"] == 2005
<<<<<<< HEAD


=======


>>>>>>> 4b0dd419
@pytest.mark.parametrize("force_derivation", [True, False])
def test_derive_timerange_wildcard(
    tmp_path, patched_datafinder, session, force_derivation
):
    content = dedent(f"""
        diagnostics:
          diagnostic_name:
            variables:
              toz:
                project: CMIP5
                mip: Amon
                exp: historical
                timerange: '*'
                derive: true
                force_derivation: {force_derivation}
                additional_datasets:
                  - dataset: GFDL-CM3
                    ensemble: r1i1p1
            scripts: null
        """)

    recipe = get_recipe(tmp_path, content, session)

    # Check generated tasks
    assert len(recipe.tasks) == 1
    task = recipe.tasks.pop()

    # Check that start_year and end_year are present in attributes
    assert len(task.products) == 1
    product = task.products.pop()
    if force_derivation:
        assert "derive" in product.settings
    assert product.attributes["short_name"] == "toz"
    assert product.attributes["timerange"] == "1990/2019"
    assert product.attributes["start_year"] == 1990
    assert product.attributes["end_year"] == 2019


def create_test_image(basename, cfg):
    """Get a valid path for saving a diagnostic plot."""
    image = Path(cfg["plot_dir"]) / (basename + "." + cfg["output_file_type"])
    image.parent.mkdir(parents=True)
    Image.new("RGB", (1, 1)).save(image)
    return str(image)


def get_diagnostic_filename(basename, cfg, extension="nc"):
    """Get a valid path for saving a diagnostic data file."""
    return os.path.join(
        cfg["work_dir"],
        basename + "." + extension,
    )


def simulate_preprocessor_run(task):
    """Simulate preprocessor run."""
    task._initialize_product_provenance()
    for product in task.products:
        create_test_file(product.filename)
        product.save_provenance()


def simulate_diagnostic_run(diagnostic_task):
    """Simulate Python diagnostic run."""
    cfg = diagnostic_task.settings
    input_files = [
        p.filename for a in diagnostic_task.ancestors for p in a.products
    ]
    record = {
        "caption": "Test figure",
        "statistics": ["mean", "var"],
        "domains": ["trop", "et"],
        "plot_types": ["zonal"],
        "authors": ["andela_bouwe"],
        "references": ["acknow_project"],
        "ancestors": input_files,
    }

    diagnostic_file = get_diagnostic_filename("test", cfg)
    create_test_file(diagnostic_file)
    plot_file = create_test_image("test", cfg)
    provenance = os.path.join(cfg["run_dir"], "diagnostic_provenance.yml")
    os.makedirs(cfg["run_dir"])
    with open(provenance, "w", encoding="utf-8") as file:
        yaml.safe_dump({diagnostic_file: record, plot_file: record}, file)

    diagnostic_task._collect_provenance()
    return record


def test_diagnostic_task_provenance(
    tmp_path,
    patched_datafinder,
    session,
):
    script = tmp_path / "diagnostic.py"
    script.write_text("")

    TAGS.set_tag_values(TAGS_FOR_TESTING)

    content = dedent(
        """
        diagnostics:
          diagnostic_name:
            themes:
              - phys
            realms:
              - atmos
            variables:
              chl:
                project: CMIP5
                mip: Oyr
                exp: historical
                start_year: 2000
                end_year: 2005
                ensemble: r1i1p1
                additional_datasets:
                  - dataset: CanESM2
            scripts:
              script_name:
                script: {script}
              script_name2:
                script: {script}
                ancestors: [script_name]
        """.format(script=script)
    )

    recipe = get_recipe(tmp_path, content, session)
    preproc_task = next(
        t for t in recipe.tasks.flatten() if isinstance(t, PreprocessingTask)
    )
    simulate_preprocessor_run(preproc_task)

    diagnostic_task = recipe.tasks.pop()

    simulate_diagnostic_run(next(iter(diagnostic_task.ancestors)))
    record = simulate_diagnostic_run(diagnostic_task)

    # Check resulting products
    assert len(diagnostic_task.products) == 2
    for product in diagnostic_task.products:
        product.restore_provenance()
        check_provenance(product)
        assert product.attributes["caption"] == record["caption"]
        assert (
            product.entity.get_attribute("attribute:" + "caption").pop()
            == record["caption"]
        )

        # Check that diagnostic script tags have been added
        for key in ("statistics", "domains", "authors"):
            assert product.attributes[key] == tuple(
                TAGS[key][k] for k in record[key]
            )

        # Check that recipe diagnostic tags have been added
        src = yaml.safe_load(DEFAULT_DOCUMENTATION + content)
        for key in ("realms", "themes"):
            value = src["diagnostics"]["diagnostic_name"][key]
            assert product.attributes[key] == tuple(
                TAGS[key][k] for k in value
            )

        # Check that recipe tags have been added
        recipe_record = product.provenance.get_record("recipe:recipe_test.yml")
        assert len(recipe_record) == 1
        for key in ("description", "references"):
            value = src["documentation"][key]
            if key == "references":
                value = str(src["documentation"][key])
            assert (
                recipe_record[0].get_attribute("attribute:" + key).pop()
                == value
            )

    # Test that provenance was saved to xml and info embedded in netcdf
    product = next(
        iter(p for p in diagnostic_task.products if p.filename.endswith(".nc"))
    )
    cube = iris.load_cube(product.filename)
    assert cube.attributes["software"].startswith("Created with ESMValTool v")
    assert cube.attributes["caption"] == record["caption"]
    prefix = os.path.splitext(product.filename)[0] + "_provenance"
    assert os.path.exists(prefix + ".xml")


def test_alias_generation(tmp_path, patched_datafinder, session):
    content = dedent("""
        diagnostics:
          diagnostic_name:
            variables:
              pr:
                project: CMIP5
                mip: Amon
                exp: historical
                start_year: 2000
                end_year: 2005
                grid: gn
                type: reanaly
                tier: 2
                version: latest
                domain: EUR-11
                rcm_version: 1
                additional_datasets:
                  - {dataset: GFDL-CM3,  ensemble: r1i1p1}
                  - {dataset: EC-EARTH,  ensemble: r1i1p1}
                  - {dataset: EC-EARTH,  ensemble: r2i1p1}
                  - {dataset: EC-EARTH,  ensemble: r3i1p1, alias: my_alias}
                  - {dataset: FGOALS-g3, sub_experiment: s1960, ensemble: r1, institute: CAS}
                  - {dataset: FGOALS-g3, sub_experiment: s1961, ensemble: r1, institute: CAS}
                  - {project: OBS, dataset: ERA-Interim,  version: 1}
                  - {project: OBS, dataset: ERA-Interim,  version: 2}
                  - {project: CMIP6, activity: CMP, dataset: GF3, ensemble: r1, institute: fake}
                  - {project: CMIP6, activity: CMP, dataset: GF2, ensemble: r1, institute: fake}
                  - {project: CMIP6, activity: HRMP, dataset: EC, ensemble: r1, institute: fake}
                  - {project: CMIP6, activity: HRMP, dataset: HA, ensemble: r1, institute: fake}
                  - {project: CORDEX, driver: ICHEC-EC-EARTH, dataset: RCA4, ensemble: r1, mip: mon, institute: SMHI}
                  - {project: CORDEX, driver: MIROC-MIROC5, dataset: RCA4, ensemble: r1, mip: mon, institute: SMHI}
            scripts: null
        """)

    recipe = get_recipe(tmp_path, content, session)
    assert len(recipe.datasets) == 14
    for dataset in recipe.datasets:
        if dataset["project"] == "CMIP5":
            if dataset["dataset"] == "GFDL-CM3":
                assert dataset["alias"] == "CMIP5_GFDL-CM3"
            elif dataset["dataset"] == "FGOALS-g3":
                if dataset["sub_experiment"] == "s1960":
                    assert dataset["alias"] == "CMIP5_FGOALS-g3_s1960"
                else:
                    assert dataset["alias"] == "CMIP5_FGOALS-g3_s1961"
            else:
                if dataset["ensemble"] == "r1i1p1":
                    assert dataset["alias"] == "CMIP5_EC-EARTH_r1i1p1"
                elif dataset["ensemble"] == "r2i1p1":
                    assert dataset["alias"] == "CMIP5_EC-EARTH_r2i1p1"
                else:
                    assert dataset["alias"] == "my_alias"
        elif dataset["project"] == "CMIP6":
            if dataset["dataset"] == "GF3":
                assert dataset["alias"] == "CMIP6_CMP_GF3"
            elif dataset["dataset"] == "GF2":
                assert dataset["alias"] == "CMIP6_CMP_GF2"
            elif dataset["dataset"] == "EC":
                assert dataset["alias"] == "CMIP6_HRMP_EC"
            else:
                assert dataset["alias"] == "CMIP6_HRMP_HA"
        elif dataset["project"] == "CORDEX":
            if dataset["driver"] == "ICHEC-EC-EARTH":
                assert dataset["alias"] == "CORDEX_ICHEC-EC-EARTH"
            else:
                assert dataset["alias"] == "CORDEX_MIROC-MIROC5"
        else:
            if dataset["version"] == 1:
                assert dataset["alias"] == "OBS_1"
            else:
                assert dataset["alias"] == "OBS_2"


def test_concatenation(tmp_path, patched_datafinder, session):
    content = dedent("""
        diagnostics:
          diagnostic_name:
            variables:
              ta:
                project: CMIP5
                mip: Amon
                start_year: 2000
                end_year: 2005
                grid: gn
                type: reanaly
                tier: 2
                version: latest
                additional_datasets:
                  - dataset: GFDL-CM3
                    ensemble: r1i1p1
                    exp: [historical, rcp85]
                  - dataset: GFDL-CM3
                    ensemble: r1i1p1
                    exp: historical
            scripts: null
        """)

    recipe = get_recipe(tmp_path, content, session)
    assert len(recipe.datasets) == 2
    for dataset in recipe.datasets:
        if dataset["exp"] == "historical":
            assert dataset["alias"] == "historical"
        else:
            assert dataset["alias"] == "historical-rcp85"


def test_ensemble_expansion(tmp_path, patched_datafinder, session):
    content = dedent("""
        diagnostics:
          diagnostic_name:
            variables:
              ta:
                project: CMIP5
                mip: Amon
                exp: historical
                ensemble: r(1:3)i1p1
                start_year: 2000
                end_year: 2005
                grid: gn
                type: reanaly
                tier: 2
                version: latest
                additional_datasets:
                  - {dataset: GFDL-CM3}
            scripts: null
        """)

    recipe = get_recipe(tmp_path, content, session)
    assert len(recipe.datasets) == 3
    assert recipe.datasets[0]["ensemble"] == "r1i1p1"
    assert recipe.datasets[1]["ensemble"] == "r2i1p1"
    assert recipe.datasets[2]["ensemble"] == "r3i1p1"


def test_extract_shape(tmp_path, patched_datafinder, session):
    TAGS.set_tag_values(TAGS_FOR_TESTING)

    content = dedent("""
        preprocessors:
          test:
            extract_shape:
              shapefile: test.shp

        diagnostics:
          test:
            variables:
              ta:
                preprocessor: test
                project: CMIP5
                mip: Amon
                exp: historical
                start_year: 2000
                end_year: 2005
                ensemble: r1i1p1
                additional_datasets:
                  - {dataset: GFDL-CM3}
            scripts: null
        """)
    # Create shapefile
    shapefile = session["auxiliary_data_dir"] / Path("test.shp")
    shapefile.parent.mkdir(parents=True, exist_ok=True)
    shapefile.touch()

    recipe = get_recipe(tmp_path, content, session)

    assert len(recipe.tasks) == 1
    task = recipe.tasks.pop()
    assert len(task.products) == 1
    product = task.products.pop()
    assert product.settings["extract_shape"]["shapefile"] == shapefile


@pytest.mark.parametrize(
    "invalid_arg", ["shapefile", "method", "crop", "decomposed"]
)
def test_extract_shape_raises(
    tmp_path, patched_datafinder, session, invalid_arg
):
    TAGS.set_tag_values(TAGS_FOR_TESTING)

    # Create shapefile
    shapefile = session["auxiliary_data_dir"] / Path("test.shp")
    shapefile.parent.mkdir(parents=True, exist_ok=True)
    shapefile.touch()

    content = dedent("""
        preprocessors:
          test:
            extract_shape:
              crop: true
              method: contains
              shapefile: test.shp

        diagnostics:
          test:
            variables:
              ta:
                preprocessor: test
                project: CMIP5
                mip: Amon
                exp: historical
                start_year: 2000
                end_year: 2005
                ensemble: r1i1p1
                additional_datasets:
                  - dataset: GFDL-CM3
            scripts: null
        """)

    # Add invalid argument
    recipe = yaml.safe_load(content)
    recipe["preprocessors"]["test"]["extract_shape"][invalid_arg] = "x"
    content = yaml.safe_dump(recipe)

    with pytest.raises(RecipeError) as exc:
        get_recipe(tmp_path, content, session)

    assert str(exc.value) == INITIALIZATION_ERROR_MSG
    assert "extract_shape" in exc.value.failed_tasks[0].message
    assert invalid_arg in exc.value.failed_tasks[0].message


def _test_output_product_consistency(products, preprocessor, statistics):
    product_out = defaultdict(list)

    for i, product in enumerate(products):
        settings = product.settings.get(preprocessor)
        if settings:
            output_products = settings["output_products"]

            for identifier, statistic_out in output_products.items():
                for statistic, preproc_file in statistic_out.items():
                    product_out[identifier, statistic].append(preproc_file)

    # Make sure that output products are consistent
    for (identifier, statistic), value in product_out.items():
        assert statistic in statistics
        assert len(set(value)) == 1, "Output products are not equal"

    return product_out


def test_ensemble_statistics(tmp_path, patched_datafinder, session):
    statistics = ["mean", "max"]
    diagnostic = "diagnostic_name"
    variable = "pr"
    preprocessor = "ensemble_statistics"

    content = dedent(f"""
         preprocessors:
           default: &default
             custom_order: true
             area_statistics:
               operator: mean
             {preprocessor}:
               statistics: {statistics}

         diagnostics:
           {diagnostic}:
             variables:
               {variable}:
                 project: CMIP5
                 mip: Amon
                 start_year: 2000
                 end_year: 2002
                 preprocessor: default
                 additional_datasets:
                   - {{dataset: CanESM2, exp: [historical, rcp45],
                     ensemble: "r(1:2)i1p1"}}
                   - {{dataset: CCSM4, exp: [historical, rcp45],
                     ensemble: "r(1:2)i1p1"}}
             scripts: null
    """)

    recipe = get_recipe(tmp_path, content, session)
    datasets = set([ds["dataset"] for ds in recipe.datasets])
    task = next(iter(recipe.tasks))

    products = task.products
    product_out = _test_output_product_consistency(
        products, preprocessor, statistics
    )

    assert len(product_out) == len(datasets) * len(statistics)

    task._initialize_product_provenance()
    assert next(iter(products)).provenance is not None


def test_multi_model_statistics(tmp_path, patched_datafinder, session):
    statistics = ["mean", "max"]
    diagnostic = "diagnostic_name"
    variable = "pr"
    preprocessor = "multi_model_statistics"

    content = dedent(f"""
        preprocessors:
          default: &default
            custom_order: true
            area_statistics:
              operator: mean
            {preprocessor}:
              span: overlap
              statistics: {statistics}

        diagnostics:
          {diagnostic}:
            variables:
              {variable}:
                project: CMIP5
                mip: Amon
                start_year: 2000
                end_year: 2002
                preprocessor: default
                additional_datasets:
                  - {{dataset: CanESM2, exp: [historical, rcp45],
                    ensemble: "r(1:2)i1p1"}}
                  - {{dataset: CCSM4, exp: [historical, rcp45],
                    ensemble: "r(1:2)i1p1"}}
            scripts: null
    """)

    recipe = get_recipe(tmp_path, content, session)
    task = next(iter(recipe.tasks))

    products = task.products
    product_out = _test_output_product_consistency(
        products, preprocessor, statistics
    )

    assert len(product_out) == len(statistics)

    task._initialize_product_provenance()
    assert next(iter(products)).provenance is not None


def test_multi_model_statistics_exclude(tmp_path, patched_datafinder, session):
    statistics = ["mean", "max"]
    diagnostic = "diagnostic_name"
    variable = "pr"
    preprocessor = "multi_model_statistics"

    content = dedent(f"""
        preprocessors:
          default: &default
            custom_order: true
            area_statistics:
              operator: mean
            {preprocessor}:
              span: overlap
              statistics: {statistics}
              groupby: ['project']
              exclude: ['TEST']

        diagnostics:
          {diagnostic}:
            variables:
              {variable}:
                project: CMIP5
                mip: Amon
                start_year: 2000
                end_year: 2002
                preprocessor: default
                additional_datasets:
                  - {{dataset: CanESM2, exp: [historical, rcp45],
                    ensemble: "r(1:2)i1p1"}}
                  - {{dataset: CCSM4, exp: [historical, rcp45],
                    ensemble: "r(1:2)i1p1"}}
                  - {{dataset: TEST, project: OBS, type: reanaly, version: 1,
                     tier: 1}}
            scripts: null
    """)

    recipe = get_recipe(tmp_path, content, session)
    task = next(iter(recipe.tasks))

    products = task.products
    product_out = _test_output_product_consistency(
        products, preprocessor, statistics
    )

    assert len(product_out) == len(statistics)
    assert "OBS" not in product_out
    for id, prods in product_out:
        assert id != "OBS"
        assert id == "CMIP5"
    task._initialize_product_provenance()
    assert next(iter(products)).provenance is not None


def test_groupby_combined_statistics(tmp_path, patched_datafinder, session):
    diagnostic = "diagnostic_name"
    variable = "pr"

    mm_statistics = ["mean", "max"]
    mm_preprocessor = "multi_model_statistics"
    ens_statistics = ["mean", "median"]
    ens_preprocessor = "ensemble_statistics"

    groupby = [ens_preprocessor, "tag"]

    content = dedent(f"""
        preprocessors:
          default: &default
            custom_order: true
            area_statistics:
              operator: mean
            {ens_preprocessor}:
              span: 'overlap'
              statistics: {ens_statistics}
            {mm_preprocessor}:
              span: overlap
              groupby: {groupby}
              statistics: {mm_statistics}

        diagnostics:
          {diagnostic}:
            variables:
              {variable}:
                project: CMIP5
                mip: Amon
                start_year: 2000
                end_year: 2002
                preprocessor: default
                additional_datasets:
                  - {{dataset: CanESM2, exp: [historical, rcp45],
                    ensemble: "r(1:2)i1p1", tag: group1}}
                  - {{dataset: CCSM4, exp: [historical, rcp45],
                    ensemble: "r(1:2)i1p1", tag: group2}}
            scripts: null
    """)

    recipe = get_recipe(tmp_path, content, session)
    datasets = set([ds["dataset"] for ds in recipe.datasets])

    products = next(iter(recipe.tasks)).products

    ens_products = _test_output_product_consistency(
        products,
        ens_preprocessor,
        ens_statistics,
    )

    mm_products = _test_output_product_consistency(
        products,
        mm_preprocessor,
        mm_statistics,
    )

    assert len(ens_products) == len(datasets) * len(ens_statistics)
    assert len(mm_products) == len(mm_statistics) * len(ens_statistics) * len(
        groupby
    )


def test_weighting_landsea_fraction(tmp_path, patched_datafinder, session):
    TAGS.set_tag_values(TAGS_FOR_TESTING)

    content = dedent("""
        preprocessors:
          landfrac_weighting:
            weighting_landsea_fraction:
              area_type: land

        diagnostics:
          diagnostic_name:
            variables:
              gpp:
                preprocessor: landfrac_weighting
                project: CMIP5
                mip: Lmon
                exp: historical
                start_year: 2000
                end_year: 2005
                ensemble: r1i1p1
                additional_datasets:
                  - {dataset: CanESM2}
                  - {dataset: TEST, project: obs4MIPs, level: 1, version: 1,
                     tier: 1}
                supplementary_variables:
                  - short_name: sftlf
                    mip: fx
            scripts: null
        """)
    recipe = get_recipe(tmp_path, content, session)

    # Check generated tasks
    assert len(recipe.tasks) == 1
    task = recipe.tasks.pop()
    assert task.name == "diagnostic_name" + TASKSEP + "gpp"

    # Check weighting
    assert len(task.products) == 2
    for product in task.products:
        assert "weighting_landsea_fraction" in product.settings
        settings = product.settings["weighting_landsea_fraction"]
        assert len(settings) == 1
        assert settings["area_type"] == "land"
        assert len(product.datasets) == 1
        dataset = product.datasets[0]
        assert len(dataset.supplementaries) == 1
        assert dataset.supplementaries[0].facets["short_name"] == "sftlf"


def test_weighting_landsea_fraction_no_fx(
    tmp_path, patched_failing_datafinder, session
):
    content = dedent("""
        preprocessors:
          landfrac_weighting:
            weighting_landsea_fraction:
              area_type: land
              exclude: ['CMIP4-Model']

        diagnostics:
          diagnostic_name:
            variables:
              gpp:
                preprocessor: landfrac_weighting
                project: CMIP5
                mip: Lmon
                exp: historical
                start_year: 2000
                end_year: 2005
                ensemble: r1i1p1
                additional_datasets:
                  - {dataset: CanESM2}
                  - {dataset: TEST, project: obs4MIPs, level: 1, version: 1,
                     tier: 1}
            scripts: null
        """)

    with pytest.raises(RecipeError):
        get_recipe(tmp_path, content, session)


def test_weighting_landsea_fraction_exclude(
    tmp_path, patched_datafinder, session
):
    content = dedent("""
        preprocessors:
          landfrac_weighting:
            weighting_landsea_fraction:
              area_type: land
              exclude: ['CanESM2', 'reference_dataset']

        diagnostics:
          diagnostic_name:
            variables:
              gpp:
                preprocessor: landfrac_weighting
                project: CMIP5
                mip: Lmon
                exp: historical
                start_year: 2000
                end_year: 2005
                ensemble: r1i1p1
                reference_dataset: GFDL-CM3
                additional_datasets:
                  - {dataset: CanESM2}
                  - {dataset: GFDL-CM3}
                  - {dataset: TEST, project: obs4MIPs, tier: 1,
                     supplementary_variables: [{short_name: sftlf, mip: fx}]}
            scripts: null
        """)
    recipe = get_recipe(tmp_path, content, session)

    # Check generated tasks
    assert len(recipe.tasks) == 1
    task = recipe.tasks.pop()
    assert task.name == "diagnostic_name" + TASKSEP + "gpp"

    # Check weighting
    assert len(task.products) == 3
    for product in task.products:
        if product.attributes["dataset"] != "TEST":
            assert "weighting_landsea_fraction" not in product.settings
            continue
        assert "weighting_landsea_fraction" in product.settings
        settings = product.settings["weighting_landsea_fraction"]
        assert len(settings) == 1
        assert "exclude" not in settings
        assert settings["area_type"] == "land"


def test_weighting_landsea_fraction_exclude_fail(
    tmp_path, patched_datafinder, session
):
    content = dedent("""
        preprocessors:
          landfrac_weighting:
            weighting_landsea_fraction:
              area_type: land
              exclude: ['alternative_dataset']

        diagnostics:
          diagnostic_name:
            variables:
              gpp:
                preprocessor: landfrac_weighting
                project: CMIP5
                mip: Lmon
                exp: historical
                start_year: 2000
                end_year: 2005
                ensemble: r1i1p1
                reference_dataset: GFDL-CM3
                additional_datasets:
                  - {dataset: CanESM2}
                  - {dataset: GFDL-CM3}
            scripts: null
        """)
    with pytest.raises(RecipeError) as exc_info:
        get_recipe(tmp_path, content, session)
    assert str(exc_info.value) == INITIALIZATION_ERROR_MSG
    assert str(exc_info.value.failed_tasks[0].message) == (
        "Preprocessor 'landfrac_weighting' uses 'alternative_dataset', but "
        "'alternative_dataset' is not defined for variable 'gpp' of "
        "diagnostic 'diagnostic_name'."
    )


def test_area_statistics(tmp_path, patched_datafinder, session):
    content = dedent("""
        preprocessors:
          area_statistics:
            area_statistics:
              operator: mean

        diagnostics:
          diagnostic_name:
            variables:
              gpp:
                preprocessor: area_statistics
                project: CMIP5
                mip: Lmon
                exp: historical
                start_year: 2000
                end_year: 2005
                ensemble: r1i1p1
                additional_datasets:
                  - {dataset: CanESM2}
                  - {dataset: TEST, project: obs4MIPs, level: 1, version: 1,
                     tier: 1}
                supplementary_variables:
                  - short_name: areacella
                    mip: fx
            scripts: null
        """)
    recipe = get_recipe(tmp_path, content, session)

    # Check generated tasks
    assert len(recipe.tasks) == 1
    task = recipe.tasks.pop()
    assert task.name == "diagnostic_name" + TASKSEP + "gpp"

    # Check area_statistics
    assert len(task.products) == 2
    for product in task.products:
        assert "area_statistics" in product.settings
        settings = product.settings["area_statistics"]
        assert len(settings) == 1
        assert settings["operator"] == "mean"
        assert len(product.datasets) == 1
        dataset = product.datasets[0]
        assert len(dataset.supplementaries) == 1
        assert dataset.supplementaries[0].facets["short_name"] == "areacella"


def test_landmask(tmp_path, patched_datafinder, session):
    content = dedent("""
        preprocessors:
          landmask:
            mask_landsea:
              mask_out: sea

        diagnostics:
          diagnostic_name:
            variables:
              gpp:
                preprocessor: landmask
                project: CMIP5
                mip: Lmon
                exp: historical
                start_year: 2000
                end_year: 2005
                ensemble: r1i1p1
                additional_datasets:
                  - {dataset: CanESM2}
                  - {dataset: TEST, project: obs4MIPs, level: 1, version: 1,
                     tier: 1}
                supplementary_variables:
                  - short_name: sftlf
                    mip: fx
            scripts: null
        """)
    recipe = get_recipe(tmp_path, content, session)

    # Check generated tasks
    assert len(recipe.tasks) == 1
    task = recipe.tasks.pop()
    assert task.name == "diagnostic_name" + TASKSEP + "gpp"

    # Check weighting
    assert len(task.products) == 2
    for product in task.products:
        assert "mask_landsea" in product.settings
        settings = product.settings["mask_landsea"]
        assert len(settings) == 1
        assert settings["mask_out"] == "sea"
        assert len(product.datasets) == 1
        dataset = product.datasets[0]
        assert len(dataset.supplementaries) == 1
        assert dataset.supplementaries[0].facets["short_name"] == "sftlf"


def test_landmask_no_fx(tmp_path, patched_failing_datafinder, session):
    content = dedent("""
        preprocessors:
          landmask:
            mask_landsea:
              mask_out: sea

        diagnostics:
          diagnostic_name:
            variables:
              gpp:
                preprocessor: landmask
                project: CMIP5
                mip: Lmon
                exp: historical
                start_year: 2000
                end_year: 2005
                ensemble: r1i1p1
                additional_datasets:
                  - {dataset: CanESM2}
                  - {dataset: CanESM5, project: CMIP6, grid: gn,
                     ensemble: r1i1p1f1}
                  - {dataset: TEST, project: obs4MIPs, level: 1, version: 1,
                     tier: 1}
            scripts: null
        """)
    recipe = get_recipe(tmp_path, content, session)

    # Check generated tasks
    assert len(recipe.tasks) == 1
    task = recipe.tasks.pop()
    assert task.name == "diagnostic_name" + TASKSEP + "gpp"

    # Check masking
    assert len(task.products) == 3
    for product in task.products:
        assert "mask_landsea" in product.settings
        settings = product.settings["mask_landsea"]
        assert len(settings) == 1
        assert settings["mask_out"] == "sea"
        assert len(product.datasets) == 1
        dataset = product.datasets[0]
        assert dataset.supplementaries == []


def test_wrong_project(tmp_path, patched_datafinder, session):
    content = dedent("""
        preprocessors:
          preproc:
           volume_statistics:
             operator: mean
        diagnostics:
          diagnostic_name:
            variables:
              tos:
                preprocessor: preproc
                project: CMIP7
                mip: Omon
                exp: historical
                start_year: 2000
                end_year: 2005
                ensemble: r1i1p1
                additional_datasets:
                  - {dataset: CanESM2}
            scripts: null
        """)
    msg = (
        "Unable to load CMOR table (project) 'CMIP7' for variable 'tos' "
        "with mip 'Omon'"
    )
    with pytest.raises(RecipeError) as wrong_proj:
        get_recipe(tmp_path, content, session)
    assert str(wrong_proj.value) == msg


def test_multimodel_mask(tmp_path, patched_datafinder, session):
    """Test ``mask_multimodel``."""
    content = dedent("""
        preprocessors:
          preproc:
            mask_multimodel:

        diagnostics:
          diagnostic_name:
            variables:
              tas:
                preprocessor: preproc
                project: CMIP5
                mip: Amon
                exp: historical
                start_year: 2005
                end_year: 2005
                ensemble: r1i1p1
                additional_datasets:
                  - {dataset: BNU-ESM}
                  - {dataset: CanESM2}
                  - {dataset: HadGEM2-ES}
            scripts: null
        """)
    recipe = get_recipe(tmp_path, content, session)

    # Check generated tasks
    assert len(recipe.tasks) == 1
    task = recipe.tasks.pop()
    assert task.name == f"diagnostic_name{TASKSEP}tas"

    # Check mask_multimodel
    assert len(task.products) == 3
    for product in task.products:
        assert "mask_multimodel" in product.settings
        assert product.settings["mask_multimodel"] == {}


def test_obs4mips_case_correct(tmp_path, patched_datafinder, session):
    """Test that obs4mips is corrected to obs4MIPs."""
    content = dedent("""
        diagnostics:
          diagnostic_name:
            variables:
              tas:
                project: CMIP5
                mip: Amon
                exp: historical
                start_year: 2000
                end_year: 2005
                ensemble: r1i1p1
                additional_datasets:
                  - {dataset: TEST, project: obs4mips,
                     version: 1, tier: 1, level: 1}
            scripts: null
        """)
    recipe = get_recipe(tmp_path, content, session)
    dataset = recipe.datasets[0]
    assert dataset["project"] == "obs4MIPs"


def test_recipe_run(tmp_path, patched_datafinder, session, mocker):
    content = dedent("""
        diagnostics:
          diagnostic_name:
            variables:
              areacella:
                project: CMIP5
                mip: fx
                exp: historical
                ensemble: r1i1p1
                additional_datasets:
                  - {dataset: BNU-ESM}
            scripts: null
        """)
    session["download_dir"] = tmp_path / "download_dir"
    session["search_esgf"] = "when_missing"

    mocker.patch.object(
        esmvalcore._recipe.recipe.esgf, "download", create_autospec=True
    )

    recipe = get_recipe(tmp_path, content, session)

    recipe.tasks.run = mocker.Mock()
    recipe.write_filled_recipe = mocker.Mock()
    recipe.write_html_summary = mocker.Mock()
    recipe.run()

    esmvalcore._recipe.recipe.esgf.download.assert_called_once_with(
        set(), session["download_dir"]
    )
    recipe.tasks.run.assert_called_once_with(
        max_parallel_tasks=session["max_parallel_tasks"]
    )
    recipe.write_filled_recipe.assert_called_once()
    recipe.write_html_summary.assert_called_once()


def test_representative_dataset_regular_var(patched_datafinder, session):
    """Test ``_representative_dataset`` with regular variable."""
    variable = {
        "dataset": "ICON",
        "exp": "atm_amip-rad_R2B4_r1i1p1f1",
        "frequency": "mon",
        "mip": "Amon",
        "original_short_name": "tas",
        "project": "ICON",
        "short_name": "tas",
        "timerange": "1990/2000",
        "var_type": "atm_2d_ml",
    }
    dataset = Dataset(**variable)
    dataset.session = session
    datasets = _representative_datasets(dataset)
    assert len(datasets) == 1
    filename = datasets[0].files[0]
    path = Path(filename)
    assert path.name == "atm_amip-rad_R2B4_r1i1p1f1_atm_2d_ml_1990_1999.nc"


@pytest.mark.parametrize("force_derivation", [True, False])
def test_representative_dataset_derived_var(
    patched_datafinder, session, force_derivation
):
    """Test ``_representative_dataset`` with derived variable."""
    variable = {
        "dataset": "ICON",
        "derive": True,
        "exp": "atm_amip-rad_R2B4_r1i1p1f1",
        "force_derivation": force_derivation,
        "frequency": "mon",
        "mip": "Amon",
        "original_short_name": "alb",
        "project": "ICON",
        "short_name": "alb",
        "timerange": "1990/2000",
        "var_type": "atm_2d_ml",
    }
    dataset = Dataset(**variable)
    dataset.session = session
    representative_datasets = _representative_datasets(dataset)

    expected_facets = {
        # Already present in variable
        "dataset": "ICON",
        "derive": True,
        "exp": "atm_amip-rad_R2B4_r1i1p1f1",
        "force_derivation": force_derivation,
        "frequency": "mon",
        "mip": "Amon",
        "project": "ICON",
        "timerange": "1990/2000",
        # Added by _add_cmor_info
        "modeling_realm": ["atmos"],
        "units": "W m-2",
        # Added by _add_extra_facets
        "var_type": "atm_2d_ml",
    }
    if force_derivation:
        expected_datasets = [
            Dataset(
                short_name="rsdscs",
                long_name="Surface Downwelling Clear-Sky Shortwave Radiation",
                original_short_name="rsdscs",
                standard_name=(
                    "surface_downwelling_shortwave_flux_in_air_assuming_clear_"
                    "sky"
                ),
                **expected_facets,
            ),
            Dataset(
                short_name="rsuscs",
                long_name="Surface Upwelling Clear-Sky Shortwave Radiation",
                original_short_name="rsuscs",
                standard_name=(
                    "surface_upwelling_shortwave_flux_in_air_assuming_clear_"
                    "sky"
                ),
                **expected_facets,
            ),
        ]
    else:
        expected_datasets = [dataset]
    for dataset in expected_datasets:
        dataset.session = session

    assert representative_datasets == expected_datasets


def test_get_derive_input_variables(patched_datafinder, session):
    """Test ``_get_derive_input_variables``."""
    alb_facets = {
        "dataset": "ICON",
        "derive": True,
        "exp": "atm_amip-rad_R2B4_r1i1p1f1",
        "force_derivation": True,
        "frequency": "mon",
        "mip": "Amon",
        "original_short_name": "alb",
        "project": "ICON",
        "short_name": "alb",
        "timerange": "1990/2000",
    }
    alb = Dataset(**alb_facets)
    alb.session = session

    rsdscs_facets = {
        # Added by get_required
        "short_name": "rsdscs",
        # Already present in variables
        "dataset": "ICON",
        "derive": True,
        "exp": "atm_amip-rad_R2B4_r1i1p1f1",
        "force_derivation": True,
        "frequency": "mon",
        "mip": "Amon",
        "project": "ICON",
        "timerange": "1990/2000",
        # Added by _add_cmor_info
        "standard_name": "surface_downwelling_shortwave_flux_in_air_assuming_clear_sky",
        "long_name": "Surface Downwelling Clear-Sky Shortwave Radiation",
        "modeling_realm": ["atmos"],
        "original_short_name": "rsdscs",
        "units": "W m-2",
        # Added by _add_extra_facets
        "var_type": "atm_2d_ml",
    }
    rsdscs = Dataset(**rsdscs_facets)
    rsdscs.session = session

    rsuscs_facets = {
        # Added by get_required
        "short_name": "rsuscs",
        # Already present in variables
        "dataset": "ICON",
        "derive": True,
        "exp": "atm_amip-rad_R2B4_r1i1p1f1",
        "force_derivation": True,
        "frequency": "mon",
        "mip": "Amon",
        "project": "ICON",
        "timerange": "1990/2000",
        # Added by _add_cmor_info
        "standard_name": "surface_upwelling_shortwave_flux_in_air_assuming_clear_sky",
        "long_name": "Surface Upwelling Clear-Sky Shortwave Radiation",
        "modeling_realm": ["atmos"],
        "original_short_name": "rsuscs",
        "units": "W m-2",
        # Added by _add_extra_facets
        "var_type": "atm_2d_ml",
    }
    rsuscs = Dataset(**rsuscs_facets)
    rsuscs.session = session

    alb_derive_input = _get_input_datasets(alb)
    assert alb_derive_input == [rsdscs, rsuscs]


TEST_DIAG_SELECTION = [
    (None, {"d1/tas", "d1/s1", "d2/s1", "d3/s1", "d3/s2", "d4/s1"}),
    ({""}, set()),
    ({"wrong_diag/*"}, set()),
    ({"d1/*"}, {"d1/tas", "d1/s1"}),
    ({"d2/*"}, {"d1/tas", "d1/s1", "d2/s1"}),
    ({"d3/*"}, {"d1/tas", "d1/s1", "d2/s1", "d3/s1", "d3/s2"}),
    ({"d4/*"}, {"d1/tas", "d1/s1", "d2/s1", "d3/s2", "d4/s1"}),
    ({"wrong_diag/*", "d1/*"}, {"d1/tas", "d1/s1"}),
    ({"d1/tas"}, {"d1/tas"}),
    ({"d1/tas", "d2/*"}, {"d1/tas", "d1/s1", "d2/s1"}),
    ({"d1/tas", "d3/s1"}, {"d1/tas", "d3/s1", "d1/s1"}),
    (
        {"d4/*", "d3/s1"},
        {"d1/tas", "d1/s1", "d2/s1", "d3/s1", "d3/s2", "d4/s1"},
    ),
]


@pytest.mark.parametrize("diags_to_run,tasks_run", TEST_DIAG_SELECTION)
def test_diag_selection(
    tmp_path, patched_datafinder, session, diags_to_run, tasks_run
):
    """Test selection of individual diagnostics via --diagnostics option."""
    TAGS.set_tag_values(TAGS_FOR_TESTING)
    script = tmp_path / "diagnostic.py"
    script.write_text("")

    if diags_to_run is not None:
        session["diagnostics"] = diags_to_run

    content = dedent("""
        diagnostics:

          d1:
            variables:
              tas:
                project: CMIP6
                mip: Amon
                exp: historical
                start_year: 2000
                end_year: 2000
                ensemble: r1i1p1f1
                grid: gn
                additional_datasets:
                  - dataset: CanESM5
            scripts:
              s1:
                script: {script}

          d2:
            scripts:
              s1:
                script: {script}
                ancestors: [d1/*]

          d3:
            scripts:
              s1:
                script: {script}
                ancestors: [d1/s1]
              s2:
                script: {script}
                ancestors: [d2/*]

          d4:
            scripts:
              s1:
                script: {script}
                ancestors: [d3/s2]
        """).format(script=script)

    recipe = get_recipe(tmp_path, content, session)
    task_names = {task.name for task in recipe.tasks.flatten()}

    assert tasks_run == task_names


@pytest.mark.parametrize(
    "preproc", ["multi_model_statistics", "ensemble_statistics"]
)
def test_mm_stats_invalid_arg(preproc, tmp_path, patched_datafinder, session):
    content = dedent(f"""
        preprocessors:
          test:
            {preproc}:
              span: overlap
              statistics: [mean]
              invalid_argument: 1

        diagnostics:
          diagnostic_name:
            variables:
              chl_default:
                short_name: chl
                mip: Oyr
                preprocessor: test
                timerange: '2000/2010'
                additional_datasets:
                  - project: CMIP5
                    dataset: CanESM2
                    exp: historical
                    ensemble: r1i1p1
            scripts: null
        """)
    with pytest.raises(ValueError):
        get_recipe(tmp_path, content, session)


@pytest.mark.parametrize(
    "preproc", ["multi_model_statistics", "ensemble_statistics"]
)
def test_mm_stats_missing_arg(preproc, tmp_path, patched_datafinder, session):
    content = dedent(f"""
        preprocessors:
          test:
            {preproc}:

        diagnostics:
          diagnostic_name:
            variables:
              chl_default:
                short_name: chl
                mip: Oyr
                preprocessor: test
                timerange: '2000/2010'
                additional_datasets:
                  - project: CMIP5
                    dataset: CanESM2
                    exp: historical
                    ensemble: r1i1p1
            scripts: null
        """)
    with pytest.raises(ValueError):
        get_recipe(tmp_path, content, session)


@pytest.mark.parametrize(
    "preproc", ["multi_model_statistics", "ensemble_statistics"]
)
def test_mm_stats_invalid_stats(
    preproc, tmp_path, patched_datafinder, session
):
    content = dedent(f"""
        preprocessors:
          test:
            {preproc}:
              span: overlap
              statistics:
                - operator_is_missing: here
                  but_we_need: it

        diagnostics:
          diagnostic_name:
            variables:
              chl_default:
                short_name: chl
                mip: Oyr
                preprocessor: test
                timerange: '2000/2010'
                additional_datasets:
                  - project: CMIP5
                    dataset: CanESM2
                    exp: historical
                    ensemble: r1i1p1
            scripts: null
        """)
    msg = (
        "`statistic` given as dictionary, but missing required key `operator`"
    )
    with pytest.raises(RecipeError) as rec_err_exp:
        get_recipe(tmp_path, content, session)
    assert str(rec_err_exp.value) == INITIALIZATION_ERROR_MSG
    assert msg in str(rec_err_exp.value.failed_tasks[0].message)


@pytest.mark.parametrize(
    "statistics",
    [
        {"invalid_value": 1},
        {"percent": 10, "invalid_value": 1},
        {"percent": 10, "weights": False},
    ],
)
@pytest.mark.parametrize(
    "preproc", ["multi_model_statistics", "ensemble_statistics"]
)
def test_mm_stats_invalid_stat_kwargs(
    preproc, statistics, tmp_path, patched_datafinder, session
):
    statistics["operator"] = "wpercentile"
    content = dedent(f"""
        preprocessors:
          test:
            {preproc}:
              span: overlap
              statistics: [{statistics}]

        diagnostics:
          diagnostic_name:
            variables:
              chl_default:
                short_name: chl
                mip: Oyr
                preprocessor: test
                timerange: '2000/2010'
                additional_datasets:
                  - project: CMIP5
                    dataset: CanESM2
                    exp: historical
                    ensemble: r1i1p1
            scripts: null
        """)
    msg = (
        f"Invalid options for {preproc}: Invalid kwargs for operator "
        f"'wpercentile': "
    )
    with pytest.raises(RecipeError) as rec_err_exp:
        get_recipe(tmp_path, content, session)
    assert str(rec_err_exp.value) == INITIALIZATION_ERROR_MSG
    assert msg in str(rec_err_exp.value.failed_tasks[0].message)


@pytest.mark.parametrize(
    "preproc",
    [
        "area_statistics",
        "axis_statistics",
        "meridional_statistics",
        "volume_statistics",
        "zonal_statistics",
        "rolling_window_statistics",
    ],
)
def test_statistics_missing_operator_no_default_fail(
    preproc, tmp_path, patched_datafinder, session
):
    content = dedent(f"""
        preprocessors:
          test:
            {preproc}:

        diagnostics:
          diagnostic_name:
            variables:
              chl_default:
                short_name: chl
                mip: Oyr
                preprocessor: test
                timerange: '2000/2010'
                additional_datasets:
                  - project: CMIP5
                    dataset: CanESM2
                    exp: historical
                    ensemble: r1i1p1
            scripts: null
        """)
    msg = "Missing required argument"
    with pytest.raises(ValueError, match=msg):
        get_recipe(tmp_path, content, session)


@pytest.mark.parametrize(
    "preproc,option",
    [
        ("annual_statistics", ""),
        ("climate_statistics", ""),
        ("daily_statistics", ""),
        ("decadal_statistics", ""),
        ("hourly_statistics", "hours: 1"),
        ("monthly_statistics", ""),
        ("seasonal_statistics", ""),
    ],
)
def test_statistics_missing_operator_with_default(
    preproc, option, tmp_path, patched_datafinder, session
):
    content = dedent(f"""
        preprocessors:
          test:
            {preproc}:
              {option}

        diagnostics:
          diagnostic_name:
            variables:
              chl_default:
                short_name: chl
                mip: Oyr
                preprocessor: test
                timerange: '2000/2010'
                additional_datasets:
                  - project: CMIP5
                    dataset: CanESM2
                    exp: historical
                    ensemble: r1i1p1
            scripts: null
        """)
    get_recipe(tmp_path, content, session)


@pytest.mark.parametrize(
    "preproc,preproc_kwargs",
    [
        ("annual_statistics", {"invalid_value": 1}),
        ("area_statistics", {"percent": 10, "invalid_value": 1}),
        ("axis_statistics", {"percent": 10, "weights": False}),
        ("climate_statistics", {"invalid_value": 1}),
        ("daily_statistics", {"percent": 10, "invalid_value": 1}),
        ("decadal_statistics", {"percent": 10, "weights": False}),
        ("hourly_statistics", {"invalid_value": 1, "hours": 2}),
        ("meridional_statistics", {"percent": 10, "invalid_value": 1}),
        ("monthly_statistics", {"percent": 10, "weights": False}),
        ("seasonal_statistics", {"invalid_value": 1}),
        ("volume_statistics", {"percent": 10, "weights": False}),
        ("zonal_statistics", {"invalid_value": 1}),
        ("rolling_window_statistics", {"percent": 10, "invalid_value": 1}),
    ],
)
def test_statistics_invalid_kwargs(
    preproc, preproc_kwargs, tmp_path, patched_datafinder, session
):
    preproc_kwargs["operator"] = "wpercentile"
    content = dedent(f"""
        preprocessors:
          test:
            {preproc}: {preproc_kwargs}

        diagnostics:
          diagnostic_name:
            variables:
              chl_default:
                short_name: chl
                mip: Oyr
                preprocessor: test
                timerange: '2000/2010'
                additional_datasets:
                  - project: CMIP5
                    dataset: CanESM2
                    exp: historical
                    ensemble: r1i1p1
            scripts: null
        """)
    msg = (
        f"Invalid options for {preproc}: Invalid kwargs for operator "
        f"'wpercentile': "
    )
    with pytest.raises(RecipeError) as rec_err_exp:
        get_recipe(tmp_path, content, session)
    assert str(rec_err_exp.value) == INITIALIZATION_ERROR_MSG
    assert msg in str(rec_err_exp.value.failed_tasks[0].message)


def test_hourly_statistics(tmp_path, patched_datafinder, session):
    content = dedent("""
        preprocessors:
          test:
            hourly_statistics:
              hours: 10
              operator: percentile
              percent: 50

        diagnostics:
          diagnostic_name:
            variables:
              chl_default:
                short_name: chl
                mip: Oyr
                preprocessor: test
                timerange: '2000/2010'
                additional_datasets:
                  - project: CMIP5
                    dataset: CanESM2
                    exp: historical
                    ensemble: r1i1p1
            scripts: null
        """)
    get_recipe(tmp_path, content, session)


def test_invalid_stat_preproc(tmp_path, patched_datafinder, session):
    content = dedent("""
        preprocessors:
          test:
            invalid_statistics:
              operator: mean

        diagnostics:
          diagnostic_name:
            variables:
              chl_default:
                short_name: chl
                mip: Oyr
                preprocessor: test
                timerange: '2000/2010'
                additional_datasets:
                  - project: CMIP5
                    dataset: CanESM2
                    exp: historical
                    ensemble: r1i1p1
            scripts: null
        """)
    msg = "Unknown preprocessor function"
    with pytest.raises(ValueError, match=msg):
        get_recipe(tmp_path, content, session)


def test_bias_no_ref(tmp_path, patched_datafinder, session):
    content = dedent("""
        preprocessors:
          test_bias:
            bias:
              bias_type: relative
              denominator_mask_threshold: 5

        diagnostics:
          diagnostic_name:
            variables:
              ta:
                preprocessor: test_bias
                project: CMIP6
                mip: Amon
                exp: historical
                timerange: '20000101/20001231'
                ensemble: r1i1p1f1
                grid: gn
                additional_datasets:
                  - {dataset: CanESM5}
                  - {dataset: CESM2}

            scripts: null
        """)
    msg = (
        "Expected exactly 1 dataset with 'reference_for_bias: true' in "
        "products"
    )
    with pytest.raises(RecipeError) as exc:
        get_recipe(tmp_path, content, session)
    assert str(exc.value) == INITIALIZATION_ERROR_MSG
    assert msg in exc.value.failed_tasks[0].message
    assert "found 0" in exc.value.failed_tasks[0].message


def test_bias_two_refs(tmp_path, patched_datafinder, session):
    content = dedent("""
        preprocessors:
          test_bias:
            bias:
              bias_type: relative
              denominator_mask_threshold: 5

        diagnostics:
          diagnostic_name:
            variables:
              ta:
                preprocessor: test_bias
                project: CMIP6
                mip: Amon
                exp: historical
                timerange: '20000101/20001231'
                ensemble: r1i1p1f1
                grid: gn
                additional_datasets:
                  - {dataset: CanESM5, reference_for_bias: true}
                  - {dataset: CESM2, reference_for_bias: true}

            scripts: null
        """)
    msg = (
        "Expected exactly 1 dataset with 'reference_for_bias: true' in "
        "products"
    )
    with pytest.raises(RecipeError) as exc:
        get_recipe(tmp_path, content, session)
    assert str(exc.value) == INITIALIZATION_ERROR_MSG
    assert msg in exc.value.failed_tasks[0].message
    assert "found 2" in exc.value.failed_tasks[0].message


def test_invalid_bias_type(tmp_path, patched_datafinder, session):
    content = dedent("""
        preprocessors:
          test_bias:
            bias:
              bias_type: INVALID
              denominator_mask_threshold: 5

        diagnostics:
          diagnostic_name:
            variables:
              ta:
                preprocessor: test_bias
                project: CMIP6
                mip: Amon
                exp: historical
                timerange: '20000101/20001231'
                ensemble: r1i1p1f1
                grid: gn
                additional_datasets:
                  - {dataset: CanESM5}
                  - {dataset: CESM2, reference_for_bias: true}

            scripts: null
        """)
    msg = (
        "Expected one of ('absolute', 'relative') for option `bias_type` of "
        "preprocessor `bias`, got 'INVALID'"
    )
    with pytest.raises(RecipeError) as exc:
        get_recipe(tmp_path, content, session)
    assert str(exc.value) == INITIALIZATION_ERROR_MSG
    assert exc.value.failed_tasks[0].message == msg


def test_invalid_builtin_regridding_scheme(
    tmp_path, patched_datafinder, session
):
    content = dedent("""
        preprocessors:
          test:
            regrid:
              scheme: INVALID
              target_grid: 2x2
        diagnostics:
          diagnostic_name:
            variables:
              tas:
                mip: Amon
                preprocessor: test
                timerange: '2000/2010'
                additional_datasets:
                  - {project: CMIP5, dataset: CanESM2, exp: amip,
                     ensemble: r1i1p1}
            scripts: null
        """)
    msg = "Got invalid built-in regridding scheme 'INVALID', expected one of "
    with pytest.raises(RecipeError) as rec_err_exp:
        get_recipe(tmp_path, content, session)
    assert str(rec_err_exp.value) == INITIALIZATION_ERROR_MSG
    assert msg in str(rec_err_exp.value.failed_tasks[0].message)


def test_generic_regridding_scheme_no_ref(
    tmp_path, patched_datafinder, session
):
    content = dedent("""
        preprocessors:
          test:
            regrid:
              scheme:
                no_reference: given
              target_grid: 2x2
        diagnostics:
          diagnostic_name:
            variables:
              tas:
                mip: Amon
                preprocessor: test
                timerange: '2000/2010'
                additional_datasets:
                  - {project: CMIP5, dataset: CanESM2, exp: amip,
                     ensemble: r1i1p1}
            scripts: null
        """)
    msg = (
        "Failed to load generic regridding scheme: No reference specified for "
        "generic regridding. See "
    )
    with pytest.raises(RecipeError) as rec_err_exp:
        get_recipe(tmp_path, content, session)
    assert str(rec_err_exp.value) == INITIALIZATION_ERROR_MSG
    assert msg in str(rec_err_exp.value.failed_tasks[0].message)


def test_invalid_generic_regridding_scheme(
    tmp_path, patched_datafinder, session
):
    content = dedent("""
        preprocessors:
          test:
            regrid:
              scheme:
                reference: invalid.module:and.function
              target_grid: 2x2
        diagnostics:
          diagnostic_name:
            variables:
              tas:
                mip: Amon
                preprocessor: test
                timerange: '2000/2010'
                additional_datasets:
                  - {project: CMIP5, dataset: CanESM2, exp: amip,
                     ensemble: r1i1p1}
            scripts: null
        """)
    msg = (
        "Failed to load generic regridding scheme: Could not import specified "
        "generic regridding module 'invalid.module'. Please double check "
        "spelling and that the required module is installed. "
    )
    with pytest.raises(RecipeError) as rec_err_exp:
        get_recipe(tmp_path, content, session)
    assert str(rec_err_exp.value) == INITIALIZATION_ERROR_MSG
    assert msg in str(rec_err_exp.value.failed_tasks[0].message)


def test_deprecated_linear_extrapolate_scheme(
    tmp_path, patched_datafinder, session
):
    content = dedent("""
        preprocessors:
          test:
            regrid:
              scheme: linear_extrapolate
              target_grid: 2x2
        diagnostics:
          diagnostic_name:
            variables:
              tas:
                mip: Amon
                preprocessor: test
                timerange: '2000/2010'
                additional_datasets:
                  - {project: CMIP5, dataset: CanESM2, exp: amip,
                     ensemble: r1i1p1}
            scripts: null
        """)
    get_recipe(tmp_path, content, session)


def test_deprecated_unstructured_nearest_scheme(
    tmp_path, patched_datafinder, session
):
    content = dedent("""
        preprocessors:
          test:
            regrid:
              scheme: unstructured_nearest
              target_grid: 2x2
        diagnostics:
          diagnostic_name:
            variables:
              tas:
                mip: Amon
                preprocessor: test
                timerange: '2000/2010'
                additional_datasets:
                  - {project: CMIP5, dataset: CanESM2, exp: amip,
                     ensemble: r1i1p1}
            scripts: null
        """)
    get_recipe(tmp_path, content, session)


def test_wildcard_derived_var(tmp_path, patched_failing_datafinder, session):
    content = dedent("""
        diagnostics:
          diagnostic_name:
            variables:
              swcre:
                mip: Amon
                derive: true
                force_derivation: true
                timerange: '2000/2010'
                additional_datasets:
                  - {project: CMIP5, dataset: '*', institute: '*', exp: amip,
                     ensemble: r1i1p1}
            scripts: null
        """)
    recipe = get_recipe(tmp_path, content, session)

    assert len(recipe.datasets) == 1
    dataset = recipe.datasets[0]
    assert dataset.facets["dataset"] == "BBB"
    assert dataset.facets["institute"] == "B"
    assert dataset.facets["short_name"] == "swcre"


def test_distance_metric_no_ref(tmp_path, patched_datafinder, session):
    content = dedent("""
        preprocessors:
          test_distance_metric:
            distance_metric:
              metric: emd

        diagnostics:
          diagnostic_name:
            variables:
              ta:
                preprocessor: test_distance_metric
                project: CMIP6
                mip: Amon
                exp: historical
                timerange: '20000101/20001231'
                ensemble: r1i1p1f1
                grid: gn
                additional_datasets:
                  - {dataset: CanESM5}
                  - {dataset: CESM2}

            scripts: null
        """)
    msg = (
        "Expected exactly 1 dataset with 'reference_for_metric: true' in "
        "products"
    )
    with pytest.raises(RecipeError) as exc:
        get_recipe(tmp_path, content, session)
    assert str(exc.value) == INITIALIZATION_ERROR_MSG
    assert msg in exc.value.failed_tasks[0].message
    assert "found 0" in exc.value.failed_tasks[0].message


def test_distance_metric_two_refs(tmp_path, patched_datafinder, session):
    content = dedent("""
        preprocessors:
          test_distance_metric:
            distance_metric:
              metric: emd

        diagnostics:
          diagnostic_name:
            variables:
              ta:
                preprocessor: test_distance_metric
                project: CMIP6
                mip: Amon
                exp: historical
                timerange: '20000101/20001231'
                ensemble: r1i1p1f1
                grid: gn
                additional_datasets:
                  - {dataset: CanESM5, reference_for_metric: true}
                  - {dataset: CESM2, reference_for_metric: true}

            scripts: null
        """)
    msg = (
        "Expected exactly 1 dataset with 'reference_for_metric: true' in "
        "products"
    )
    with pytest.raises(RecipeError) as exc:
        get_recipe(tmp_path, content, session)
    assert str(exc.value) == INITIALIZATION_ERROR_MSG
    assert msg in exc.value.failed_tasks[0].message
    assert "found 2" in exc.value.failed_tasks[0].message


def test_invalid_metric(tmp_path, patched_datafinder, session):
    content = dedent("""
        preprocessors:
          test_distance_metric:
            distance_metric:
              metric: INVALID

        diagnostics:
          diagnostic_name:
            variables:
              ta:
                preprocessor: test_distance_metric
                project: CMIP6
                mip: Amon
                exp: historical
                timerange: '20000101/20001231'
                ensemble: r1i1p1f1
                grid: gn
                additional_datasets:
                  - {dataset: CanESM5}
                  - {dataset: CESM2, reference_for_metric: true}

            scripts: null
        """)
    msg = (
        "Expected one of ('rmse', 'weighted_rmse', 'pearsonr', "
        "'weighted_pearsonr', 'emd', 'weighted_emd') for option `metric` of "
        "preprocessor `distance_metric`, got 'INVALID'"
    )
    with pytest.raises(RecipeError) as exc:
        get_recipe(tmp_path, content, session)
    assert str(exc.value) == INITIALIZATION_ERROR_MSG
    assert exc.value.failed_tasks[0].message == msg


def test_invalid_interpolate(tmp_path, patched_datafinder, session):
    content = dedent("""
        preprocessors:
          test_resample_hours:
            resample_hours:
              interval: 1
              interpolate: INVALID

        diagnostics:
          diagnostic_name:
            variables:
              ta:
                preprocessor: test_resample_hours
                project: CMIP6
                mip: Amon
                exp: historical
                timerange: '20000101/20001231'
                ensemble: r1i1p1f1
                grid: gn
                additional_datasets:
                  - {dataset: CanESM5}
                  - {dataset: CESM2, reference_for_bias: true}

            scripts: null
        """)
    msg = (
        "Expected one of (None, 'nearest', 'linear') for option `interpolate` "
        "of preprocessor `resample_hours`, got 'INVALID'"
    )
    with pytest.raises(RecipeError) as exc:
        get_recipe(tmp_path, content, session)
    assert str(exc.value) == INITIALIZATION_ERROR_MSG
    assert exc.value.failed_tasks[0].message == msg<|MERGE_RESOLUTION|>--- conflicted
+++ resolved
@@ -110,10 +110,7 @@
         "save": {
             "compress": False,
             "filename": save_filename,
-<<<<<<< HEAD
             "compute": False,
-=======
->>>>>>> 4b0dd419
         },
     }
     return defaults
@@ -699,10 +696,7 @@
         "save": {
             "compress": False,
             "filename": product.filename,
-<<<<<<< HEAD
             "compute": False,
-=======
->>>>>>> 4b0dd419
         },
     }
     assert product.settings == defaults
@@ -1344,13 +1338,8 @@
     assert product.attributes["timerange"] == "2000/2005"
     assert product.attributes["start_year"] == 2000
     assert product.attributes["end_year"] == 2005
-<<<<<<< HEAD
-
-
-=======
-
-
->>>>>>> 4b0dd419
+
+
 @pytest.mark.parametrize("force_derivation", [True, False])
 def test_derive_timerange_wildcard(
     tmp_path, patched_datafinder, session, force_derivation
