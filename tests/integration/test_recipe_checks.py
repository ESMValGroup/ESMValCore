--- conflicted
+++ resolved
@@ -6,11 +6,8 @@
 import pytest
 
 import esmvalcore._recipe_checks as check
-<<<<<<< HEAD
+import esmvalcore.esgf
 from esmvalcore.exceptions import RecipeError
-=======
-import esmvalcore.esgf
->>>>>>> d83edb13
 
 ERR_ALL = 'Looked for files matching%s'
 ERR_D = ('Looked for files in %s, but did not find any file pattern to match '
