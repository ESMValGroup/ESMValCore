"""Integration tests for :mod:`esmvalcore._recipe_checks`."""
from typing import Any, List
from unittest import mock

import pyesgf.search.results
import pytest

import esmvalcore._recipe_checks as check
import esmvalcore.esgf
from esmvalcore.exceptions import RecipeError

ERR_ALL = 'Looked for files matching%s'
ERR_D = ('Looked for files in %s, but did not find any file pattern to match '
         'against')
ERR_F = ('Looked for files matching %s, but did not find any existing input '
         'directory')
ERR_RANGE = 'No input data available for years {} in files:\n{}'
VAR = {
    'filename': 'a/c.nc',
    'frequency': 'mon',
    'short_name': 'tas',
    'start_year': 2020,
    'end_year': 2025,
    'alias': 'alias',
}
FX_VAR = {
    'filename': 'a/b.nc',
    'frequency': 'fx',
    'short_name': 'areacella',
}
FILES = [
    'a/b/c_20200101-20201231',
    'a/b/c_20210101-20211231',
    'a/b/c_20220101-20221231',
    'a/b/c_20230101-20231231',
    'a/b/c_20240101-20241231',
    'a/b/c_20250101-20251231',
]

DATA_AVAILABILITY_DATA = [
    (FILES, dict(VAR), None),
    (FILES, dict(FX_VAR), None),
    (FILES[1:], dict(VAR), ERR_RANGE.format('2020', "\n".join(FILES[1:]))),
    (FILES[:-1], dict(VAR), ERR_RANGE.format('2025', "\n".join(FILES[:-1]))),
    (FILES[:-3], dict(VAR), ERR_RANGE.format('2023-2025',
                                             "\n".join(FILES[:-3]))),
    ([FILES[1]] + [FILES[3]], dict(VAR),
     ERR_RANGE.format('2020, 2022, 2024-2025',
                      "\n".join([FILES[1]] + [FILES[3]]))),
]


@pytest.mark.parametrize('input_files,var,error', DATA_AVAILABILITY_DATA)
@mock.patch('esmvalcore._recipe_checks.logger', autospec=True)
def test_data_availability_data(mock_logger, input_files, var, error):
    """Test check for data when data is present."""
    saved_var = dict(var)
    if error is None:
        check.data_availability(input_files, var, None, None)
        mock_logger.error.assert_not_called()
    else:
        with pytest.raises(RecipeError) as rec_err:
            check.data_availability(input_files, var, None, None)
        assert str(rec_err.value) == error
    assert var == saved_var


DATA_AVAILABILITY_NO_DATA: List[Any] = [
    ([], [], None),
    ([], None, None),
    (None, [], None),
    (None, None, None),
    (['dir1'], [], (ERR_D, ['dir1'])),
    (['dir1', 'dir2'], [], (ERR_D, ['dir1', 'dir2'])),
    (['dir1'], None, (ERR_D, ['dir1'])),
    (['dir1', 'dir2'], None, (ERR_D, ['dir1', 'dir2'])),
    ([], ['a*.nc'], (ERR_F, ['a*.nc'])),
    ([], ['a*.nc', 'b*.nc'], (ERR_F, ['a*.nc', 'b*.nc'])),
    (None, ['a*.nc'], (ERR_F, ['a*.nc'])),
    (None, ['a*.nc', 'b*.nc'], (ERR_F, ['a*.nc', 'b*.nc'])),
    (['1'], ['a'], (ERR_ALL, ': 1/a')),
    (['1'], ['a', 'b'], (ERR_ALL, '\n1/a\n1/b')),
    (['1', '2'], ['a'], (ERR_ALL, '\n1/a\n2/a')),
    (['1', '2'], ['a', 'b'], (ERR_ALL, '\n1/a\n1/b\n2/a\n2/b')),
]


@pytest.mark.parametrize('dirnames,filenames,error', DATA_AVAILABILITY_NO_DATA)
@mock.patch('esmvalcore._recipe_checks.logger', autospec=True)
def test_data_availability_no_data(mock_logger, dirnames, filenames, error):
    """Test check for data when no data is present."""
    var = dict(VAR)
    var_no_filename = {
        'frequency': 'mon',
        'short_name': 'tas',
        'start_year': 2020,
        'end_year': 2025,
        'alias': 'alias',
    }
    error_first = ('No input files found for variable %s', var_no_filename)
    error_last = ("Set 'log_level' to 'debug' to get more information", )
    with pytest.raises(RecipeError) as rec_err:
        check.data_availability([], var, dirnames, filenames)
    assert str(rec_err.value) == 'Missing data for alias: tas'
    if error is None:
        assert mock_logger.error.call_count == 2
        errors = [error_first, error_last]
    else:
        assert mock_logger.error.call_count == 3
        errors = [error_first, error, error_last]
    calls = [mock.call(*e) for e in errors]
    assert mock_logger.error.call_args_list == calls
    assert var == VAR


<<<<<<< HEAD
GOOD_TIMERANGES = [
    '*',
    '1990/1992',
    '19900101/19920101',
    '19900101T12H00M00S/19920101T12H00M00',
    '1990/*',
    '*/1992',
    '1990/P2Y',
    '19900101/P2Y2M1D',
    '19900101TH00M00S/P2Y2M1DT12H00M00S',
    'P2Y/1992',
    'P2Y2M1D/19920101',
    'P2Y2M1D/19920101T12H00M00S',
    'P2Y/*',
    'P2Y2M1D/*',
    'P2Y21DT12H00M00S/*',
    '*/P2Y',
    '*/P2Y2M1D',
    '*/P2Y21DT12H00M00S',
]


@pytest.mark.parametrize('timerange', GOOD_TIMERANGES)
def test_valid_time_selection(timerange):
    """Check that good definitions do not raise anything."""
    check.valid_time_selection(timerange)


BAD_TIMERANGES = [
    ('randomnonsense',
     'Invalid value encountered for `timerange`. Valid values must be '
     "separated by `/`. Got ['randomnonsense'] instead."),
    ('199035345/19923463164526',
     'Invalid value encountered for `timerange`. Valid value must follow '
     "ISO 8601 standard for dates and duration periods, or be set to '*' "
     "to load available years. Got ['199035345', '19923463164526'] instead."),
    ('P11Y/P42Y', 'Invalid value encountered for `timerange`. Cannot set both '
     'the beginning and the end as duration periods.'),
]


@pytest.mark.parametrize('timerange,message', BAD_TIMERANGES)
def test_valid_time_selection_rehections(timerange, message):
    """Check that bad definitions raise RecipeError."""
    with pytest.raises(check.RecipeError) as rec_err:
        check.valid_time_selection(timerange)
    assert str(rec_err.value) == message
=======
def test_data_availability_nonexistent(tmp_path):
    var = {
        'dataset': 'ABC',
        'short_name': 'tas',
        'frequency': 'mon',
        'start_year': 1990,
        'end_year': 1992,
    }
    result = pyesgf.search.results.FileResult(
        json={
            'dataset_id': 'ABC',
            'project': ['CMIP6'],
            'size': 10,
            'title': 'tas_1990-1992.nc',
        },
        context=None,
    )
    dest_folder = tmp_path
    input_files = [esmvalcore.esgf.ESGFFile([result]).local_file(dest_folder)]
    check.data_availability(input_files, var, dirnames=[], filenames=[])
>>>>>>> 30da130d
<|MERGE_RESOLUTION|>--- conflicted
+++ resolved
@@ -113,7 +113,6 @@
     assert var == VAR
 
 
-<<<<<<< HEAD
 GOOD_TIMERANGES = [
     '*',
     '1990/1992',
@@ -161,7 +160,6 @@
     with pytest.raises(check.RecipeError) as rec_err:
         check.valid_time_selection(timerange)
     assert str(rec_err.value) == message
-=======
 def test_data_availability_nonexistent(tmp_path):
     var = {
         'dataset': 'ABC',
@@ -181,5 +179,4 @@
     )
     dest_folder = tmp_path
     input_files = [esmvalcore.esgf.ESGFFile([result]).local_file(dest_folder)]
-    check.data_availability(input_files, var, dirnames=[], filenames=[])
->>>>>>> 30da130d
+    check.data_availability(input_files, var, dirnames=[], filenames=[])