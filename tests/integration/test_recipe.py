import os
from pprint import pformat
from textwrap import dedent

import iris
import pytest
import yaml
from mock import create_autospec

import esmvalcore
from esmvalcore._recipe import TASKSEP, read_recipe_file
from esmvalcore._task import DiagnosticTask
from esmvalcore.preprocessor import DEFAULT_ORDER, PreprocessingTask
from esmvalcore.preprocessor._io import concatenate_callback

from .test_diagnostic_run import write_config_user_file
from .test_provenance import check_provenance

MANDATORY_DATASET_KEYS = (
    'cmor_table',
    'dataset',
    'diagnostic',
    'end_year',
    'filename',
    'frequency',
    'institute',
    'long_name',
    'mip',
    'modeling_realm',
    'preprocessor',
    'project',
    'short_name',
    'standard_name',
    'start_year',
    'units',
)

MANDATORY_SCRIPT_SETTINGS_KEYS = (
    'log_level',
    'script',
    'plot_dir',
    'run_dir',
    'work_dir',
)

DEFAULT_PREPROCESSOR_STEPS = (
    'cleanup',
    'cmor_check_data',
    'cmor_check_metadata',
    'concatenate',
    'extract_time',
    'fix_data',
    'fix_file',
    'fix_metadata',
    'load',
    'save',
)


@pytest.fixture
def config_user(tmp_path):
    filename = write_config_user_file(tmp_path)
    cfg = esmvalcore._config.read_config_user_file(filename, 'recipe_test')
    cfg['synda_download'] = False
    return cfg


def create_test_file(filename, tracking_id=None):
    dirname = os.path.dirname(filename)
    if not os.path.exists(dirname):
        os.makedirs(dirname)

    attributes = {}
    if tracking_id is not None:
        attributes['tracking_id'] = tracking_id
    cube = iris.cube.Cube([], attributes=attributes)

    iris.save(cube, filename)


@pytest.fixture
def patched_datafinder(tmp_path, monkeypatch):
    def tracking_ids(i=0):
        while True:
            yield i
            i += 1

    tracking_id = tracking_ids()

    def find_files(_, filenames):
        # Any occurrence of [something] in filename should have
        # been replaced before this function is called.
        for filename in filenames:
            assert '[' not in filename

        filename = filenames[0]
        filename = str(tmp_path / 'input' / filename)
        filenames = []
        if filename.endswith('*.nc'):
            filename = filename[:-len('*.nc')]
            intervals = [
                '1990_1999',
                '2000_2009',
                '2010_2019',
            ]
            for interval in intervals:
                filenames.append(filename + interval + '.nc')
        else:
            filenames.append(filename)

        for file in filenames:
            create_test_file(file, next(tracking_id))
        return filenames

    monkeypatch.setattr(esmvalcore._data_finder, 'find_files', find_files)


DEFAULT_DOCUMENTATION = dedent("""
    documentation:
      description: This is a test recipe.
      authors:
        - ande_bo
      references:
        - contact_authors
        - acknow_project
      projects:
        - c3s-magic
    """)


def get_recipe(tempdir, content, cfg):
    """Save and load recipe content."""
    recipe_file = tempdir / 'recipe_test.yml'
    # Add mandatory documentation section
    content = str(DEFAULT_DOCUMENTATION + content)
    recipe_file.write_text(content)

    recipe = read_recipe_file(str(recipe_file), cfg)

    return recipe


def test_simple_recipe(tmp_path, patched_datafinder, config_user):
    script = tmp_path / 'diagnostic.py'
    script.write_text('')
    content = dedent("""
        datasets:
          - dataset: bcc-csm1-1

        preprocessors:
          preprocessor_name:
            extract_levels:
              levels: 85000
              scheme: nearest

        diagnostics:
          diagnostic_name:
            additional_datasets:
              - dataset: GFDL-ESM2G
            variables:
              ta:
                preprocessor: preprocessor_name
                project: CMIP5
                mip: Amon
                exp: historical
                ensemble: r1i1p1
                start_year: 1999
                end_year: 2002
                additional_datasets:
                  - dataset: MPI-ESM-LR
            scripts:
              script_name:
                script: {}
                custom_setting: 1
        """.format(script))

    recipe = get_recipe(tmp_path, content, config_user)
    raw = yaml.safe_load(content)
    # Perform some sanity checks on recipe expansion/normalization
    print("Expanded recipe:")
    assert len(recipe.diagnostics) == len(raw['diagnostics'])
    for diagnostic_name, diagnostic in recipe.diagnostics.items():
        print(pformat(diagnostic))
        source = raw['diagnostics'][diagnostic_name]

        # Check that 'variables' have been read and updated
        assert len(diagnostic['preprocessor_output']) == len(
            source['variables'])
        for variable_name, variables in diagnostic[
                'preprocessor_output'].items():
            assert len(variables) == 3
            for variable in variables:
                for key in MANDATORY_DATASET_KEYS:
                    assert key in variable and variable[key]
                assert variable_name == variable['short_name']

    # Check that the correct tasks have been created
    variables = recipe.diagnostics['diagnostic_name']['preprocessor_output'][
        'ta']
    tasks = {t for task in recipe.tasks for t in task.flatten()}
    preproc_tasks = {t for t in tasks if isinstance(t, PreprocessingTask)}
    diagnostic_tasks = {t for t in tasks if isinstance(t, DiagnosticTask)}

    assert len(preproc_tasks) == 1
    for task in preproc_tasks:
        print("Task", task.name)
        assert task.order == list(DEFAULT_ORDER)
        for product in task.products:
            variable = [
                v for v in variables if v['filename'] == product.filename
            ][0]
            assert product.attributes == variable
            for step in DEFAULT_PREPROCESSOR_STEPS:
                assert step in product.settings
            assert len(product.files) == 2

    assert len(diagnostic_tasks) == 1
    for task in diagnostic_tasks:
        print("Task", task.name)
        assert task.ancestors == list(preproc_tasks)
        assert task.script == str(script)
        for key in MANDATORY_SCRIPT_SETTINGS_KEYS:
            assert key in task.settings and task.settings[key]
        assert task.settings['custom_setting'] == 1


def test_default_preprocessor(tmp_path, patched_datafinder, config_user):

    content = dedent("""
        diagnostics:
          diagnostic_name:
            variables:
              chl:
                project: CMIP5
                mip: Oyr
                exp: historical
                start_year: 2000
                end_year: 2005
                ensemble: r1i1p1
                additional_datasets:
                  - {dataset: CanESM2}
            scripts: null
        """)

    recipe = get_recipe(tmp_path, content, config_user)

    assert len(recipe.tasks) == 1
    task = recipe.tasks.pop()
    assert len(task.products) == 1
    product = task.products.pop()
    preproc_dir = os.path.dirname(product.filename)
    assert preproc_dir.startswith(str(tmp_path))

    fix_dir = os.path.join(
        preproc_dir, 'CMIP5_CanESM2_Oyr_historical_r1i1p1_chl_2000-2005_fixed')
    defaults = {
        'load': {
            'callback': concatenate_callback,
        },
        'concatenate': {},
        'fix_file': {
            'project': 'CMIP5',
            'dataset': 'CanESM2',
            'short_name': 'chl',
            'output_dir': fix_dir,
        },
        'fix_data': {
            'project': 'CMIP5',
            'dataset': 'CanESM2',
            'short_name': 'chl',
            'cmor_table': 'CMIP5',
            'mip': 'Oyr',
            'frequency': 'yr',
        },
        'fix_metadata': {
            'project': 'CMIP5',
            'dataset': 'CanESM2',
            'short_name': 'chl',
            'cmor_table': 'CMIP5',
            'mip': 'Oyr',
            'frequency': 'yr',
        },
        'extract_time': {
            'start_year': 2000,
            'end_year': 2006,
            'start_month': 1,
            'end_month': 1,
            'start_day': 1,
            'end_day': 1,
        },
        'cmor_check_metadata': {
            'cmor_table': 'CMIP5',
            'mip': 'Oyr',
            'short_name': 'chl',
            'frequency': 'yr',
        },
        'cmor_check_data': {
            'cmor_table': 'CMIP5',
            'mip': 'Oyr',
            'short_name': 'chl',
            'frequency': 'yr',
        },
        'cleanup': {
            'remove': [fix_dir]
        },
        'save': {
            'compress': False,
            'filename': product.filename,
        }
    }
    assert product.settings == defaults


def test_empty_variable(tmp_path, patched_datafinder, config_user):
    """Test that it is possible to specify all information in the dataset."""
    content = dedent("""
        diagnostics:
          diagnostic_name:
            additional_datasets:
              - dataset: CanESM2
                project: CMIP5
                mip: Amon
                exp: historical
                start_year: 2000
                end_year: 2005
                ensemble: r1i1p1
            variables:
              pr:
            scripts: null
        """)

    recipe = get_recipe(tmp_path, content, config_user)
    assert len(recipe.tasks) == 1
    task = recipe.tasks.pop()
    assert len(task.products) == 1
    product = task.products.pop()
    assert product.attributes['short_name'] == 'pr'
    assert product.attributes['dataset'] == 'CanESM2'


def test_reference_dataset(tmp_path, patched_datafinder, config_user,
                           monkeypatch):

    levels = [100]
    get_reference_levels = create_autospec(
        esmvalcore._recipe.get_reference_levels, return_value=levels)
    monkeypatch.setattr(esmvalcore._recipe, 'get_reference_levels',
                        get_reference_levels)

    content = dedent("""
        preprocessors:
          test_from_reference:
            regrid:
              target_grid: reference_dataset
              scheme: linear
            extract_levels:
              levels: reference_dataset
              scheme: linear
          test_from_cmor_table:
            extract_levels:
              levels:
                cmor_table: CMIP6
                coordinate: alt16
              scheme: nearest

        diagnostics:
          diagnostic_name:
            variables:
              ta: &var
                preprocessor: test_from_reference
                project: CMIP5
                mip: Amon
                exp: historical
                start_year: 2000
                end_year: 2005
                ensemble: r1i1p1
                additional_datasets:
                  - {dataset: GFDL-CM3}
                  - {dataset: MPI-ESM-LR}
                reference_dataset: MPI-ESM-LR
              ch4:
                <<: *var
                preprocessor: test_from_cmor_table
                additional_datasets:
                  - {dataset: GFDL-CM3}

            scripts: null
        """)

    recipe = get_recipe(tmp_path, content, config_user)

    assert len(recipe.tasks) == 2

    # Check that the reference dataset has been used
    task = next(t for t in recipe.tasks
                if t.name == 'diagnostic_name' + TASKSEP + 'ta')
    assert len(task.products) == 2
    product = next(
        p for p in task.products if p.attributes['dataset'] == 'GFDL-CM3')
    reference = next(
        p for p in task.products if p.attributes['dataset'] == 'MPI-ESM-LR')

    assert product.settings['regrid']['target_grid'] == reference.files[0]
    assert product.settings['extract_levels']['levels'] == levels

    fix_dir = os.path.splitext(reference.filename)[0] + '_fixed'
    get_reference_levels.assert_called_once_with(
        reference.files[0],
        'CMIP5',
        'MPI-ESM-LR',
        'ta',
        fix_dir
    )

    assert 'regrid' not in reference.settings
    assert 'extract_levels' not in reference.settings

    # Check that levels have been read from CMOR table
    task = next(t for t in recipe.tasks
                if t.name == 'diagnostic_name' + TASKSEP + 'ch4')
    assert len(task.products) == 1
    product = next(iter(task.products))
    assert product.settings['extract_levels']['levels'] == [
        0,
        250,
        750,
        1250,
        1750,
        2250,
        2750,
        3500,
        4500,
        6000,
        8000,
        10000,
        12000,
        14500,
        16000,
        18000,
    ]


def test_custom_preproc_order(tmp_path, patched_datafinder, config_user):

    content = dedent("""
        preprocessors:
          default: &default
            area_statistics:
              operator: mean
            multi_model_statistics:
              span: overlap
              statistics: [mean ]
          custom:
            custom_order: true
            <<: *default

        diagnostics:
          diagnostic_name:
            variables:
              chl_default: &chl
                short_name: chl
                preprocessor: default
                project: CMIP5
                mip: Oyr
                exp: historical
                start_year: 2000
                end_year: 2005
                ensemble: r1i1p1
                additional_datasets:
                  - {dataset: CanESM2}
              chl_custom:
                <<: *chl
                preprocessor: custom
            scripts: null
        """)

    recipe = get_recipe(tmp_path, content, config_user)

    assert len(recipe.tasks) == 2

    default = next(t for t in recipe.tasks if tuple(t.order) == DEFAULT_ORDER)
    custom = next(t for t in recipe.tasks if tuple(t.order) != DEFAULT_ORDER)

    assert custom.order.index('area_statistics') < custom.order.index(
        'multi_model_statistics')
    assert default.order.index('area_statistics') > default.order.index(
        'multi_model_statistics')


def test_derive(tmp_path, patched_datafinder, config_user):

    content = dedent("""
        diagnostics:
          diagnostic_name:
            variables:
              toz:
                project: CMIP5
                mip: Amon
                exp: historical
                start_year: 2000
                end_year: 2005
                derive: true
                force_derivation: true
                additional_datasets:
                  - {dataset: GFDL-CM3,  ensemble: r1i1p1}
            scripts: null
        """)

    recipe = get_recipe(tmp_path, content, config_user)

    # Check generated tasks
    assert len(recipe.tasks) == 1
    task = recipe.tasks.pop()

    assert task.name == 'diagnostic_name' + TASKSEP + 'toz'
    assert len(task.ancestors) == 2
    assert 'diagnostic_name' + TASKSEP + 'toz_derive_input_ps' in [
        t.name for t in task.ancestors
    ]
    assert 'diagnostic_name' + TASKSEP + 'toz_derive_input_tro3' in [
        t.name for t in task.ancestors
    ]

    # Check product content of tasks
    assert len(task.products) == 1
    product = task.products.pop()
    assert 'derive' in product.settings
    assert product.attributes['short_name'] == 'toz'
    assert product.files

    ps_product = next(p for a in task.ancestors for p in a.products
                      if p.attributes['short_name'] == 'ps')
    tro3_product = next(p for a in task.ancestors for p in a.products
                        if p.attributes['short_name'] == 'tro3')
    assert ps_product.filename in product.files
    assert tro3_product.filename in product.files


def test_derive_not_needed(tmp_path, patched_datafinder, config_user):

    content = dedent("""
        diagnostics:
          diagnostic_name:
            variables:
              toz:
                project: CMIP5
                mip: Amon
                exp: historical
                start_year: 2000
                end_year: 2005
                derive: true
                force_derivation: false
                additional_datasets:
                  - {dataset: GFDL-CM3,  ensemble: r1i1p1}
            scripts: null
        """)

    recipe = get_recipe(tmp_path, content, config_user)

    # Check generated tasks
    assert len(recipe.tasks) == 1
    task = recipe.tasks.pop()

    assert task.name == 'diagnostic_name/toz'
    assert len(task.ancestors) == 1
    ancestor = [t for t in task.ancestors][0]
    assert ancestor.name == 'diagnostic_name/toz_derive_input_toz'

    # Check product content of tasks
    assert len(task.products) == 1
    product = task.products.pop()
    assert product.attributes['short_name'] == 'toz'
    assert 'derive' in product.settings

    assert len(ancestor.products) == 1
    ancestor_product = ancestor.products.pop()
    assert ancestor_product.filename in product.files
    assert ancestor_product.attributes['short_name'] == 'toz'
    assert 'derive' not in ancestor_product.settings

    # Check that fixes are applied just once
    fixes = ('fix_file', 'fix_metadata', 'fix_data')
    for fix in fixes:
        assert fix in ancestor_product.settings
        assert fix not in product.settings


def test_derive_with_fx(tmp_path, patched_datafinder, config_user):

    content = dedent("""
        diagnostics:
          diagnostic_name:
            variables:
              nbp_grid:
                project: CMIP5
                mip: Lmon
                exp: historical
                start_year: 2000
                end_year: 2005
                derive: true
                force_derivation: true
                additional_datasets:
                  - {dataset: GFDL-CM3,  ensemble: r1i1p1}
            scripts: null
        """)

    recipe = get_recipe(tmp_path, content, config_user)

    # Check generated tasks
    assert len(recipe.tasks) == 1
    task = recipe.tasks.pop()

    assert task.name == 'diagnostic_name' + TASKSEP + 'nbp_grid'
    assert len(task.ancestors) == 1
    ancestor = [t for t in task.ancestors][0]
    assert ancestor.name == 'diagnostic_name/nbp_grid_derive_input_nbp'

    # Check product content of tasks
    assert len(task.products) == 1
    product = task.products.pop()
    assert 'derive' in product.settings
    assert product.attributes['short_name'] == 'nbp_grid'
    assert 'fx_files' in product.settings['derive']
    assert 'sftlf' in product.settings['derive']['fx_files']
    assert product.settings['derive']['fx_files']['sftlf'] is not None

    assert len(ancestor.products) == 1
    ancestor_product = ancestor.products.pop()
    assert ancestor_product.filename in product.files
    assert ancestor_product.attributes['short_name'] == 'nbp'


def get_plot_filename(basename, cfg):
    """Get a valid path for saving a diagnostic plot."""
    return os.path.join(
        cfg['plot_dir'],
        basename + '.' + cfg['output_file_type'],
    )


def get_diagnostic_filename(basename, cfg, extension='nc'):
    """Get a valid path for saving a diagnostic data file."""
    return os.path.join(
        cfg['work_dir'],
        basename + '.' + extension,
    )


def simulate_diagnostic_run(diagnostic_task):
    """Simulate Python diagnostic run."""
    cfg = diagnostic_task.settings
    input_files = [
        p.filename for a in diagnostic_task.ancestors for p in a.products
    ]
    record = {
        'caption': 'Test plot',
        'plot_file': get_plot_filename('test', cfg),
        'statistics': ['mean', 'var'],
        'domains': ['trop', 'et'],
        'plot_types': ['zonal'],
        'authors': ['ande_bo'],
        'references': ['acknow_project'],
        'ancestors': input_files,
    }

    diagnostic_file = get_diagnostic_filename('test', cfg)
    create_test_file(diagnostic_file)
    provenance = os.path.join(cfg['run_dir'], 'diagnostic_provenance.yml')
    os.makedirs(cfg['run_dir'])
    with open(provenance, 'w') as file:
        yaml.safe_dump({diagnostic_file: record}, file)

    diagnostic_task._collect_provenance()
    return record


TAGS = {
    'authors': {
        'ande_bo': {
            'name': 'Bouwe Andela',
        },
    },
    'references': {
        'acknow_author': "Please acknowledge the author(s).",
        'contact_authors': "Please contact the author(s) ...",
        'acknow_project': "Please acknowledge the project(s).",
    },
    'projects': {
        'c3s-magic': 'C3S MAGIC project',
    },
    'themes': {
        'phys': 'physics',
    },
    'realms': {
        'atmos': 'atmosphere',
    },
    'statistics': {
        'mean': 'mean',
        'var': 'variability',
    },
    'domains': {
        'et': 'extra tropics',
        'trop': 'tropics',
    },
    'plot_types': {
        'zonal': 'zonal',
    },
}


def test_diagnostic_task_provenance(
        tmp_path,
        patched_datafinder,
        monkeypatch,
        config_user,):
    monkeypatch.setattr(esmvalcore._config, 'TAGS', TAGS)
    monkeypatch.setattr(esmvalcore._recipe, 'TAGS', TAGS)
    monkeypatch.setattr(esmvalcore._task, 'TAGS', TAGS)

    script = tmp_path / 'diagnostic.py'
    script.write_text('')

    content = dedent("""
        diagnostics:
          diagnostic_name:
            themes:
              - phys
            realms:
              - atmos
            variables:
              chl:
                project: CMIP5
                mip: Oyr
                exp: historical
                start_year: 2000
                end_year: 2005
                ensemble: r1i1p1
                additional_datasets:
                  - dataset: CanESM2
            scripts:
              script_name:
                script: {script}
              script_name2:
                script: {script}
                ancestors: [script_name]
        """.format(script=script))

    recipe = get_recipe(tmp_path, content, config_user)
    diagnostic_task = recipe.tasks.pop()

    simulate_diagnostic_run(next(iter(diagnostic_task.ancestors)))
    record = simulate_diagnostic_run(diagnostic_task)

    # Check resulting product
    product = diagnostic_task.products.pop()
    check_provenance(product)
    for key in ('caption', 'plot_file'):
        assert product.attributes[key] == record[key]
        assert product.entity.get_attribute('attribute:' +
                                            key).pop() == record[key]

    # Check that diagnostic script tags have been added
    for key in ('statistics', 'domains', 'authors', 'references'):
        assert product.attributes[key] == tuple(
            TAGS[key][k] for k in record[key])

    # Check that recipe diagnostic tags have been added
    src = yaml.safe_load(DEFAULT_DOCUMENTATION + content)
    for key in ('realms', 'themes'):
        value = src['diagnostics']['diagnostic_name'][key]
        assert product.attributes[key] == tuple(TAGS[key][k] for k in value)

    # Check that recipe tags have been added
    recipe_record = product.provenance.get_record('recipe:recipe_test.yml')
    assert len(recipe_record) == 1
    for key in ('description', 'references'):
        value = src['documentation'][key]
        if key == 'references':
            value = ', '.join(TAGS[key][k] for k in value)
        assert recipe_record[0].get_attribute('attribute:' +
                                              key).pop() == value

    # Test that provenance was saved to netcdf, xml and svg plot
    cube = iris.load(product.filename)[0]
    assert 'provenance' in cube.attributes
    prefix = os.path.splitext(product.filename)[0] + '_provenance'
    assert os.path.exists(prefix + '.xml')
    assert os.path.exists(prefix + '.svg')


def test_alias_generation(tmp_path, patched_datafinder, config_user):

    content = dedent("""
        diagnostics:
          diagnostic_name:
            variables:
              ta:
                project: CMIP5
                mip: Amon
                exp: historical
                start_year: 2000
                end_year: 2005
                grid: gn
                type: reanaly
                tier: 2
                version: latest
                additional_datasets:
                  - {dataset: GFDL-CM3,  ensemble: r1i1p1}
                  - {dataset: EC-EARTH,  ensemble: r1i1p1}
                  - {dataset: EC-EARTH,  ensemble: r2i1p1}
                  - {dataset: EC-EARTH,  ensemble: r3i1p1, alias: custom_alias}
                  - {project: OBS, dataset: ERA-Interim,  version: 1}
                  - {project: OBS, dataset: ERA-Interim,  version: 2}
                  - {project: CMIP6, dataset: GFDL-CM3,  ensemble: r1i1p1}
                  - {project: CMIP6, dataset: EC-EARTH,  ensemble: r1i1p1}
                  - {project: CMIP6, dataset: HADGEM,  ensemble: r1i1p1}
            scripts: null
        """)

    recipe = get_recipe(tmp_path, content, config_user)
    assert len(recipe.diagnostics) == 1
    diag = recipe.diagnostics['diagnostic_name']
    var = diag['preprocessor_output']['ta']
    for dataset in var:
        if dataset['project'] == 'CMIP5':
            if dataset['dataset'] == 'GFDL-CM3':
                assert dataset['alias'] == 'CMIP5_GFDL-CM3'
            else:
                if dataset['ensemble'] == 'r1i1p1':
                    assert dataset['alias'] == 'CMIP5_EC-EARTH_r1i1p1'
                elif dataset['ensemble'] == 'r2i1p1':
                    assert dataset['alias'] == 'CMIP5_EC-EARTH_r2i1p1'
                else:
                    assert dataset['alias'] == 'custom_alias'
        elif dataset['project'] == 'CMIP6':
            if dataset['dataset'] == 'GFDL-CM3':
                assert dataset['alias'] == 'CMIP6_GFDL-CM3'
            elif dataset['dataset'] == 'EC-EARTH':
                assert dataset['alias'] == 'CMIP6_EC-EARTH'
            else:
                assert dataset['alias'] == 'CMIP6_HADGEM'
        else:
            if dataset['version'] == 1:
                assert dataset['alias'] == 'OBS_1'
            else:
                assert dataset['alias'] == 'OBS_2'


<<<<<<< HEAD
def test_ensemble_expansion(tmp_path, patched_datafinder, config_user):

=======
def test_concatenation(tmp_path, patched_datafinder, config_user):
>>>>>>> 5ba6a144
    content = dedent("""
        diagnostics:
          diagnostic_name:
            variables:
              ta:
                project: CMIP5
                mip: Amon
<<<<<<< HEAD
                exp: historical
                ensemble: r[1:3]i1p1
=======
>>>>>>> 5ba6a144
                start_year: 2000
                end_year: 2005
                grid: gn
                type: reanaly
                tier: 2
                version: latest
                additional_datasets:
<<<<<<< HEAD
                  - {dataset: GFDL-CM3}
=======
                  - dataset: GFDL-CM3
                    ensemble: r1i1p1
                    exp: [historical, rcp85]
                  - dataset: GFDL-CM3
                    ensemble: r1i1p1
                    exp: historical
>>>>>>> 5ba6a144
            scripts: null
        """)

    recipe = get_recipe(tmp_path, content, config_user)
    assert len(recipe.diagnostics) == 1
    diag = recipe.diagnostics['diagnostic_name']
    var = diag['preprocessor_output']['ta']
<<<<<<< HEAD
    assert len(var) == 3
    assert var[0]['ensemble'] == 'r1i1p1'
    assert var[1]['ensemble'] == 'r2i1p1'
    assert var[2]['ensemble'] == 'r3i1p1'
=======
    for dataset in var:
        if dataset['exp'] == 'historical':
            assert dataset['alias'] == 'historical'
        else:
            assert dataset['alias'] == 'historical-rcp85'
>>>>>>> 5ba6a144
<|MERGE_RESOLUTION|>--- conflicted
+++ resolved
@@ -846,12 +846,7 @@
                 assert dataset['alias'] == 'OBS_2'
 
 
-<<<<<<< HEAD
-def test_ensemble_expansion(tmp_path, patched_datafinder, config_user):
-
-=======
 def test_concatenation(tmp_path, patched_datafinder, config_user):
->>>>>>> 5ba6a144
     content = dedent("""
         diagnostics:
           diagnostic_name:
@@ -859,11 +854,6 @@
               ta:
                 project: CMIP5
                 mip: Amon
-<<<<<<< HEAD
-                exp: historical
-                ensemble: r[1:3]i1p1
-=======
->>>>>>> 5ba6a144
                 start_year: 2000
                 end_year: 2005
                 grid: gn
@@ -871,16 +861,12 @@
                 tier: 2
                 version: latest
                 additional_datasets:
-<<<<<<< HEAD
-                  - {dataset: GFDL-CM3}
-=======
                   - dataset: GFDL-CM3
                     ensemble: r1i1p1
                     exp: [historical, rcp85]
                   - dataset: GFDL-CM3
                     ensemble: r1i1p1
                     exp: historical
->>>>>>> 5ba6a144
             scripts: null
         """)
 
@@ -888,15 +874,40 @@
     assert len(recipe.diagnostics) == 1
     diag = recipe.diagnostics['diagnostic_name']
     var = diag['preprocessor_output']['ta']
-<<<<<<< HEAD
-    assert len(var) == 3
-    assert var[0]['ensemble'] == 'r1i1p1'
-    assert var[1]['ensemble'] == 'r2i1p1'
-    assert var[2]['ensemble'] == 'r3i1p1'
-=======
     for dataset in var:
         if dataset['exp'] == 'historical':
             assert dataset['alias'] == 'historical'
         else:
             assert dataset['alias'] == 'historical-rcp85'
->>>>>>> 5ba6a144
+
+
+def test_ensemble_expansion(tmp_path, patched_datafinder, config_user):
+
+    content = dedent("""
+        diagnostics:
+          diagnostic_name:
+            variables:
+              ta:
+                project: CMIP5
+                mip: Amon
+                exp: historical
+                ensemble: r[1:3]i1p1
+                start_year: 2000
+                end_year: 2005
+                grid: gn
+                type: reanaly
+                tier: 2
+                version: latest
+                additional_datasets:
+                  - {dataset: GFDL-CM3}
+            scripts: null
+        """)
+
+    recipe = get_recipe(tmp_path, content, config_user)
+    assert len(recipe.diagnostics) == 1
+    diag = recipe.diagnostics['diagnostic_name']
+    var = diag['preprocessor_output']['ta']
+    assert len(var) == 3
+    assert var[0]['ensemble'] == 'r1i1p1'
+    assert var[1]['ensemble'] == 'r2i1p1'
+    assert var[2]['ensemble'] == 'r3i1p1'