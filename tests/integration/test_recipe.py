--- conflicted
+++ resolved
@@ -805,12 +805,8 @@
         tmp_path,
         patched_datafinder,
         monkeypatch,
-<<<<<<< HEAD
-        config_user,):
-=======
         config_user,
 ):
->>>>>>> d917aa9e
     monkeypatch.setattr(esmvalcore._config, 'TAGS', TAGS)
     monkeypatch.setattr(esmvalcore._recipe, 'TAGS', TAGS)
     monkeypatch.setattr(esmvalcore._task, 'TAGS', TAGS)
@@ -979,9 +975,7 @@
             assert dataset['alias'] == 'historical-rcp85'
 
 
-<<<<<<< HEAD
 def test_ensemble_expansion(tmp_path, patched_datafinder, config_user):
-
     content = dedent("""
         diagnostics:
           diagnostic_name:
@@ -997,32 +991,11 @@
                 type: reanaly
                 tier: 2
                 version: latest
-=======
-def test_extract_shape(tmp_path, patched_datafinder, config_user):
-    content = dedent("""
-        preprocessors:
-          test:
-            extract_shape:
-              shapefile: test.shp
-
-        diagnostics:
-          test:
-            variables:
-              ta:
-                preprocessor: test
-                project: CMIP5
-                mip: Amon
-                exp: historical
-                start_year: 2000
-                end_year: 2005
-                ensemble: r1i1p1
->>>>>>> d917aa9e
                 additional_datasets:
                   - {dataset: GFDL-CM3}
             scripts: null
         """)
 
-<<<<<<< HEAD
     recipe = get_recipe(tmp_path, content, config_user)
     assert len(recipe.diagnostics) == 1
     diag = recipe.diagnostics['diagnostic_name']
@@ -1031,7 +1004,30 @@
     assert var[0]['ensemble'] == 'r1i1p1'
     assert var[1]['ensemble'] == 'r2i1p1'
     assert var[2]['ensemble'] == 'r3i1p1'
-=======
+
+
+def test_extract_shape(tmp_path, patched_datafinder, config_user):
+    content = dedent("""
+        preprocessors:
+          test:
+            extract_shape:
+              shapefile: test.shp
+
+        diagnostics:
+          test:
+            variables:
+              ta:
+                preprocessor: test
+                project: CMIP5
+                mip: Amon
+                exp: historical
+                start_year: 2000
+                end_year: 2005
+                ensemble: r1i1p1
+                additional_datasets:
+                  - {dataset: GFDL-CM3}
+            scripts: null
+        """)
     # Create shapefile
     shapefile = config_user['auxiliary_data_dir'] / Path('test.shp')
     shapefile.parent.mkdir(parents=True, exist_ok=True)
@@ -1074,5 +1070,4 @@
     with pytest.raises(RecipeError) as exc:
         get_recipe(tmp_path, content, config_user)
         assert 'extract_shape' in exc.value
-        assert invalid_arg in exc.value
->>>>>>> d917aa9e
+        assert invalid_arg in exc.value