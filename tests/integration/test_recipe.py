--- conflicted
+++ resolved
@@ -3172,9 +3172,7 @@
         set(), config_user['download_dir'])
     recipe.tasks.run.assert_called_once_with(
         max_parallel_tasks=config_user['max_parallel_tasks'])
-<<<<<<< HEAD
     recipe.write_filled_recipe.assert_called_once()
-=======
 
 
 @patch('esmvalcore._recipe.check.data_availability', autospec=True)
@@ -3346,5 +3344,4 @@
             'variable_group': 'lwp_group_derive_input_clivi',
         }],
     }
-    assert derive_input == expected_derive_input
->>>>>>> 5131ffc4
+    assert derive_input == expected_derive_input