--- conflicted
+++ resolved
@@ -348,35 +348,21 @@
         'fix_file': {
             'project': 'CMIP5',
             'dataset': 'CanESM2',
-<<<<<<< HEAD
             'cmor_name': 'chl',
-=======
-            'short_name': 'chl',
             'mip': 'Oyr',
->>>>>>> 416801e1
             'output_dir': fix_dir,
         },
         'fix_data': {
             'project': 'CMIP5',
             'dataset': 'CanESM2',
-<<<<<<< HEAD
             'cmor_name': 'chl',
-            'cmor_table': 'CMIP5',
-=======
-            'short_name': 'chl',
->>>>>>> 416801e1
             'mip': 'Oyr',
             'frequency': 'yr',
         },
         'fix_metadata': {
             'project': 'CMIP5',
             'dataset': 'CanESM2',
-<<<<<<< HEAD
             'cmor_name': 'chl',
-            'cmor_table': 'CMIP5',
-=======
-            'short_name': 'chl',
->>>>>>> 416801e1
             'mip': 'Oyr',
             'frequency': 'yr',
         },
@@ -448,35 +434,21 @@
         'fix_file': {
             'project': 'CMIP5',
             'dataset': 'CanESM2',
-<<<<<<< HEAD
             'cmor_name': 'sftlf',
-=======
-            'short_name': 'sftlf',
             'mip': 'fx',
->>>>>>> 416801e1
             'output_dir': fix_dir,
         },
         'fix_data': {
             'project': 'CMIP5',
             'dataset': 'CanESM2',
-<<<<<<< HEAD
             'cmor_name': 'sftlf',
-            'cmor_table': 'CMIP5',
-=======
-            'short_name': 'sftlf',
->>>>>>> 416801e1
             'mip': 'fx',
             'frequency': 'fx',
         },
         'fix_metadata': {
             'project': 'CMIP5',
             'dataset': 'CanESM2',
-<<<<<<< HEAD
             'cmor_name': 'sftlf',
-            'cmor_table': 'CMIP5',
-=======
-            'short_name': 'sftlf',
->>>>>>> 416801e1
             'mip': 'fx',
             'frequency': 'fx',
         },
@@ -698,6 +670,7 @@
             'tas_MOHC-HadGEM3-RA_evaluation_r1i1p1_v1_mon_1991-1993.nc')
     reference = {
         'alias': 'MOHC-HadGEM3-RA',
+        'cmor_name': 'tas',
         'dataset': 'MOHC-HadGEM3-RA',
         'diagnostic': 'test',
         'domain': 'AFR-44',
@@ -797,7 +770,7 @@
         filename=reference.files[0],
         project='CMIP5',
         dataset='MPI-ESM-LR',
-        short_name='ta',
+        cmor_name='ta',
         mip='Amon',
         frequency='mon',
         fix_dir=fix_dir,
