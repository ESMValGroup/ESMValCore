--- conflicted
+++ resolved
@@ -105,106 +105,6 @@
 def _get_default_settings_for_chl(fix_dir, save_filename):
     """Get default preprocessor settings for chl."""
     defaults = {
-<<<<<<< HEAD
-=======
-        'load': {
-            'callback': concatenate_callback,
-        },
-        'concatenate': {},
-        'fix_file': {
-            'alias': 'CanESM2',
-            'dataset': 'CanESM2',
-            'diagnostic': 'diagnostic_name',
-            'ensemble': 'r1i1p1',
-            'exp': 'historical',
-            'filename': Path(fix_dir.replace('_fixed', '.nc')),
-            'frequency': 'yr',
-            'institute': ['CCCma'],
-            'long_name': 'Total Chlorophyll Mass Concentration',
-            'mip': 'Oyr',
-            'modeling_realm': ['ocnBgchem'],
-            'original_short_name': 'chl',
-            'output_dir': fix_dir,
-            'preprocessor': preprocessor,
-            'product': ['output1', 'output2'],
-            'project': 'CMIP5',
-            'recipe_dataset_index': 0,
-            'short_name': 'chl',
-            'standard_name': standard_name,
-            'timerange': '2000/2005',
-            'units': 'kg m-3',
-            'variable_group': 'chl',
-        },
-        'fix_data': {
-            'check_level': CheckLevels.DEFAULT,
-            'alias': 'CanESM2',
-            'dataset': 'CanESM2',
-            'diagnostic': 'diagnostic_name',
-            'ensemble': 'r1i1p1',
-            'exp': 'historical',
-            'filename': Path(fix_dir.replace('_fixed', '.nc')),
-            'frequency': 'yr',
-            'institute': ['CCCma'],
-            'long_name': 'Total Chlorophyll Mass Concentration',
-            'mip': 'Oyr',
-            'modeling_realm': ['ocnBgchem'],
-            'original_short_name': 'chl',
-            'preprocessor': preprocessor,
-            'product': ['output1', 'output2'],
-            'project': 'CMIP5',
-            'recipe_dataset_index': 0,
-            'short_name': 'chl',
-            'standard_name': standard_name,
-            'timerange': '2000/2005',
-            'units': 'kg m-3',
-            'variable_group': 'chl',
-        },
-        'fix_metadata': {
-            'check_level': CheckLevels.DEFAULT,
-            'alias': 'CanESM2',
-            'dataset': 'CanESM2',
-            'diagnostic': 'diagnostic_name',
-            'ensemble': 'r1i1p1',
-            'exp': 'historical',
-            'filename': Path(fix_dir.replace('_fixed', '.nc')),
-            'frequency': 'yr',
-            'institute': ['CCCma'],
-            'long_name': 'Total Chlorophyll Mass Concentration',
-            'mip': 'Oyr',
-            'modeling_realm': ['ocnBgchem'],
-            'original_short_name': 'chl',
-            'preprocessor': preprocessor,
-            'product': ['output1', 'output2'],
-            'project': 'CMIP5',
-            'recipe_dataset_index': 0,
-            'short_name': 'chl',
-            'standard_name': standard_name,
-            'timerange': '2000/2005',
-            'units': 'kg m-3',
-            'variable_group': 'chl',
-        },
-        'clip_timerange': {
-            'timerange': '2000/2005',
-        },
-        'cmor_check_metadata': {
-            'check_level': CheckLevels.DEFAULT,
-            'cmor_table': 'CMIP5',
-            'mip': 'Oyr',
-            'short_name': 'chl',
-            'frequency': 'yr',
-        },
-        'cmor_check_data': {
-            'check_level': CheckLevels.DEFAULT,
-            'cmor_table': 'CMIP5',
-            'mip': 'Oyr',
-            'short_name': 'chl',
-            'frequency': 'yr',
-        },
-        'add_fx_variables': {
-            'fx_variables': {},
-            'check_level': CheckLevels.DEFAULT,
-        },
->>>>>>> 4b56d791
         'remove_fx_variables': {},
         'cleanup': {
             'remove': [fix_dir]
@@ -454,7 +354,6 @@
 
 
 def test_default_preprocessor(tmp_path, patched_datafinder, session):
-
     content = dedent("""
         diagnostics:
           diagnostic_name:
@@ -564,7 +463,6 @@
 
 
 def test_default_fx_preprocessor(tmp_path, patched_datafinder, session):
-
     content = dedent("""
         diagnostics:
           diagnostic_name:
@@ -592,100 +490,6 @@
                            'CMIP5_CanESM2_fx_historical_r0i0p0_sftlf_fixed')
 
     defaults = {
-<<<<<<< HEAD
-=======
-        'load': {
-            'callback': concatenate_callback,
-        },
-        'concatenate': {},
-        'fix_file': {
-            'alias': 'CanESM2',
-            'dataset': 'CanESM2',
-            'diagnostic': 'diagnostic_name',
-            'ensemble': 'r0i0p0',
-            'exp': 'historical',
-            'filename': Path(fix_dir.replace('_fixed', '.nc')),
-            'frequency': 'fx',
-            'institute': ['CCCma'],
-            'long_name': 'Land Area Fraction',
-            'mip': 'fx',
-            'modeling_realm': ['atmos'],
-            'original_short_name': 'sftlf',
-            'output_dir': fix_dir,
-            'preprocessor': 'default',
-            'product': ['output1', 'output2'],
-            'project': 'CMIP5',
-            'recipe_dataset_index': 0,
-            'short_name': 'sftlf',
-            'standard_name': 'land_area_fraction',
-            'units': '%',
-            'variable_group': 'sftlf'
-        },
-        'fix_data': {
-            'check_level': CheckLevels.DEFAULT,
-            'alias': 'CanESM2',
-            'dataset': 'CanESM2',
-            'diagnostic': 'diagnostic_name',
-            'ensemble': 'r0i0p0',
-            'exp': 'historical',
-            'filename': Path(fix_dir.replace('_fixed', '.nc')),
-            'frequency': 'fx',
-            'institute': ['CCCma'],
-            'long_name': 'Land Area Fraction',
-            'mip': 'fx',
-            'modeling_realm': ['atmos'],
-            'original_short_name': 'sftlf',
-            'preprocessor': 'default',
-            'product': ['output1', 'output2'],
-            'project': 'CMIP5',
-            'recipe_dataset_index': 0,
-            'short_name': 'sftlf',
-            'standard_name': 'land_area_fraction',
-            'units': '%',
-            'variable_group': 'sftlf'
-        },
-        'fix_metadata': {
-            'check_level': CheckLevels.DEFAULT,
-            'alias': 'CanESM2',
-            'dataset': 'CanESM2',
-            'diagnostic': 'diagnostic_name',
-            'ensemble': 'r0i0p0',
-            'exp': 'historical',
-            'filename': Path(fix_dir.replace('_fixed', '.nc')),
-            'frequency': 'fx',
-            'institute': ['CCCma'],
-            'long_name': 'Land Area Fraction',
-            'mip': 'fx',
-            'modeling_realm': ['atmos'],
-            'original_short_name': 'sftlf',
-            'preprocessor': 'default',
-            'product': ['output1', 'output2'],
-            'project': 'CMIP5',
-            'recipe_dataset_index': 0,
-            'short_name': 'sftlf',
-            'standard_name': 'land_area_fraction',
-            'units': '%',
-            'variable_group': 'sftlf'
-        },
-        'cmor_check_metadata': {
-            'check_level': CheckLevels.DEFAULT,
-            'cmor_table': 'CMIP5',
-            'mip': 'fx',
-            'short_name': 'sftlf',
-            'frequency': 'fx',
-        },
-        'cmor_check_data': {
-            'check_level': CheckLevels.DEFAULT,
-            'cmor_table': 'CMIP5',
-            'mip': 'fx',
-            'short_name': 'sftlf',
-            'frequency': 'fx',
-        },
-        'add_fx_variables': {
-            'fx_variables': {},
-            'check_level': CheckLevels.DEFAULT,
-        },
->>>>>>> 4b56d791
         'remove_fx_variables': {},
         'cleanup': {
             'remove': [fix_dir]
@@ -725,205 +529,6 @@
     assert product.attributes['dataset'] == 'CanESM2'
 
 
-<<<<<<< HEAD
-=======
-def test_cmip3_variable_autocomplete(tmp_path, patched_datafinder,
-                                     config_user):
-    """Test that required information is automatically added for CMIP5."""
-    content = dedent("""
-        diagnostics:
-          test:
-            additional_datasets:
-              - dataset: bccr_bcm2_0
-                project: CMIP3
-                mip: A1
-                frequency: mon
-                exp: historical
-                start_year: 2000
-                end_year: 2001
-                ensemble: r1i1p1
-                modeling_realm: atmos
-            variables:
-              zg:
-            scripts: null
-        """)
-
-    recipe = get_recipe(tmp_path, content, config_user)
-    variable = recipe.diagnostics['test']['preprocessor_output']['zg'][0]
-
-    reference = {
-        'dataset': 'bccr_bcm2_0',
-        'diagnostic': 'test',
-        'ensemble': 'r1i1p1',
-        'exp': 'historical',
-        'frequency': 'mon',
-        'institute': ['BCCR'],
-        'long_name': 'Geopotential Height',
-        'mip': 'A1',
-        'modeling_realm': 'atmos',
-        'preprocessor': 'default',
-        'project': 'CMIP3',
-        'short_name': 'zg',
-        'standard_name': 'geopotential_height',
-        'timerange': '2000/2001',
-        'units': 'm',
-    }
-    for key in reference:
-        assert variable[key] == reference[key]
-
-
-def test_cmip5_variable_autocomplete(tmp_path, patched_datafinder,
-                                     config_user):
-    """Test that required information is automatically added for CMIP5."""
-    content = dedent("""
-        diagnostics:
-          test:
-            additional_datasets:
-              - dataset: CanESM2
-                project: CMIP5
-                mip: 3hr
-                exp: historical
-                start_year: 2000
-                end_year: 2001
-                ensemble: r1i1p1
-            variables:
-              pr:
-            scripts: null
-        """)
-
-    recipe = get_recipe(tmp_path, content, config_user)
-    variable = recipe.diagnostics['test']['preprocessor_output']['pr'][0]
-
-    reference = {
-        'dataset': 'CanESM2',
-        'diagnostic': 'test',
-        'ensemble': 'r1i1p1',
-        'exp': 'historical',
-        'frequency': '3hr',
-        'institute': ['CCCma'],
-        'long_name': 'Precipitation',
-        'mip': '3hr',
-        'modeling_realm': ['atmos'],
-        'preprocessor': 'default',
-        'project': 'CMIP5',
-        'short_name': 'pr',
-        'standard_name': 'precipitation_flux',
-        'timerange': '2000/2001',
-        'units': 'kg m-2 s-1',
-    }
-    for key in reference:
-        assert variable[key] == reference[key]
-
-
-def test_cmip6_variable_autocomplete(tmp_path, patched_datafinder,
-                                     config_user):
-    """Test that required information is automatically added for CMIP6."""
-    content = dedent("""
-        diagnostics:
-          test:
-            additional_datasets:
-              - dataset: HadGEM3-GC31-LL
-                project: CMIP6
-                mip: 3hr
-                exp: historical
-                start_year: 2000
-                end_year: 2001
-                ensemble: r2i1p1f1
-                grid: gn
-            variables:
-              pr:
-            scripts: null
-        """)
-
-    recipe = get_recipe(tmp_path, content, config_user)
-    variable = recipe.diagnostics['test']['preprocessor_output']['pr'][0]
-
-    reference = {
-        'activity': 'CMIP',
-        'dataset': 'HadGEM3-GC31-LL',
-        'diagnostic': 'test',
-        'ensemble': 'r2i1p1f1',
-        'exp': 'historical',
-        'frequency': '3hr',
-        'grid': 'gn',
-        'institute': ['MOHC', 'NERC'],
-        'long_name': 'Precipitation',
-        'mip': '3hr',
-        'modeling_realm': ['atmos'],
-        'preprocessor': 'default',
-        'project': 'CMIP6',
-        'short_name': 'pr',
-        'standard_name': 'precipitation_flux',
-        'timerange': '2000/2001',
-        'units': 'kg m-2 s-1',
-    }
-    for key in reference:
-        assert variable[key] == reference[key]
-
-
-def test_simple_cordex_recipe(tmp_path, patched_datafinder, config_user):
-    """Test simple CORDEX recipe."""
-    content = dedent("""
-        diagnostics:
-          test:
-            additional_datasets:
-              - dataset: MOHC-HadGEM3-RA
-                project: CORDEX
-                product: output
-                domain: AFR-44
-                institute: MOHC
-                driver: ECMWF-ERAINT
-                exp: evaluation
-                ensemble: r1i1p1
-                rcm_version: v1
-                start_year: 1991
-                end_year: 1993
-                mip: mon
-            variables:
-              tas:
-            scripts: null
-        """)
-
-    recipe = get_recipe(tmp_path, content, config_user)
-    variable = recipe.diagnostics['test']['preprocessor_output']['tas'][0]
-    filename = variable.pop('filename').name
-    assert (filename ==
-            'CORDEX_MOHC-HadGEM3-RA_v1_ECMWF-ERAINT_AFR-44_mon_evaluation_'
-            'r1i1p1_tas_1991-1993.nc')
-    reference = {
-        'alias': 'MOHC-HadGEM3-RA',
-        'dataset': 'MOHC-HadGEM3-RA',
-        'diagnostic': 'test',
-        'domain': 'AFR-44',
-        'driver': 'ECMWF-ERAINT',
-        'end_year': 1993,
-        'ensemble': 'r1i1p1',
-        'exp': 'evaluation',
-        'frequency': 'mon',
-        'institute': 'MOHC',
-        'long_name': 'Near-Surface Air Temperature',
-        'mip': 'mon',
-        'modeling_realm': ['atmos'],
-        'preprocessor': 'default',
-        'product': 'output',
-        'project': 'CORDEX',
-        'recipe_dataset_index': 0,
-        'rcm_version': 'v1',
-        'short_name': 'tas',
-        'original_short_name': 'tas',
-        'standard_name': 'air_temperature',
-        'start_year': 1991,
-        'timerange': '1991/1993',
-        'units': 'K',
-        'variable_group': 'tas',
-    }
-
-    assert set(variable) == set(reference)
-    for key in reference:
-        assert variable[key] == reference[key]
-
-
->>>>>>> 4b56d791
 TEST_ISO_TIMERANGE = [
     ('*', '1990-2019'),
     ('1990/1992', '1990-1992'),
@@ -970,11 +575,7 @@
             scripts: null
         """)
 
-<<<<<<< HEAD
-    recipe = get_recipe(tmp_path, content, session)
-=======
-    recipe = get_recipe(tmp_path, content, config_user)
->>>>>>> 4b56d791
+    recipe = get_recipe(tmp_path, content, session)
     assert len(recipe.tasks) == 2
     pr_task = [t for t in recipe.tasks if t.name.endswith('pr')][0]
     assert len(pr_task.products) == 1
@@ -1016,62 +617,7 @@
             scripts: null
         """)
 
-<<<<<<< HEAD
-    recipe = get_recipe(tmp_path, content, session)
-=======
-    recipe = get_recipe(tmp_path, content, config_user)
-    variable = recipe.diagnostics['test']['preprocessor_output']['pr'][0]
-    filename = variable.pop('filename').name
-    assert (filename == 'CMIP6_HadGEM3-GC31-LL_3hr_historical_r2i1p1f1_'
-            f'pr_gn_{output_time}.nc')
-    fx_variable = (
-        recipe.diagnostics['test']['preprocessor_output']['areacella'][0])
-    fx_filename = fx_variable.pop('filename').name
-    assert (fx_filename ==
-            'CMIP6_HadGEM3-GC31-LL_fx_historical_r2i1p1f1_areacella_gn.nc')
-
-
-TEST_YEAR_FORMAT = [
-  ('1/301', '0001/0301'),
-  ('10/P2Y', '0010/P2Y'),
-  ('P2Y/10', 'P2Y/0010'),
-]
-
-
-@pytest.mark.parametrize('input_time,output_time', TEST_YEAR_FORMAT)
-def test_update_timerange_year_format(config_user, input_time, output_time):
-    variable = {
-        'project': 'CMIP6',
-        'mip': 'Amon',
-        'short_name': 'tas',
-        'original_short_name': 'tas',
-        'dataset': 'HadGEM3-GC31-LL',
-        'exp': 'historical',
-        'ensemble': 'r2i1p1f1',
-        'grid': 'gr',
-        'timerange': input_time
-    }
-    esmvalcore._recipe._update_timerange(variable, config_user)
-    assert variable['timerange'] == output_time
-
-
-def test_update_timerange_no_files_online(config_user):
-    variable = {
-        'alias': 'CMIP6',
-        'project': 'CMIP6',
-        'mip': 'Amon',
-        'short_name': 'tas',
-        'original_short_name': 'tas',
-        'dataset': 'HadGEM3-GC31-LL',
-        'exp': 'historical',
-        'ensemble': 'r2i1p1f1',
-        'grid': 'gr',
-        'timerange': '*/2000',
-    }
-    msg = "Missing data for CMIP6: tas. Cannot determine indeterminate time "
-    with pytest.raises(InputFilesNotFound, match=msg):
-        esmvalcore._recipe._update_timerange(variable, config_user)
->>>>>>> 4b56d791
+    recipe = get_recipe(tmp_path, content, session)
 
     assert len(recipe.tasks) == 1
     task = recipe.tasks.pop()
@@ -1090,7 +636,6 @@
 
 
 def test_reference_dataset(tmp_path, patched_datafinder, session, monkeypatch):
-
     levels = [100]
     get_reference_levels = create_autospec(
         esmvalcore._recipe.get_reference_levels, return_value=levels)
@@ -1184,7 +729,6 @@
 
 
 def test_custom_preproc_order(tmp_path, patched_datafinder, session):
-
     content = dedent("""
         preprocessors:
           default: &default
@@ -1268,7 +812,6 @@
 
 
 def test_derive(tmp_path, patched_datafinder, session):
-
     content = dedent("""
         diagnostics:
           diagnostic_name:
@@ -1305,7 +848,6 @@
 
 
 def test_derive_not_needed(tmp_path, patched_datafinder, session):
-
     content = dedent("""
         diagnostics:
           diagnostic_name:
@@ -1502,7 +1044,6 @@
 
 
 def test_derive_contains_start_end_year(tmp_path, patched_datafinder, session):
-
     content = dedent("""
         diagnostics:
           diagnostic_name:
@@ -2541,8 +2082,6 @@
         """),
                  id='fx_variables_as_dict_of_dicts'),
     pytest.param(dedent("""
-<<<<<<< HEAD
-=======
         preprocessors:
           landmask:
             mask_landsea:
@@ -2574,45 +2113,6 @@
         """),
                  id='fx_variables_as_list_of_dicts'),
 ])
-def test_user_defined_fxvar(
-    tmp_path,
-    patched_datafinder,
-    config_user,
-    content,
-):
-    content = dedent("""
->>>>>>> 4b56d791
-        preprocessors:
-          landmask:
-            mask_landsea:
-              mask_out: sea
-              fx_variables: [{'short_name': 'sftlf', 'exp': 'piControl'}]
-            mask_landseaice:
-              mask_out: sea
-              fx_variables: [{'short_name': 'sftgif', 'exp': 'piControl'}]
-            volume_statistics:
-              operator: mean
-            area_statistics:
-              operator: mean
-              fx_variables: [{'short_name': 'areacello', 'mip': 'fx',
-                         'exp': 'piControl'}]
-        diagnostics:
-          diagnostic_name:
-            variables:
-              gpp:
-                preprocessor: landmask
-                project: CMIP5
-                mip: Lmon
-                exp: historical
-                start_year: 2000
-                end_year: 2005
-                ensemble: r1i1p1
-                additional_datasets:
-                  - {dataset: CanESM2}
-            scripts: null
-        """),
-                 id='fx_variables_as_list_of_dicts'),
-])
 def test_user_defined_fxvar(tmp_path, patched_datafinder, session, content):
     recipe = get_recipe(tmp_path, content, session)
 
@@ -2624,7 +2124,6 @@
     settings = product.settings['mask_landsea']
     assert len(settings) == 1
     assert settings['mask_out'] == 'sea'
-<<<<<<< HEAD
     assert len(product.datasets) == 1
     dataset = product.datasets[0]
     assert isinstance(dataset.ancillaries, list)
@@ -2633,26 +2132,14 @@
     sftlf_ds = ancillaries['sftlf']
     assert sftlf_ds.facets['mip'] == 'fx'
     assert sftlf_ds.facets['exp'] == 'piControl'
-=======
-    fx_variables = product.settings['add_fx_variables']['fx_variables']
-    assert isinstance(fx_variables, dict)
-    assert len(fx_variables) == 4
-    assert '_fx_' in fx_variables['sftlf']['filename'].name
-    assert '_piControl_' in fx_variables['sftlf']['filename'].name
->>>>>>> 4b56d791
 
     # landseaice
     settings = product.settings['mask_landseaice']
     assert len(settings) == 1
     assert settings['mask_out'] == 'sea'
-<<<<<<< HEAD
     sftgif_ds = ancillaries['sftgif']
     assert sftgif_ds.facets['mip'] == 'fx'
     assert sftgif_ds.facets['exp'] == 'piControl'
-=======
-    assert '_fx_' in fx_variables['sftlf']['filename'].name
-    assert '_piControl_' in fx_variables['sftlf']['filename'].name
->>>>>>> 4b56d791
 
     # volume statistics
     settings = product.settings['volume_statistics']
@@ -2664,14 +2151,9 @@
     settings = product.settings['area_statistics']
     assert len(settings) == 1
     assert settings['operator'] == 'mean'
-<<<<<<< HEAD
     areacello_ds = ancillaries['areacello']
     assert areacello_ds.facets['mip'] == 'fx'
     assert areacello_ds.facets['exp'] == 'piControl'
-=======
-    assert '_fx_' in fx_variables['areacello']['filename'].name
-    assert '_piControl_' in fx_variables['areacello']['filename'].name
->>>>>>> 4b56d791
 
 
 def test_landmask_no_fx(tmp_path, patched_failing_datafinder, session):
@@ -2714,17 +2196,9 @@
         settings = product.settings['mask_landsea']
         assert len(settings) == 1
         assert settings['mask_out'] == 'sea'
-<<<<<<< HEAD
-        assert settings['always_use_ne_mask'] is False
         assert len(product.datasets) == 1
         dataset = product.datasets[0]
         assert dataset.ancillaries == []
-=======
-        fx_variables = product.settings['add_fx_variables']['fx_variables']
-        assert isinstance(fx_variables, dict)
-        fx_variables = fx_variables.values()
-        assert not any(fx_variables)
->>>>>>> 4b56d791
 
 
 def test_fx_vars_fixed_mip_cmip6(tmp_path, patched_datafinder, session):
@@ -2778,7 +2252,6 @@
     assert settings['operator'] == 'mean'
 
     # Check add_fx_variables
-<<<<<<< HEAD
     assert len(product.datasets) == 1
     dataset = product.datasets[0]
     ancillaries = {ds.facets['short_name']: ds for ds in dataset.ancillaries}
@@ -2791,17 +2264,6 @@
 
 
 def test_fx_vars_invalid_mip_cmip6(tmp_path, patched_datafinder, session):
-=======
-    fx_variables = product.settings['add_fx_variables']['fx_variables']
-    assert isinstance(fx_variables, dict)
-    assert len(fx_variables) == 2
-    assert '_fx_' in fx_variables['sftgif']['filename'].name
-    assert '_r2i1p1f1_' in fx_variables['volcello']['filename'].name
-    assert '_Ofx_' in fx_variables['volcello']['filename'].name
-
-
-def test_fx_vars_invalid_mip_cmip6(tmp_path, patched_datafinder, config_user):
->>>>>>> 4b56d791
     """Test fx variables with invalid mip."""
     TAGS.set_tag_values(TAGS_FOR_TESTING)
 
@@ -2929,7 +2391,6 @@
     assert settings['mask_out'] == 'sea'
 
     # Check add_fx_variables
-<<<<<<< HEAD
     assert len(product.datasets) == 1
     dataset = product.datasets[0]
     assert len(dataset.ancillaries) == 4
@@ -2938,16 +2399,6 @@
     assert ancillaries['areacello'].facets['mip'] == 'Ofx'
     assert ancillaries['sftlf'].facets['mip'] == 'fx'
     assert ancillaries['sftof'].facets['mip'] == 'Ofx'
-=======
-    fx_variables = product.settings['add_fx_variables']['fx_variables']
-    assert isinstance(fx_variables, dict)
-    assert len(fx_variables) == 5
-    assert '_fx_' in fx_variables['areacella']['filename'].name
-    assert '_Ofx_' in fx_variables['areacello']['filename'].name
-    assert '_Efx_' in fx_variables['clayfrac']['filename'].name
-    assert '_fx_' in fx_variables['sftlf']['filename'].name
-    assert '_Ofx_' in fx_variables['sftof']['filename'].name
->>>>>>> 4b56d791
 
 
 def test_fx_list_mip_search_cmip6(tmp_path, patched_datafinder, session):
@@ -3000,7 +2451,6 @@
     assert settings['operator'] == 'mean'
 
     # Check add_fx_variables
-<<<<<<< HEAD
     assert len(product.datasets) == 1
     dataset = product.datasets[0]
     assert len(dataset.ancillaries) == 4
@@ -3012,19 +2462,6 @@
 
 
 def test_fx_vars_volcello_in_ofx_cmip6(tmp_path, patched_datafinder, session):
-=======
-    fx_variables = product.settings['add_fx_variables']['fx_variables']
-    assert isinstance(fx_variables, dict)
-    assert len(fx_variables) == 4
-    assert '_fx_' in fx_variables['areacella']['filename'].name
-    assert '_Ofx_' in fx_variables['areacello']['filename'].name
-    assert '_fx_' in fx_variables['sftlf']['filename'].name
-    assert '_Ofx_' in fx_variables['sftof']['filename'].name
-
-
-def test_fx_vars_volcello_in_ofx_cmip6(tmp_path, patched_datafinder,
-                                       config_user):
->>>>>>> 4b56d791
     TAGS.set_tag_values(TAGS_FOR_TESTING)
 
     content = dedent("""
@@ -3066,19 +2503,11 @@
     settings = product.settings['volume_statistics']
     assert len(settings) == 1
     assert settings['operator'] == 'mean'
-<<<<<<< HEAD
     assert len(product.datasets) == 1
     dataset = product.datasets[0]
     assert len(dataset.ancillaries) == 1
     volcello_ds = dataset.ancillaries[0]
     assert volcello_ds.facets['mip'] == 'Ofx'
-=======
-    fx_variables = product.settings['add_fx_variables']['fx_variables']
-    assert isinstance(fx_variables, dict)
-    assert len(fx_variables) == 1
-    assert '_Omon_' not in fx_variables['volcello']['filename'].name
-    assert '_Ofx_' in fx_variables['volcello']['filename'].name
->>>>>>> 4b56d791
 
 
 def test_fx_dicts_volcello_in_ofx_cmip6(tmp_path, patched_datafinder, session):
@@ -3122,7 +2551,6 @@
     settings = product.settings['volume_statistics']
     assert len(settings) == 1
     assert settings['operator'] == 'mean'
-<<<<<<< HEAD
     assert len(product.datasets) == 1
     dataset = product.datasets[0]
     assert len(dataset.ancillaries) == 1
@@ -3130,14 +2558,6 @@
     assert volcello_ds.facets['short_name'] == 'volcello'
     assert volcello_ds.facets['mip'] == 'Oyr'
     assert volcello_ds.facets['exp'] == 'piControl'
-=======
-    fx_variables = product.settings['add_fx_variables']['fx_variables']
-    assert isinstance(fx_variables, dict)
-    assert len(fx_variables) == 1
-    assert '_Oyr_' in fx_variables['volcello']['filename'][0].name
-    assert '_piControl_' in fx_variables['volcello']['filename'][0].name
-    assert '_Omon_' not in fx_variables['volcello']['filename'][0].name
->>>>>>> 4b56d791
 
 
 def test_fx_vars_list_no_preproc_cmip6(tmp_path, patched_datafinder, session):
@@ -3234,19 +2654,11 @@
     settings = product.settings['volume_statistics']
     assert len(settings) == 1
     assert settings['operator'] == 'mean'
-<<<<<<< HEAD
     assert len(product.datasets) == 1
     dataset = product.datasets[0]
     assert len(dataset.ancillaries) == 1
     volcello_ds = dataset.ancillaries[0]
     assert volcello_ds.facets['mip'] == 'Omon'
-=======
-    fx_variables = product.settings['add_fx_variables']['fx_variables']
-    assert isinstance(fx_variables, dict)
-    assert len(fx_variables) == 1
-    assert '_Ofx_' not in fx_variables['volcello']['filename'][0].name
-    assert '_Omon_' in fx_variables['volcello']['filename'][0].name
->>>>>>> 4b56d791
 
 
 def test_fx_vars_volcello_in_oyr_cmip6(tmp_path, patched_failing_datafinder,
@@ -3290,20 +2702,12 @@
     settings = product.settings['volume_statistics']
     assert len(settings) == 1
     assert settings['operator'] == 'mean'
-<<<<<<< HEAD
     assert len(product.datasets) == 1
     dataset = product.datasets[0]
     assert len(dataset.ancillaries) == 1
     volcello_ds = dataset.ancillaries[0]
     assert volcello_ds.facets['short_name'] == 'volcello'
     assert volcello_ds.facets['mip'] == 'Oyr'
-=======
-    fx_variables = product.settings['add_fx_variables']['fx_variables']
-    assert isinstance(fx_variables, dict)
-    assert len(fx_variables) == 1
-    assert '_Ofx_' not in fx_variables['volcello']['filename'][0].name
-    assert '_Oyr_' in fx_variables['volcello']['filename'][0].name
->>>>>>> 4b56d791
 
 
 def test_fx_vars_volcello_in_fx_cmip5(tmp_path, patched_datafinder, session):
@@ -3344,20 +2748,12 @@
     settings = product.settings['volume_statistics']
     assert len(settings) == 1
     assert settings['operator'] == 'mean'
-<<<<<<< HEAD
     assert len(product.datasets) == 1
     dataset = product.datasets[0]
     assert len(dataset.ancillaries) == 1
     volcello_ds = dataset.ancillaries[0]
     assert volcello_ds.facets['short_name'] == 'volcello'
     assert volcello_ds.facets['mip'] == 'fx'
-=======
-    fx_variables = product.settings['add_fx_variables']['fx_variables']
-    assert isinstance(fx_variables, dict)
-    assert len(fx_variables) == 1
-    assert '_fx_' in fx_variables['volcello']['filename'].name
-    assert '_Omon_' not in fx_variables['volcello']['filename'].name
->>>>>>> 4b56d791
 
 
 def test_wrong_project(tmp_path, patched_datafinder, session):
@@ -3514,7 +2910,6 @@
     # Check add_fx_variables
     # Due to failing datafinder, only files in LImon are found even though
     # sftgif is available in the tables fx, IyrAnt, IyrGre and LImon
-<<<<<<< HEAD
     assert len(product.datasets) == 1
     dataset = product.datasets[0]
     assert len(dataset.ancillaries) == 1
@@ -3522,15 +2917,6 @@
     assert sftgif_ds.facets['short_name'] == 'sftgif'
     assert sftgif_ds.facets['mip'] == 'LImon'
     assert len(sftgif_ds.files) == 1
-=======
-    fx_variables = product.settings['add_fx_variables']['fx_variables']
-    assert isinstance(fx_variables, dict)
-    assert len(fx_variables) == 1
-    sftgif_files = fx_variables['sftgif']['filename']
-    assert isinstance(sftgif_files, list)
-    assert len(sftgif_files) == 1
-    assert '_LImon_' in sftgif_files[0].name
->>>>>>> 4b56d791
 
 
 def test_multimodel_mask(tmp_path, patched_datafinder, session):
@@ -3595,7 +2981,6 @@
 
 
 def test_recipe_run(tmp_path, patched_datafinder, session, mocker):
-
     content = dedent("""
         diagnostics:
           diagnostic_name:
@@ -3651,22 +3036,10 @@
     assert path.name == 'atm_amip-rad_R2B4_r1i1p1f1_atm_2d_ml_1990_1999.nc'
 
 
-<<<<<<< HEAD
 @pytest.mark.parametrize('force_derivation', [True, False])
 def test_representative_dataset_derived_var(patched_datafinder, session,
                                             force_derivation):
     """Test ``_representative_dataset`` with derived variable."""
-=======
-@patch('esmvalcore._recipe.check.data_availability', autospec=True)
-@patch('esmvalcore._recipe._get_input_files', autospec=True)
-def test_dataset_to_file_derived_var(mock_get_input_files,
-                                     mock_data_availability, config_user):
-    """Test ``_dataset_to_file`` with derived variable."""
-    mock_get_input_files.side_effect = [
-        ([], []),
-        ([sentinel.out_file], [sentinel.globs]),
-    ]
->>>>>>> 4b56d791
     variable = {
         'dataset': 'ICON',
         'derive': True,
@@ -3676,13 +3049,9 @@
         'mip': 'Amon',
         'original_short_name': 'alb',
         'project': 'ICON',
-<<<<<<< HEAD
-        'short_name': 'lwp',
-=======
         'short_name': 'alb',
-        'start_year': 1990,
->>>>>>> 4b56d791
         'timerange': '1990/2000',
+        'var_type': 'atm_2d_ml',
     }
     dataset = Dataset(**variable)
     dataset.session = session
@@ -3721,7 +3090,7 @@
 
 def test_get_derive_input_variables(patched_datafinder, session):
     """Test ``_get_derive_input_variables``."""
-    lwp_facets = {
+    alb_facets = {
         'dataset': 'ICON',
         'derive': True,
         'exp': 'atm_amip-rad_R2B4_r1i1p1f1',
@@ -3730,79 +3099,15 @@
         'mip': 'Amon',
         'original_short_name': 'alb',
         'project': 'ICON',
-<<<<<<< HEAD
-        'short_name': 'lwp',
+        'short_name': 'alb',
         'timerange': '1990/2000',
-        'var_type': 'atm_2d_ml',
-        'variable_group': 'lwp_group',
-=======
-        'short_name': 'alb',
-        'start_year': 1990,
-        'timerange': '1990/2000',
-        'variable_group': 'alb_group',
-    }]
-    derive_input = _get_derive_input_variables(variables, config_user)
-
-    expected_derive_input = {
-        'alb_group_derive_input_rsdscs': [{
-            # Added by get_required
-            'short_name': 'rsdscs',
-            # Already present in variables
-            'dataset': 'ICON',
-            'derive': True,
-            'end_year': 2000,
-            'exp': 'atm_amip-rad_R2B4_r1i1p1f1',
-            'force_derivation': True,
-            'frequency': 'mon',
-            'mip': 'Amon',
-            'project': 'ICON',
-            'start_year': 1990,
-            'timerange': '1990/2000',
-            # Added by _add_cmor_info
-            'standard_name':
-            'surface_downwelling_shortwave_flux_in_air_assuming_clear_sky',
-            'long_name': 'Surface Downwelling Clear-Sky Shortwave Radiation',
-            'modeling_realm': ['atmos'],
-            'original_short_name': 'rsdscs',
-            'units': 'W m-2',
-            # Added by _add_extra_facets
-            'var_type': 'atm_2d_ml',
-            # Added by append
-            'variable_group': 'alb_group_derive_input_rsdscs',
-        }], 'alb_group_derive_input_rsuscs': [{
-            # Added by get_required
-            'short_name': 'rsuscs',
-            # Already present in variables
-            'dataset': 'ICON',
-            'derive': True,
-            'end_year': 2000,
-            'exp': 'atm_amip-rad_R2B4_r1i1p1f1',
-            'force_derivation': True,
-            'frequency': 'mon',
-            'mip': 'Amon',
-            'project': 'ICON',
-            'start_year': 1990,
-            'timerange': '1990/2000',
-            # Added by _add_cmor_info
-            'standard_name':
-            'surface_upwelling_shortwave_flux_in_air_assuming_clear_sky',
-            'long_name': 'Surface Upwelling Clear-Sky Shortwave Radiation',
-            'modeling_realm': ['atmos'],
-            'original_short_name': 'rsuscs',
-            'units': 'W m-2',
-            # Added by _add_extra_facets
-            'var_type': 'atm_2d_ml',
-            # Added by append
-            'variable_group': 'alb_group_derive_input_rsuscs',
-        }],
->>>>>>> 4b56d791
     }
-    lwp = Dataset(**lwp_facets)
-    lwp.session = session
-
-    clwvi_facets = {
+    alb = Dataset(**alb_facets)
+    alb.session = session
+
+    rsdscs_facets = {
         # Added by get_required
-        'short_name': 'clwvi',
+        'short_name': 'rsdscs',
         # Already present in variables
         'dataset': 'ICON',
         'derive': True,
@@ -3812,24 +3117,22 @@
         'mip': 'Amon',
         'project': 'ICON',
         'timerange': '1990/2000',
-        'var_type': 'atm_2d_ml',
-        'variable_group': 'lwp_group',
         # Added by _add_cmor_info
         'standard_name':
-        'atmosphere_mass_content_of_cloud_condensed_water',
-        'long_name': 'Condensed Water Path',
+        'surface_downwelling_shortwave_flux_in_air_assuming_clear_sky',
+        'long_name': 'Surface Downwelling Clear-Sky Shortwave Radiation',
         'modeling_realm': ['atmos'],
-        'original_short_name': 'clwvi',
-        'units': 'kg m-2',
+        'original_short_name': 'rsdscs',
+        'units': 'W m-2',
         # Added by _add_extra_facets
-        'raw_name': 'cllvi',
+        'var_type': 'atm_2d_ml',
     }
-    clwvi = Dataset(**clwvi_facets)
-    clwvi.session = session
-
-    clivi_facets = {
+    rsdscs = Dataset(**rsdscs_facets)
+    rsdscs.session = session
+
+    rsuscs_facets = {
         # Added by get_required
-        'short_name': 'clivi',
+        'short_name': 'rsuscs',
         # Already present in variables
         'dataset': 'ICON',
         'derive': True,
@@ -3839,20 +3142,21 @@
         'mip': 'Amon',
         'project': 'ICON',
         'timerange': '1990/2000',
+        # Added by _add_cmor_info
+        'standard_name':
+        'surface_upwelling_shortwave_flux_in_air_assuming_clear_sky',
+        'long_name': 'Surface Upwelling Clear-Sky Shortwave Radiation',
+        'modeling_realm': ['atmos'],
+        'original_short_name': 'rsuscs',
+        'units': 'W m-2',
+        # Added by _add_extra_facets
         'var_type': 'atm_2d_ml',
-        'variable_group': 'lwp_group',
-        # Added by _add_cmor_info
-        'standard_name': 'atmosphere_mass_content_of_cloud_ice',
-        'long_name': 'Ice Water Path',
-        'modeling_realm': ['atmos'],
-        'original_short_name': 'clivi',
-        'units': 'kg m-2',
     }
-    clivi = Dataset(**clivi_facets)
-    clivi.session = session
-
-    lwp_derive_input = _get_input_datasets(lwp)
-    assert lwp_derive_input == [clwvi, clivi]
+    rsuscs = Dataset(**rsuscs_facets)
+    rsuscs.session = session
+
+    alb_derive_input = _get_input_datasets(alb)
+    assert alb_derive_input == [rsdscs, rsuscs]
 
 
 TEST_DIAG_SELECTION = [
