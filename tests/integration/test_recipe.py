--- conflicted
+++ resolved
@@ -2514,7 +2514,6 @@
                   - {dataset: UKESM1-0-LL, exp: ssp585}
             scripts: null
         """)
-<<<<<<< HEAD
     recipe = get_recipe(tmp_path, content, config_user)
 
     # Check generated tasks
@@ -2560,12 +2559,4 @@
     if len(task_a.ancestors) == 1:
         assert len(task_b.ancestors) == 0
     elif len(task_b.ancestors) == 1:
-        assert len(task_a.ancestors) == 0
-=======
-    msg = (
-        "Unable to load CMOR table (project) 'EMAC' for variable 'areacella' "
-        "with mip 'Amon'")
-    with pytest.raises(RecipeError) as rec_err_exp:
-        get_recipe(tmp_path, content, config_user)
-    assert str(rec_err_exp.value) == msg
->>>>>>> a9312a7d
+        assert len(task_a.ancestors) == 0