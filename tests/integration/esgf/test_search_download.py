import json
import logging
from pathlib import Path

import pytest
import yaml
from pyesgf.search.results import FileResult

from esmvalcore.esgf import _search, download, find_files

VARIABLES = [{
    'dataset': 'cccma_cgcm3_1',
    'ensemble': 'run1',
    'exp': 'historical',
    'frequency': 'mon',
    'project': 'CMIP3',
    'short_name': 'tas',
    'version': 'v1',
}, {
    'dataset': 'inmcm4',
    'ensemble': 'r1i1p1',
    'exp': ['historical', 'rcp85'],
    'mip': 'Amon',
    'project': 'CMIP5',
    'short_name': 'tas',
    'version': 'v20130207',
}, {
    'dataset': 'FIO-ESM',
    'ensemble': 'r1i1p1',
    'exp': 'historical',
    'mip': 'Amon',
    'project': 'CMIP5',
    'short_name': 'tas',
}, {
    'dataset': 'HadGEM2-CC',
    'ensemble': 'r1i1p1',
    'exp': 'rcp85',
    'mip': 'Amon',
    'project': 'CMIP5',
    'short_name': 'tas',
    'timerange': '2080/2100',
}, {
    'dataset': 'EC-EARTH',
    'ensemble': 'r1i1p1',
    'exp': 'historical',
    'mip': 'Amon',
    'project': 'CMIP5',
    'short_name': 'tas',
<<<<<<< HEAD
    'timerange': '1990/1999',
=======
    'start_year': 1990,  # test legacy way of specifying timerange
    'end_year': 1999,
>>>>>>> 4b56d791
}, {
    'dataset': 'AWI-ESM-1-1-LR',
    'ensemble': 'r1i1p1f1',
    'exp': 'historical',
    'grid': 'gn',
    'mip': 'Amon',
    'project': 'CMIP6',
    'short_name': 'tas',
    'timerange': '2000/2001',
    'version': 'v20200212',
}, {
    'dataset': 'RACMO22E',
    'driver': 'MOHC-HadGEM2-ES',
    'domain': 'EUR-11',
    'ensemble': 'r1i1p1',
    'exp': 'historical',
    'frequency': 'mon',
    'project': 'CORDEX',
    'short_name': 'tas',
    'timerange': '1950/1952',
    'version': 'v20160620',
}, {
    'dataset': 'CERES-EBAF',
    'frequency': 'mon',
    'project': 'obs4MIPs',
    'short_name': 'rsutcs',
    'version': 'v20160610',
}]


def get_mock_connection(facets, results):
    """Create a mock pyesgf.search.SearchConnection instance."""
    class MockFileSearchContext:
        def search(self, **kwargs):
            return results

    class MockConnection:
        def new_context(self, *args, **kwargs):
            assert kwargs == facets
            return MockFileSearchContext()

    return MockConnection()


@pytest.mark.parametrize('variable', VARIABLES)
def test_mock_search(variable, mocker):
    data_path = Path(__file__).parent / 'search_results'
    facets = _search.get_esgf_facets(variable)
    json_file = '_'.join(str(facets[k]) for k in sorted(facets)) + '.json'
    raw_results = data_path / json_file

    if not raw_results.exists():
        # Skip cases where the raw search results were too large to save.
        pytest.skip(f"Raw search results in {raw_results} not available.")

    with raw_results.open('r') as file:
        search_results = [
            FileResult(json=j, context=None) for j in json.load(file)
        ]
    conn = get_mock_connection(facets, search_results)
    mocker.patch.object(_search.pyesgf.search,
                        'SearchConnection',
                        autspec=True,
                        return_value=conn)

    files = find_files(**variable)

    with open(data_path / 'expected.yml') as file:
        expected_files = yaml.safe_load(file)[json_file]

    assert len(files) == len(expected_files)
    for found_file, expected in zip(files, expected_files):
        assert found_file.name == expected['name']
        assert found_file.dataset == expected['dataset']
        assert found_file.size == expected['size']
        assert found_file.urls == expected['urls']
        assert found_file._checksums == [
            tuple(c) for c in expected['checksums']
        ]


def test_real_search():
    """Test a real search for a single file."""
    variable = {
        'project': 'CMIP6',
        'mip': 'Amon',
        'short_name': 'tas',
        'dataset': 'EC-Earth3',
        'exp': 'historical',
        'ensemble': 'r1i1p1f1',
        'grid': 'gr',
        'start_year': 1990,
        'end_year': 2000,
    }
    files = find_files(**variable)
    dataset = ('CMIP6.CMIP.EC-Earth-Consortium.EC-Earth3'
               '.historical.r1i1p1f1.Amon.tas.gr')
    assert files
    for file in files:
        assert file.dataset.startswith(dataset)


@pytest.mark.skip(reason="This will actually search the ESGF.")
def test_real_search_many():
    expected_files = [
        [
            'tas_a1_20c3m_1_cgcm3.1_t47_1850_2000.nc',
        ],
        [
            'tas_Amon_inmcm4_historical_r1i1p1_185001-200512.nc',
            'tas_Amon_inmcm4_rcp85_r1i1p1_200601-210012.nc',
        ],
        [
            'tas_Amon_FIO-ESM_historical_r1i1p1_185001-200512.nc',
        ],
        [
            'tas_Amon_HadGEM2-CC_rcp85_r1i1p1_205512-208011.nc',
            'tas_Amon_HadGEM2-CC_rcp85_r1i1p1_208012-209912.nc',
            'tas_Amon_HadGEM2-CC_rcp85_r1i1p1_210001-210012.nc',
        ],
        [
            'tas_Amon_EC-EARTH_historical_r1i1p1_199001-199912.nc',
        ],
        [
            'tas_Amon_AWI-ESM-1-1-LR_historical_'
            'r1i1p1f1_gn_200001-200012.nc',
            'tas_Amon_AWI-ESM-1-1-LR_historical_'
            'r1i1p1f1_gn_200101-200112.nc',
        ],
        [
            'tas_EUR-11_MOHC-HadGEM2-ES_historical_r1i1p1'
            '_KNMI-RACMO22E_v2_mon_195001-195012.nc',
            'tas_EUR-11_MOHC-HadGEM2-ES_historical_r1i1p1'
            '_KNMI-RACMO22E_v2_mon_195101-196012.nc',
        ],
        [
            'rsutcs_CERES-EBAF_L3B_Ed2-8_200003-201404.nc',
        ],
    ]
    expected_datasets = [
        [
            'cmip3.CCCma.cccma_cgcm3_1.historical.mon.atmos.run1.tas.v1',
        ],
        [
            'cmip5.output1.INM.inmcm4.historical.mon.atmos.Amon.r1i1p1'
            '.v20130207',
            'cmip5.output1.INM.inmcm4.rcp85.mon.atmos.Amon.r1i1p1.v20130207',
        ],
        [
            'cmip5.output1.FIO.FIO-ESM.historical.mon.atmos.Amon.r1i1p1'
            '.v20121010',
        ],
        [
            'cmip5.output1.MOHC.HadGEM2-CC.rcp85.mon.atmos.Amon.r1i1p1'
            '.v20120531',
            'cmip5.output1.MOHC.HadGEM2-CC.rcp85.mon.atmos.Amon.r1i1p1'
            '.v20120531',
            'cmip5.output1.MOHC.HadGEM2-CC.rcp85.mon.atmos.Amon.r1i1p1'
            '.v20120531',
        ],
        [
            'cmip5.output1.ICHEC.EC-EARTH.historical.mon.atmos.Amon.r1i1p1'
            '.v20131231',
        ],
        [
            'CMIP6.CMIP.AWI.AWI-ESM-1-1-LR.historical.r1i1p1f1.Amon.tas.gn'
            '.v20200212',
            'CMIP6.CMIP.AWI.AWI-ESM-1-1-LR.historical.r1i1p1f1.Amon.tas.gn'
            '.v20200212',
        ],
        [
            'cordex.output.EUR-11.KNMI.MOHC-HadGEM2-ES.historical.r1i1p1'
            '.RACMO22E.v2.mon.tas.v20160620',
            'cordex.output.EUR-11.KNMI.MOHC-HadGEM2-ES.historical.r1i1p1'
            '.RACMO22E.v2.mon.tas.v20160620',
        ], [
            'obs4MIPs.CERES-EBAF.v20160610',
        ]
    ]

    for variable, files, datasets in zip(VARIABLES, expected_files,
                                         expected_datasets):
        result = find_files(**variable)
        found_files = [file.name for file in result]
        print(found_files)
        print(files)
        assert found_files == files
        found_datasets = [file.dataset for file in result]
        print(found_datasets)
        print(datasets)
        assert found_datasets == datasets
        print(result[0].facets)
        for file in result:
            for key, value in variable.items():
                if key in ('start_year', 'end_year', 'timerange'):
                    continue
                if isinstance(value, list):
                    assert file.facets.get(key) in value
                else:
                    assert file.facets.get(key) == value


@pytest.mark.skip(reason="This will actually download the data")
def test_real_download():
    all_files = []
    for variable in VARIABLES:
        if variable.get('exp', '') == 'historical':
            variable['start_year'] = 2000
            variable['end_year'] = 2001
        files = find_files(**variable)
        assert files
        all_files.extend(files)

    dest_folder = Path.home() / 'esmvaltool_download_test'
    download(all_files, dest_folder)
    print(f"Download of variable={variable} successful")


if __name__ == '__main__':
    logging.basicConfig(format="%(asctime)s [%(process)d] %(levelname)-8s "
                        "%(name)s,%(lineno)s\t%(message)s")
    logging.getLogger().setLevel('info'.upper())

    test_real_search_many()
    test_real_download()<|MERGE_RESOLUTION|>--- conflicted
+++ resolved
@@ -46,12 +46,8 @@
     'mip': 'Amon',
     'project': 'CMIP5',
     'short_name': 'tas',
-<<<<<<< HEAD
-    'timerange': '1990/1999',
-=======
     'start_year': 1990,  # test legacy way of specifying timerange
     'end_year': 1999,
->>>>>>> 4b56d791
 }, {
     'dataset': 'AWI-ESM-1-1-LR',
     'ensemble': 'r1i1p1f1',
