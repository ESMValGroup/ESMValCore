--- conflicted
+++ resolved
@@ -94,19 +94,10 @@
     If this doesn't avoid problems with unpickling the cached data,
     manually clean the pytest cache with the command `pytest --cache-clear`.
     """
-<<<<<<< HEAD
     py_version = platform.python_version()
     return (f'{value}_iris-{iris.__version__}_'
-            f'numpy-{np.__version__}_python-{py_version}')
-=======
-    return ' '.join([
-        str(value),
-        iris.__version__,
-        np.__version__,
-        sys.version,
-        f"rev-{TEST_REVISION}",
-    ])
->>>>>>> 0c798617
+            f'numpy-{np.__version__}_python-{py_version}'
+            f'rev-{TEST_REVISION}')
 
 
 @pytest.fixture(scope="module")
