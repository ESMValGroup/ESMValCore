"""Unit test for the :func:`esmvalcore.preprocessor._units` function."""

import unittest

import cf_units
import iris
import iris.fileformats
import numpy as np

import tests
from esmvalcore.preprocessor._units import accumulate_coordinate, convert_units


class TestConvertUnits(tests.Test):
    """Test class for _units."""

    def setUp(self):
        """Prepare tests."""
        coord_sys = iris.coord_systems.GeogCS(iris.fileformats.pp.EARTH_RADIUS)
        self.data2 = np.array([[0.0, 1.0], [2.0, 3.0]])
        lons2 = iris.coords.DimCoord(
            [1.5, 2.5],
            standard_name="longitude",
            bounds=[[1.0, 2.0], [2.0, 3.0]],
            units="degrees_east",
            coord_system=coord_sys,
        )
        lats2 = iris.coords.DimCoord(
            [1.5, 2.5],
            standard_name="latitude",
            bounds=[[1.0, 2.0], [2.0, 3.0]],
            units="degrees_north",
            coord_system=coord_sys,
        )
        coords_spec3 = [(lats2, 0), (lons2, 1)]
        self.arr = iris.cube.Cube(
            self.data2, units="K", dim_coords_and_dims=coords_spec3
        )

    def test_convert_incompatible_units(self):
        """Test conversion to incompatible units."""
        self.assertRaises(ValueError, convert_units, self.arr, "m")

    def test_convert_compatible_units(self):
        """Test conversion to compatible units."""
        result = convert_units(self.arr, "degC")
        expected_data = np.array([[-273.15, -272.15], [-271.15, -270.15]])
        expected_units = cf_units.Unit("degC")
        self.assertEqual(result.units, expected_units)
        self.assert_array_equal(result.data, expected_data)

    def test_convert_ozone_content_m_to_du(self):
        """Test special conversion of ozone_content."""
        self.arr.standard_name = (
            "equivalent_thickness_at_stp_of_atmosphere_ozone_content"
        )
        self.arr.units = "m"
        result = convert_units(self.arr, "DU")
        self.assertEqual(
            result.standard_name,
            "equivalent_thickness_at_stp_of_atmosphere_ozone_content",
        )
        self.assertEqual(result.units, "DU")
        np.testing.assert_allclose(
            result.data,
            [[0.0, 1e5], [2e5, 3e5]],
        )

    def test_convert_ozone_content_du_to_m(self):
        """Test special conversion of ozone_content."""
        self.arr.standard_name = (
            "equivalent_thickness_at_stp_of_atmosphere_ozone_content"
        )
        self.arr.units = "DU"
        result = convert_units(self.arr, "mm")
        self.assertEqual(
            result.standard_name,
            "equivalent_thickness_at_stp_of_atmosphere_ozone_content",
        )
        self.assertEqual(result.units, "mm")
        np.testing.assert_allclose(
            result.data,
            [[0.0, 1e-2], [2e-2, 3e-2]],
        )

<<<<<<< HEAD
    def test_convert_water_evaporation_flux(self):
        """Test special conversion of water_evaporation_flux."""
        self.arr.standard_name = "water_evaporation_flux"
        self.arr.units = "kg m-2 s-1"
        result = convert_units(self.arr, "mm day-1")
        self.assertEqual(result.standard_name, "lwe_water_evaporation_rate")
        self.assertEqual(result.units, "mm day-1")
        np.testing.assert_allclose(
            result.data,
            [[0.0, 86400.0], [172800.0, 259200.0]],
        )

    def test_convert_lwe_water_evaporation_rate(self):
        """Test special conversion of lwe_water_evaporation_rate."""
        self.arr.standard_name = "lwe_water_evaporation_rate"
        self.arr.units = "mm s-1"
        result = convert_units(self.arr, "kg m-2 s-1")
        self.assertEqual(result.standard_name, "water_evaporation_flux")
        self.assertEqual(result.units, "kg m-2 s-1")
        np.testing.assert_allclose(
            result.data,
            [[0.0, 1.0], [2.0, 3.0]],
        )

    def test_convert_water_potential_evaporation_flux(self):
        """Test special conversion of water_potential_evaporation_flux."""
        self.arr.standard_name = "water_potential_evaporation_flux"
        self.arr.units = "kg m-2 s-1"
        result = convert_units(self.arr, "mm day-1")
        self.assertEqual(result.standard_name, None)
        self.assertEqual(result.units, "mm day-1")
        np.testing.assert_allclose(
            result.data,
            [[0.0, 86400.0], [172800.0, 259200.0]],
        )

    def test_convert_rate_without_standard_name(self):
        """Test conversion of a flux without a standard name."""
        self.arr.units = "mm s-1"
        result = convert_units(self.arr, "kg m-2 s-1")
        self.assertEqual(result.units, "kg m-2 s-1")

=======
    def test_convert_air_mass(self):
        """Test special conversion of surface pressure to air mass."""
        self.arr.standard_name = "surface_air_pressure"
        self.arr.units = "Pa"
        result = convert_units(self.arr, "kg m-2")
        self.assertEqual(
            result.standard_name,
            "atmosphere_mass_of_air_per_unit_area",
        )
        self.assertEqual(result.units, "kg m-2")
        np.testing.assert_allclose(
            result.data,
            [[0.0, 1.0 / 9.80665], [2.0 / 9.80665, 3.0 / 9.80665]],
        )

    def test_convert_air_mass_convertible(self):
        """Test special conversion of air mass to surface pressure."""
        self.arr.standard_name = "atmosphere_mass_of_air_per_unit_area"
        self.arr.units = "kg m-2"
        result = convert_units(self.arr, "Pa")
        self.assertEqual(
            result.standard_name,
            "surface_air_pressure",
        )
        self.assertEqual(result.units, "Pa")
        np.testing.assert_allclose(
            result.data,
            [[0.0, 9.80665], [19.6133, 29.41995]],
        )

>>>>>>> ecac8b24
    def test_convert_precipitation_flux(self):
        """Test special conversion of precipitation_flux."""
        self.arr.standard_name = "precipitation_flux"
        self.arr.units = "kg m-2 s-1"
        result = convert_units(self.arr, "mm day-1")
        self.assertEqual(result.standard_name, "lwe_precipitation_rate")
        self.assertEqual(result.units, "mm day-1")
        np.testing.assert_allclose(
            result.data,
            [[0.0, 86400.0], [172800.0, 259200.0]],
        )

    def test_convert_precipitation_flux_convertible(self):
        """Test special conversion of precipitation_flux."""
        self.arr.standard_name = "precipitation_flux"
        self.arr.units = "g m-2 yr-1"
        result = convert_units(self.arr, "m yr-1")
        self.assertEqual(result.standard_name, "lwe_precipitation_rate")
        self.assertEqual(result.units, "m yr-1")
        np.testing.assert_allclose(
            result.data,
            [[0.0, 1.0e-6], [2.0e-6, 3.0e-6]],
        )

    def test_convert_precipitation_flux_fail_invalid_name(self):
        """Test special conversion of precipitation_flux."""
        self.arr.units = "kg m-2 s-1"
        self.assertRaises(ValueError, convert_units, self.arr, "mm day-1")

    def test_convert_precipitation_flux_fail_invalid_source_units(self):
        """Test special conversion of precipitation_flux."""
        self.arr.standard_name = "precipitation_flux"
        self.assertRaises(ValueError, convert_units, self.arr, "mm day-1")

    def test_convert_precipitation_flux_fail_invalid_target_units(self):
        """Test special conversion of precipitation_flux."""
        self.arr.standard_name = "precipitation_flux"
        self.arr.units = "kg m-2 s-1"
        self.assertRaises(ValueError, convert_units, self.arr, "K")

    def test_convert_lwe_precipitation_rate(self):
        """Test special conversion of lwe_precipitation_rate."""
        self.arr.standard_name = "lwe_precipitation_rate"
        self.arr.units = "mm s-1"
        result = convert_units(self.arr, "kg m-2 s-1")
        self.assertEqual(result.standard_name, "precipitation_flux")
        self.assertEqual(result.units, "kg m-2 s-1")
        np.testing.assert_allclose(
            result.data,
            [[0.0, 1.0], [2.0, 3.0]],
        )

    def test_convert_lwe_precipitation_rate_convertible(self):
        """Test special conversion of lwe_precipitation_rate."""
        self.arr.standard_name = "lwe_precipitation_rate"
        self.arr.units = "m yr-1"
        result = convert_units(self.arr, "g m-2 yr-1")
        self.assertEqual(result.standard_name, "precipitation_flux")
        self.assertEqual(result.units, "g m-2 yr-1")
        np.testing.assert_allclose(
            result.data,
            [[0.0, 1.0e6], [2.0e6, 3.0e6]],
        )

    def test_convert_lwe_precipitation_rate_fail_invalid_name(self):
        """Test special conversion of lwe_precipitation_rate."""
        self.arr.standard_name = "precipitation_flux"
        self.arr.units = "mm s-1"
        self.assertRaises(ValueError, convert_units, self.arr, "kg m-2 s-1")

    def test_convert_lwe_precipitation_rate_fail_invalid_source_units(self):
        """Test special conversion of lwe_precipitation_rate."""
        self.arr.standard_name = "lwe_precipitation_rate"
        self.assertRaises(ValueError, convert_units, self.arr, "kg m-2 s-1")

    def test_convert_lwe_precipitation_rate_fail_invalid_target_units(self):
        """Test special conversion of lwe_precipitation_rate."""
        self.arr.standard_name = "lwe_precipitation_rate"
        self.arr.units = "mm s-1"
        self.assertRaises(ValueError, convert_units, self.arr, "K")


class TestFluxToTotal(tests.Test):
    """Test class for _units."""

    def setUp(self):
        """Prepare tests."""
        data = np.arange(4)
        time = iris.coords.DimCoord(
            np.arange(1, 8, 2),
            var_name="time",
            standard_name="time",
            bounds=np.array([np.arange(0, 8, 2), np.arange(2, 9, 2)]).T,
            units=cf_units.Unit("days since 1950-01-01", calendar="gregorian"),
        )
        coords_spec = [
            (time, 0),
        ]
        self.cube = iris.cube.Cube(
            data, units="kg day-1", dim_coords_and_dims=coords_spec
        )

    def test_missing_coordinate(self):
        """Test error is raised if missing coordinate."""
        self.assertRaises(
            ValueError, accumulate_coordinate, self.cube, "longitude"
        )

    def test_multidim_coordinate(self):
        """Test error is raised if coordinate is multidimensional."""
        i_coord = iris.coords.DimCoord(
            [0, 1],
            long_name="cell index along first dimension",
            units="1",
        )

        j_coord = iris.coords.DimCoord(
            [0, 1],
            long_name="cell index along second dimension",
            units="1",
        )

        lat_coord = iris.coords.AuxCoord(
            [[-40.0, -20.0], [-20.0, 0.0]],
            var_name="lat",
            standard_name="latitude",
            units="degrees_north",
        )

        lon_coord = iris.coords.AuxCoord(
            [[100.0, 140.0], [80.0, 100.0]],
            var_name="lon",
            standard_name="longitude",
            units="degrees_east",
        )

        cube = iris.cube.Cube(
            np.ones((2, 2)),
            var_name="tos",
            long_name="sea_surface_temperature",
            units="K",
            dim_coords_and_dims=[(j_coord, 0), (i_coord, 1)],
            aux_coords_and_dims=[(lat_coord, (0, 1)), (lon_coord, (0, 1))],
        )
        self.assertRaises(
            NotImplementedError, accumulate_coordinate, cube, "longitude"
        )

    def test_flux_by_second(self):
        """Test conversion to compatible units."""
        self.cube.units = "kg s-1"
        result = accumulate_coordinate(self.cube, "time")
        expected_data = np.array([0, 2, 4, 6]) * 24 * 3600
        expected_units = cf_units.Unit("kg")
        self.assertEqual(result.units, expected_units)
        self.assert_array_equal(result.data, expected_data)

    def test_flux_by_day(self):
        """Test conversion to compatible units."""
        result = accumulate_coordinate(self.cube, "time")
        expected_data = np.array([0, 2, 4, 6])
        expected_units = cf_units.Unit("kg")
        self.assertEqual(result.units, expected_units)
        self.assert_array_equal(result.data, expected_data)

    def test_flux_by_hour(self):
        """Test conversion to compatible units."""
        self.cube.units = "kg hr-1"
        result = accumulate_coordinate(self.cube, "time")
        expected_data = np.array([0, 2, 4, 6]) * 24
        expected_units = cf_units.Unit("kg")
        self.assertEqual(result.units, expected_units)
        self.assert_array_equal(result.data, expected_data)


if __name__ == "__main__":
    unittest.main()<|MERGE_RESOLUTION|>--- conflicted
+++ resolved
@@ -83,7 +83,6 @@
             [[0.0, 1e-2], [2e-2, 3e-2]],
         )
 
-<<<<<<< HEAD
     def test_convert_water_evaporation_flux(self):
         """Test special conversion of water_evaporation_flux."""
         self.arr.standard_name = "water_evaporation_flux"
@@ -126,7 +125,6 @@
         result = convert_units(self.arr, "kg m-2 s-1")
         self.assertEqual(result.units, "kg m-2 s-1")
 
-=======
     def test_convert_air_mass(self):
         """Test special conversion of surface pressure to air mass."""
         self.arr.standard_name = "surface_air_pressure"
@@ -157,7 +155,6 @@
             [[0.0, 9.80665], [19.6133, 29.41995]],
         )
 
->>>>>>> ecac8b24
     def test_convert_precipitation_flux(self):
         """Test special conversion of precipitation_flux."""
         self.arr.standard_name = "precipitation_flux"
