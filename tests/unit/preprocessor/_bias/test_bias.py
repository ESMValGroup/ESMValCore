"""Unit tests for :mod:`esmvalcore.preprocessor._bias`."""

import dask.array as da
import iris
import numpy as np
import pytest
from cf_units import Unit
<<<<<<< HEAD
from iris.coords import CellMethod
=======
>>>>>>> 989839f5
from iris.cube import Cube, CubeList

from esmvalcore.preprocessor._bias import bias, distance_metric
from tests import PreprocessorFile


def assert_array_equal(array_1, array_2):
    """Assert that (masked) array 1 equals (masked) array 2."""
    if np.ma.is_masked(array_1) or np.ma.is_masked(array_2):
        np.testing.assert_array_equal(np.ma.getmaskarray(array_1),
                                      np.ma.getmaskarray(array_2))
        mask = np.ma.getmaskarray(array_1)
        np.testing.assert_array_equal(array_1[~mask], array_2[~mask])
    else:
        np.testing.assert_array_equal(array_1, array_2)


def products_set_to_dict(products):
    """Convert :obj:`set` of products to :obj:`dict`."""
    new_dict = {}
    for product in products:
        new_dict[product.filename] = product
    return new_dict


def get_3d_cube(data, **cube_kwargs):
    """Create 3D cube."""
    time_units = Unit('days since 1850-01-01 00:00:00')
    times = iris.coords.DimCoord([0.0, 1.0], standard_name='time',
                                 var_name='time', long_name='time',
                                 units=time_units)
    lats = iris.coords.DimCoord([0.0, 10.0], standard_name='latitude',
                                var_name='lat', long_name='latitude',
                                units='degrees_north')
    lons = iris.coords.DimCoord([20.0, 30.0], standard_name='longitude',
                                var_name='lon', long_name='longitude',
                                units='degrees_east')
    coord_specs = [(times, 0), (lats, 1), (lons, 2)]
    cube = Cube(data.astype('float32'),
                dim_coords_and_dims=coord_specs, **cube_kwargs)
    return cube


@pytest.fixture
def regular_cubes():
    """Regular cube."""
    cube_data = np.arange(8.0).reshape(2, 2, 2)
    cube = get_3d_cube(cube_data, standard_name='air_temperature',
                       var_name='tas', units='K')
    return CubeList([cube])


@pytest.fixture
def ref_cubes():
    """Reference cube."""
    cube_data = np.full((2, 2, 2), 2.0)
    cube_data[1, 1, 1] = 4.0
    cube = get_3d_cube(cube_data, standard_name='air_temperature',
                       var_name='tas', units='K')
    return CubeList([cube])


TEST_BIAS = [
    ('absolute', [[[-2.0, -1.0], [0.0, 1.0]], [[2.0, 3.0], [4.0, 3.0]]], 'K'),
    ('relative', [[[-1.0, -0.5], [0.0, 0.5]], [[1.0, 1.5], [2.0, 0.75]]], '1'),
]


@pytest.mark.parametrize('bias_type,data,units', TEST_BIAS)
def test_bias_products(regular_cubes, ref_cubes, bias_type, data, units):
    """Test calculation of bias with products."""
    ref_product = PreprocessorFile(ref_cubes, 'REF',
                                   {'reference_for_bias': True})
    products = {
        PreprocessorFile(regular_cubes, 'A', {'dataset': 'a'}),
        PreprocessorFile(regular_cubes, 'B', {'dataset': 'b'}),
        ref_product,
    }
    out_products = bias(products, bias_type=bias_type)

    assert isinstance(out_products, set)
    out_dict = products_set_to_dict(out_products)
    assert len(out_dict) == 2

    product_a = out_dict['A']
    assert product_a.filename == 'A'
    assert product_a.attributes == {'units': units, 'dataset': 'a'}
    assert len(product_a.cubes) == 1
    out_cube = product_a.cubes[0]
    assert_array_equal(out_cube.data, data)
    assert out_cube.var_name == 'tas'
    assert out_cube.standard_name == 'air_temperature'
    assert out_cube.units == units
    assert out_cube.dim_coords == regular_cubes[0].dim_coords
    assert out_cube.aux_coords == regular_cubes[0].aux_coords
    product_a.wasderivedfrom.assert_called_once()
    assert product_a.mock_ancestors == {ref_product}

    product_b = out_dict['B']
    assert product_b.filename == 'B'
    assert product_b.attributes == {'units': units, 'dataset': 'b'}
    assert len(product_b.cubes) == 1
    out_cube = product_b.cubes[0]
    assert_array_equal(out_cube.data, data)
    assert out_cube.var_name == 'tas'
    assert out_cube.standard_name == 'air_temperature'
    assert out_cube.units == units
    assert out_cube.dim_coords == regular_cubes[0].dim_coords
    assert out_cube.aux_coords == regular_cubes[0].aux_coords
    product_b.wasderivedfrom.assert_called_once()
    assert product_b.mock_ancestors == {ref_product}


@pytest.mark.parametrize('bias_type,data,units', TEST_BIAS)
def test_bias_cubes(regular_cubes, ref_cubes, bias_type, data, units):
    """Test calculation of bias with cubes."""
    ref_cube = ref_cubes[0]
    out_cubes = bias(regular_cubes, ref_cube, bias_type=bias_type)

    assert isinstance(out_cubes, CubeList)
    assert len(out_cubes) == 1
    out_cube = out_cubes[0]

    assert_array_equal(out_cube.data, data)
    assert out_cube.var_name == 'tas'
    assert out_cube.standard_name == 'air_temperature'
    assert out_cube.units == units
    assert out_cube.dim_coords == regular_cubes[0].dim_coords
    assert out_cube.aux_coords == regular_cubes[0].aux_coords


TEST_BIAS_BROADCASTABLE = [
    ('absolute', [[[-2.0, -1.0], [0.0, 1.0]], [[2.0, 3.0], [4.0, 5.0]]], 'K'),
    ('relative', [[[-1.0, -0.5], [0.0, 0.5]], [[1.0, 1.5], [2.0, 2.5]]], '1'),
]


@pytest.mark.parametrize('bias_type,data,units', TEST_BIAS_BROADCASTABLE)
def test_bias_cubes_broadcastable(
    regular_cubes, ref_cubes, bias_type, data, units
):
    """Test calculation of bias with cubes."""
    ref_cube = ref_cubes[0][0]  # only select one time step
    out_cubes = bias(regular_cubes, ref_cube, bias_type=bias_type)

    assert isinstance(out_cubes, CubeList)
    assert len(out_cubes) == 1
    out_cube = out_cubes[0]

    assert_array_equal(out_cube.data, data)
    assert out_cube.var_name == 'tas'
    assert out_cube.standard_name == 'air_temperature'
    assert out_cube.units == units
    assert out_cube.dim_coords == regular_cubes[0].dim_coords
    assert out_cube.aux_coords == regular_cubes[0].aux_coords


def test_denominator_mask_threshold_products(regular_cubes, ref_cubes):
    """Test denominator_mask_threshold argument with products."""
    ref_product = PreprocessorFile(ref_cubes, 'REF',
                                   {'reference_for_bias': True})
    products = {
        PreprocessorFile(regular_cubes, 'A', {'dataset': 'a'}),
        ref_product,
    }
    out_products = bias(
        products, bias_type='relative', denominator_mask_threshold=3.0
    )

    assert isinstance(out_products, set)
    out_dict = products_set_to_dict(out_products)
    assert len(out_dict) == 1

    product_a = out_dict['A']
    assert product_a.filename == 'A'
    assert product_a.attributes == {'units': '1', 'dataset': 'a'}
    assert len(product_a.cubes) == 1
    out_cube = product_a.cubes[0]
    expected_data = np.ma.masked_equal([[[42.0, 42.0],
                                         [42.0, 42.0]],
                                        [[42.0, 42.0],
                                         [42.0, 0.75]]], 42.0)
    assert_array_equal(out_cube.data, expected_data)
    assert out_cube.var_name == 'tas'
    assert out_cube.standard_name == 'air_temperature'
    assert out_cube.units == '1'
    assert out_cube.dim_coords == regular_cubes[0].dim_coords
    assert out_cube.aux_coords == regular_cubes[0].aux_coords
    product_a.wasderivedfrom.assert_called_once()
    assert product_a.mock_ancestors == {ref_product}


def test_denominator_mask_threshold_cubes(regular_cubes, ref_cubes):
    """Test denominator_mask_threshold argument with cubes."""
    ref_cube = ref_cubes[0]
    out_cubes = bias(
        regular_cubes,
        ref_cube,
        bias_type='relative',
        denominator_mask_threshold=3.0,
    )

    assert isinstance(out_cubes, CubeList)
    assert len(out_cubes) == 1
    out_cube = out_cubes[0]

    expected_data = np.ma.masked_equal([[[42.0, 42.0],
                                         [42.0, 42.0]],
                                        [[42.0, 42.0],
                                         [42.0, 0.75]]], 42.0)
    assert_array_equal(out_cube.data, expected_data)
    assert out_cube.var_name == 'tas'
    assert out_cube.standard_name == 'air_temperature'
    assert out_cube.units == '1'
    assert out_cube.dim_coords == regular_cubes[0].dim_coords
    assert out_cube.aux_coords == regular_cubes[0].aux_coords


@pytest.mark.parametrize('bias_type', ['absolute', 'relative'])
def test_keep_reference_dataset(regular_cubes, ref_cubes, bias_type):
    """Test denominator_mask_threshold argument."""
    products = {
        PreprocessorFile(regular_cubes, 'A', {'dataset': 'a'}),
        PreprocessorFile(ref_cubes, 'REF', {'reference_for_bias': True})
    }
    out_products = bias(
        products, bias_type=bias_type, keep_reference_dataset=True
    )

    assert isinstance(out_products, set)
    out_dict = products_set_to_dict(out_products)
    assert len(out_dict) == 2

    product_ref = out_dict['REF']
    assert product_ref.filename == 'REF'
    assert product_ref.attributes == {'reference_for_bias': True}
    assert len(product_ref.cubes) == 1
    out_cube = product_ref.cubes[0]
    expected_data = [[[2.0, 2.0], [2.0, 2.0]], [[2.0, 2.0], [2.0, 4.0]]]
    assert_array_equal(out_cube.data, expected_data)
    assert out_cube.var_name == 'tas'
    assert out_cube.standard_name == 'air_temperature'
    assert out_cube.units == 'K'
    assert out_cube.dim_coords == ref_cubes[0].dim_coords
    assert out_cube.aux_coords == ref_cubes[0].aux_coords


<<<<<<< HEAD
def test_rmse(regular_cubes, ref_cubes):
    """Test calculation of RMSE."""
    ref_product = PreprocessorFile(
        ref_cubes, 'REF', {'reference_for_metric': True}
    )
    products = {
        PreprocessorFile(regular_cubes, 'A', {'dataset': 'a'}),
        PreprocessorFile(regular_cubes, 'B', {'dataset': 'b'}),
        ref_product,
    }

    out_products = distance_metric(products, 'rmse')

    assert isinstance(out_products, set)
    out_dict = products_set_to_dict(out_products)
    assert len(out_dict) == 3
    expected_attrs = {
        'standard_name': None,
        'long_name': 'RMSE',
        'short_name': 'rmse_tas',
        'units': 'K',
    }

    product_a = out_dict['A']
    assert product_a.filename == 'A'
    assert product_a.attributes == {'dataset': 'a', **expected_attrs}
    assert len(product_a.cubes) == 1
    out_cube = product_a.cubes[0]
    assert out_cube.shape == ()
    assert_array_equal(out_cube.data, np.array(2.34520788, dtype=np.float32))
    assert out_cube.var_name == 'rmse_tas'
    assert out_cube.long_name == 'RMSE'
    assert out_cube.standard_name is None
    assert out_cube.units == 'K'
    assert out_cube.cell_methods == (
        CellMethod('rmse', ['time', 'latitude', 'longitude']),
    )
    product_a.wasderivedfrom.assert_called_once()
    assert product_a.mock_ancestors == {ref_product}

    product_b = out_dict['B']
    assert product_b.filename == 'B'
    assert product_b.attributes == {'dataset': 'b', **expected_attrs}
    assert len(product_b.cubes) == 1
    out_cube = product_b.cubes[0]
    assert out_cube.shape == ()
    assert_array_equal(out_cube.data, np.array(2.34520788, dtype=np.float32))
    assert out_cube.var_name == 'rmse_tas'
    assert out_cube.long_name == 'RMSE'
    assert out_cube.standard_name is None
    assert out_cube.units == 'K'
    assert out_cube.cell_methods == (
        CellMethod('rmse', ['time', 'latitude', 'longitude']),
    )
    product_b.wasderivedfrom.assert_called_once()
    assert product_b.mock_ancestors == {ref_product}

    product_ref = out_dict['REF']
    assert product_ref.filename == 'REF'
    assert product_ref.attributes == {
        'reference_for_metric': True, **expected_attrs
    }
    assert len(product_ref.cubes) == 1
    out_cube = product_ref.cubes[0]
    assert out_cube.shape == ()
    assert_array_equal(out_cube.data, 0.0)
    assert out_cube.var_name == 'rmse_tas'
    assert out_cube.long_name == 'RMSE'
    assert out_cube.standard_name is None
    assert out_cube.units == 'K'
    assert out_cube.cell_methods == (
        CellMethod('rmse', ['time', 'latitude', 'longitude']),
    )
    product_ref.wasderivedfrom.assert_not_called()
    assert product_ref.mock_ancestors == set()


def test_rmse_lazy(regular_cubes, ref_cubes):
    """Test calculation of RMSE."""
    regular_cubes[0].data = da.array(regular_cubes[0].data)
    ref_cubes[0].data = da.array(ref_cubes[0].data)
    ref_product = PreprocessorFile(
        ref_cubes, 'REF', {'reference_for_metric': True}
    )
    products = {
        PreprocessorFile(regular_cubes, 'A', {'dataset': 'a'}),
        ref_product,
    }

    out_products = distance_metric(
        products,
        'rmse',
        coords=['latitude', 'longitude'],
        keep_reference_dataset=False,
=======
@pytest.mark.parametrize('bias_type,data,units', TEST_BIAS)
@pytest.mark.parametrize('keep_ref', [True, False])
def test_bias_products_and_ref_cube(
    regular_cubes, ref_cubes, keep_ref, bias_type, data, units
):
    """Test calculation of bias with products and ref_cube given."""
    ref_cube = ref_cubes[0]
    products = set([PreprocessorFile(regular_cubes, 'A', {'dataset': 'a'})])

    out_products = bias(
        products,
        ref_cube=ref_cube,
        bias_type=bias_type,
        keep_reference_dataset=keep_ref,
>>>>>>> 989839f5
    )

    assert isinstance(out_products, set)
    out_dict = products_set_to_dict(out_products)
    assert len(out_dict) == 1

    product_a = out_dict['A']
    assert product_a.filename == 'A'
<<<<<<< HEAD
    assert product_a.attributes == {
        'dataset': 'a',
        'standard_name': None,
        'long_name': 'RMSE',
        'short_name': 'rmse_tas',
        'units': 'K',
    }
    assert len(product_a.cubes) == 1
    out_cube = product_a.cubes[0]
    assert out_cube.shape == (2,)
    assert out_cube.has_lazy_data()
    assert_array_equal(
        out_cube.data, np.array([1.224744871, 3.082207001], dtype=np.float32),
    )
    assert out_cube.coord('time') == regular_cubes[0].coord('time')
    assert out_cube.var_name == 'rmse_tas'
    assert out_cube.long_name == 'RMSE'
    assert out_cube.standard_name is None
    assert out_cube.units == 'K'
    assert out_cube.cell_methods == (
        CellMethod('rmse', ['latitude', 'longitude']),
    )
    product_a.wasderivedfrom.assert_called_once()
    assert product_a.mock_ancestors == {ref_product}


def test_rmse_cubes(regular_cubes, ref_cubes):
    """Test calculation of RMSE with cubes."""
    out_cubes = distance_metric(regular_cubes, 'rmse', ref_cube=ref_cubes[0])

    assert isinstance(out_cubes, CubeList)
    assert len(out_cubes) == 1
    out_cube = out_cubes[0]

    assert out_cube.shape == ()
    assert_array_equal(out_cube.data, np.array(2.34520788, dtype=np.float32))
    assert out_cube.var_name == 'rmse_tas'
    assert out_cube.long_name == 'RMSE'
    assert out_cube.standard_name is None
    assert out_cube.units == 'K'


def test_no_reference_for_metric(regular_cubes, ref_cubes):
    """Test fail when no reference_for_metric is given."""
=======
    assert product_a.attributes == {'units': units, 'dataset': 'a'}
    assert len(product_a.cubes) == 1
    out_cube = product_a.cubes[0]
    assert_array_equal(out_cube.data, data)
    assert out_cube.var_name == 'tas'
    assert out_cube.standard_name == 'air_temperature'
    assert out_cube.units == units
    assert out_cube.dim_coords == regular_cubes[0].dim_coords
    assert out_cube.aux_coords == regular_cubes[0].aux_coords
    product_a.wasderivedfrom.assert_not_called()
    assert product_a.mock_ancestors == set()


def test_no_reference_for_bias(regular_cubes, ref_cubes):
    """Test fail when no reference_for_bias is given."""
>>>>>>> 989839f5
    products = {
        PreprocessorFile(regular_cubes, 'A', {}),
        PreprocessorFile(regular_cubes, 'B', {}),
        PreprocessorFile(ref_cubes, 'REF', {}),
    }
<<<<<<< HEAD
    msg = (
        "Expected exactly 1 dataset with 'reference_for_metric: true', found 0"
    )
    with pytest.raises(ValueError, match=msg):
        distance_metric(products, 'rmse')


def test_two_reference_for_metric(regular_cubes, ref_cubes):
    """Test fail when two reference_for_metric is given."""
    products = {
        PreprocessorFile(regular_cubes, 'A', {'reference_for_metric': False}),
        PreprocessorFile(ref_cubes, 'REF1', {'reference_for_metric': True}),
        PreprocessorFile(ref_cubes, 'REF2', {'reference_for_metric': True}),
    }
    msg = (
        "Expected exactly 1 dataset with 'reference_for_metric: true', found 2"
    )
    with pytest.raises(ValueError, match=msg):
        distance_metric(products, 'rmse')


def test_invalid_metric(regular_cubes, ref_cubes):
    """Test fail when invalid metric is given."""
    products = {
        PreprocessorFile(regular_cubes, 'A', {}),
        PreprocessorFile(regular_cubes, 'B', {}),
        PreprocessorFile(ref_cubes, 'REF', {'reference_for_metric': True}),
    }
    msg = (
        r"Expected one of \['rmse', 'pearsonr'\] for metric, got 'invalid'"
    )
    with pytest.raises(ValueError, match=msg):
        distance_metric(products, 'invalid')


@pytest.mark.parametrize('metric', ['rmse', 'pearsonr'])
def test_distance_metric_ref_cube_non_cubes(regular_cubes, metric):
    """Test distance metric with ref_cube=None with with cubes."""
    msg = "`ref_cube` cannot be `None` when `products` is an iterable of Cubes"
    with pytest.raises(ValueError, match=msg):
        distance_metric(regular_cubes, metric)


@pytest.mark.parametrize('metric', ['rmse', 'pearsonr'])
def test_distance_metric_no_named_dimensions(metric):
    """Test distance metric with ref_cube=None with with cubes."""
    ref_cube = Cube([0, 1])
    cubes = CubeList([ref_cube])
    msg = (
        "If coords=None is specified, the cube .* must not have unnamed "
        "dimensions"
    )
    with pytest.raises(ValueError, match=msg):
        distance_metric(cubes, metric, ref_cube=ref_cube)


@pytest.mark.parametrize('metric', ['rmse', 'pearsonr'])
def test_distance_metric_non_matching_shapes(regular_cubes, metric):
    """Test distance metric with ref_cube=None with with cubes."""
    ref_cube = Cube(0)
    msg = (
        r"Expected identical shapes of cube and reference cube for distance "
        r"metric calculation, got \(2, 2, 2\) and \(\), respectively"
    )
    with pytest.raises(ValueError, match=msg):
        distance_metric(regular_cubes, metric, ref_cube=ref_cube)


@pytest.mark.parametrize('metric', ['rmse', 'pearsonr'])
def test_distance_metric_non_matching_dims(regular_cubes, metric):
    """Test distance metric with ref_cube=None with with cubes."""
    ref_cube = regular_cubes[0].copy()
    ref_cube.remove_coord('time')
    new_coord = iris.coords.DimCoord([0.0, 1.0], var_name='not_time')
    ref_cube.add_dim_coord(new_coord, 0)
    msg = (
        "Cannot calculate distance metric between cube and reference cube: "
        "Insufficient matching coordinate metadata to resolve cubes"
    )
    with pytest.raises(ValueError, match=msg):
        distance_metric(regular_cubes, metric, ref_cube=ref_cube)
=======
    msg = "Expected exactly 1 dataset with 'reference_for_bias: true', found 0"
    with pytest.raises(ValueError, match=msg):
        bias(products)


def test_two_references_for_bias(regular_cubes, ref_cubes):
    """Test fail when two reference_for_bias products is given."""
    products = {
        PreprocessorFile(regular_cubes, 'A', {'reference_for_bias': False}),
        PreprocessorFile(ref_cubes, 'REF1', {'reference_for_bias': True}),
        PreprocessorFile(ref_cubes, 'REF2', {'reference_for_bias': True}),
    }
    msg = "Expected exactly 1 dataset with 'reference_for_bias: true', found 2"
    with pytest.raises(ValueError, match=msg):
        bias(products)


def test_invalid_bias_type(regular_cubes, ref_cubes):
    """Test fail when invalid bias_type is given."""
    products = {
        PreprocessorFile(regular_cubes, 'A', {}),
        PreprocessorFile(regular_cubes, 'B', {}),
        PreprocessorFile(ref_cubes, 'REF', {'reference_for_bias': True}),
    }
    msg = (r"Expected one of \['absolute', 'relative'\] for bias_type, got "
           r"'invalid_bias_type'")
    with pytest.raises(ValueError, match=msg):
        bias(products, bias_type='invalid_bias_type')


def test_ref_cube_non_cubes(regular_cubes):
    """Test ref_cube=None with with cubes."""
    msg = (
        "A list of Cubes is given to this preprocessor; please specify a "
        "`ref_cube`"
    )
    with pytest.raises(ValueError, match=msg):
        bias(regular_cubes)
>>>>>>> 989839f5
<|MERGE_RESOLUTION|>--- conflicted
+++ resolved
@@ -5,10 +5,7 @@
 import numpy as np
 import pytest
 from cf_units import Unit
-<<<<<<< HEAD
 from iris.coords import CellMethod
-=======
->>>>>>> 989839f5
 from iris.cube import Cube, CubeList
 
 from esmvalcore.preprocessor._bias import bias, distance_metric
@@ -256,7 +253,88 @@
     assert out_cube.aux_coords == ref_cubes[0].aux_coords
 
 
-<<<<<<< HEAD
+@pytest.mark.parametrize('bias_type,data,units', TEST_BIAS)
+@pytest.mark.parametrize('keep_ref', [True, False])
+def test_bias_products_and_ref_cube(
+    regular_cubes, ref_cubes, keep_ref, bias_type, data, units
+):
+    """Test calculation of bias with products and ref_cube given."""
+    ref_cube = ref_cubes[0]
+    products = set([PreprocessorFile(regular_cubes, 'A', {'dataset': 'a'})])
+
+    out_products = bias(
+        products,
+        ref_cube=ref_cube,
+        bias_type=bias_type,
+        keep_reference_dataset=keep_ref,
+    )
+
+    assert isinstance(out_products, set)
+    out_dict = products_set_to_dict(out_products)
+    assert len(out_dict) == 1
+
+    product_a = out_dict['A']
+    assert product_a.filename == 'A'
+    assert product_a.attributes == {'units': units, 'dataset': 'a'}
+    assert len(product_a.cubes) == 1
+    out_cube = product_a.cubes[0]
+    assert_array_equal(out_cube.data, data)
+    assert out_cube.var_name == 'tas'
+    assert out_cube.standard_name == 'air_temperature'
+    assert out_cube.units == units
+    assert out_cube.dim_coords == regular_cubes[0].dim_coords
+    assert out_cube.aux_coords == regular_cubes[0].aux_coords
+    product_a.wasderivedfrom.assert_not_called()
+    assert product_a.mock_ancestors == set()
+
+
+def test_no_reference_for_bias(regular_cubes, ref_cubes):
+    """Test fail when no reference_for_bias is given."""
+    products = {
+        PreprocessorFile(regular_cubes, 'A', {}),
+        PreprocessorFile(regular_cubes, 'B', {}),
+        PreprocessorFile(ref_cubes, 'REF', {}),
+    }
+    msg = "Expected exactly 1 dataset with 'reference_for_bias: true', found 0"
+    with pytest.raises(ValueError, match=msg):
+        bias(products)
+
+
+def test_two_references_for_bias(regular_cubes, ref_cubes):
+    """Test fail when two reference_for_bias products is given."""
+    products = {
+        PreprocessorFile(regular_cubes, 'A', {'reference_for_bias': False}),
+        PreprocessorFile(ref_cubes, 'REF1', {'reference_for_bias': True}),
+        PreprocessorFile(ref_cubes, 'REF2', {'reference_for_bias': True}),
+    }
+    msg = "Expected exactly 1 dataset with 'reference_for_bias: true', found 2"
+    with pytest.raises(ValueError, match=msg):
+        bias(products)
+
+
+def test_invalid_bias_type(regular_cubes, ref_cubes):
+    """Test fail when invalid bias_type is given."""
+    products = {
+        PreprocessorFile(regular_cubes, 'A', {}),
+        PreprocessorFile(regular_cubes, 'B', {}),
+        PreprocessorFile(ref_cubes, 'REF', {'reference_for_bias': True}),
+    }
+    msg = (r"Expected one of \['absolute', 'relative'\] for bias_type, got "
+           r"'invalid_bias_type'")
+    with pytest.raises(ValueError, match=msg):
+        bias(products, bias_type='invalid_bias_type')
+
+
+def test_ref_cube_non_cubes(regular_cubes):
+    """Test ref_cube=None with with cubes."""
+    msg = (
+        "A list of Cubes is given to this preprocessor; please specify a "
+        "`ref_cube`"
+    )
+    with pytest.raises(ValueError, match=msg):
+        bias(regular_cubes)
+
+
 def test_rmse(regular_cubes, ref_cubes):
     """Test calculation of RMSE."""
     ref_product = PreprocessorFile(
@@ -351,22 +429,6 @@
         'rmse',
         coords=['latitude', 'longitude'],
         keep_reference_dataset=False,
-=======
-@pytest.mark.parametrize('bias_type,data,units', TEST_BIAS)
-@pytest.mark.parametrize('keep_ref', [True, False])
-def test_bias_products_and_ref_cube(
-    regular_cubes, ref_cubes, keep_ref, bias_type, data, units
-):
-    """Test calculation of bias with products and ref_cube given."""
-    ref_cube = ref_cubes[0]
-    products = set([PreprocessorFile(regular_cubes, 'A', {'dataset': 'a'})])
-
-    out_products = bias(
-        products,
-        ref_cube=ref_cube,
-        bias_type=bias_type,
-        keep_reference_dataset=keep_ref,
->>>>>>> 989839f5
     )
 
     assert isinstance(out_products, set)
@@ -375,7 +437,6 @@
 
     product_a = out_dict['A']
     assert product_a.filename == 'A'
-<<<<<<< HEAD
     assert product_a.attributes == {
         'dataset': 'a',
         'standard_name': None,
@@ -420,29 +481,11 @@
 
 def test_no_reference_for_metric(regular_cubes, ref_cubes):
     """Test fail when no reference_for_metric is given."""
-=======
-    assert product_a.attributes == {'units': units, 'dataset': 'a'}
-    assert len(product_a.cubes) == 1
-    out_cube = product_a.cubes[0]
-    assert_array_equal(out_cube.data, data)
-    assert out_cube.var_name == 'tas'
-    assert out_cube.standard_name == 'air_temperature'
-    assert out_cube.units == units
-    assert out_cube.dim_coords == regular_cubes[0].dim_coords
-    assert out_cube.aux_coords == regular_cubes[0].aux_coords
-    product_a.wasderivedfrom.assert_not_called()
-    assert product_a.mock_ancestors == set()
-
-
-def test_no_reference_for_bias(regular_cubes, ref_cubes):
-    """Test fail when no reference_for_bias is given."""
->>>>>>> 989839f5
     products = {
         PreprocessorFile(regular_cubes, 'A', {}),
         PreprocessorFile(regular_cubes, 'B', {}),
         PreprocessorFile(ref_cubes, 'REF', {}),
     }
-<<<<<<< HEAD
     msg = (
         "Expected exactly 1 dataset with 'reference_for_metric: true', found 0"
     )
@@ -523,44 +566,4 @@
         "Insufficient matching coordinate metadata to resolve cubes"
     )
     with pytest.raises(ValueError, match=msg):
-        distance_metric(regular_cubes, metric, ref_cube=ref_cube)
-=======
-    msg = "Expected exactly 1 dataset with 'reference_for_bias: true', found 0"
-    with pytest.raises(ValueError, match=msg):
-        bias(products)
-
-
-def test_two_references_for_bias(regular_cubes, ref_cubes):
-    """Test fail when two reference_for_bias products is given."""
-    products = {
-        PreprocessorFile(regular_cubes, 'A', {'reference_for_bias': False}),
-        PreprocessorFile(ref_cubes, 'REF1', {'reference_for_bias': True}),
-        PreprocessorFile(ref_cubes, 'REF2', {'reference_for_bias': True}),
-    }
-    msg = "Expected exactly 1 dataset with 'reference_for_bias: true', found 2"
-    with pytest.raises(ValueError, match=msg):
-        bias(products)
-
-
-def test_invalid_bias_type(regular_cubes, ref_cubes):
-    """Test fail when invalid bias_type is given."""
-    products = {
-        PreprocessorFile(regular_cubes, 'A', {}),
-        PreprocessorFile(regular_cubes, 'B', {}),
-        PreprocessorFile(ref_cubes, 'REF', {'reference_for_bias': True}),
-    }
-    msg = (r"Expected one of \['absolute', 'relative'\] for bias_type, got "
-           r"'invalid_bias_type'")
-    with pytest.raises(ValueError, match=msg):
-        bias(products, bias_type='invalid_bias_type')
-
-
-def test_ref_cube_non_cubes(regular_cubes):
-    """Test ref_cube=None with with cubes."""
-    msg = (
-        "A list of Cubes is given to this preprocessor; please specify a "
-        "`ref_cube`"
-    )
-    with pytest.raises(ValueError, match=msg):
-        bias(regular_cubes)
->>>>>>> 989839f5
+        distance_metric(regular_cubes, metric, ref_cube=ref_cube)