"""Unit test for :func:`esmvalcore.preprocessor._multimodel`"""

from datetime import datetime

import cftime
import dask.array as da
import iris
import numpy as np
import pytest
from cf_units import Unit
from iris.cube import Cube

import esmvalcore.preprocessor._multimodel as mm
from esmvalcore.preprocessor import multi_model_statistics

SPAN_OPTIONS = ('overlap', 'full')

FREQUENCY_OPTIONS = ('daily', 'monthly', 'yearly')  # hourly

CALENDAR_OPTIONS = ('360_day', '365_day', 'gregorian', 'proleptic_gregorian',
                    'julian')


def assert_array_allclose(this, other):
    """Assert that array `this` is close to array `other`."""
    if np.ma.isMaskedArray(this) or np.ma.isMaskedArray(other):
        np.testing.assert_array_equal(this.mask, other.mask)

    np.testing.assert_allclose(this, other)


def timecoord(frequency,
              calendar='gregorian',
              offset='days since 1850-01-01',
              num=3):
    """Return a time coordinate with the given time points and calendar."""

    time_points = range(1, num + 1)

    if frequency == 'hourly':
        dates = [datetime(1850, 1, 1, i, 0, 0) for i in time_points]
    if frequency == 'daily':
        dates = [datetime(1850, 1, i, 0, 0, 0) for i in time_points]
    elif frequency == 'monthly':
        dates = [datetime(1850, i, 15, 0, 0, 0) for i in time_points]
    elif frequency == 'yearly':
        dates = [datetime(1850, 7, i, 0, 0, 0) for i in time_points]

    unit = Unit(offset, calendar=calendar)
    points = unit.date2num(dates)
    return iris.coords.DimCoord(points, standard_name='time', units=unit)


def generate_cube_from_dates(
    dates,
    calendar='gregorian',
    offset='days since 1850-01-01',
    fill_val=1,
    len_data=3,
    var_name=None,
    lazy=False,
):
    """Generate test cube from list of dates / frequency specification.

    Parameters
    ----------
    calendar : str or list
        Date frequency: 'hourly' / 'daily' / 'monthly' / 'yearly' or
        list of datetimes.
    offset : str
        Offset to use
    fill_val : int
        Value to fill the data with
    len_data : int
        Number of data / time points
    var_name : str
        Name of the data variable

    Returns
    -------
    iris.cube.Cube
    """
    if isinstance(dates, str):
        time = timecoord(dates, calendar, offset=offset, num=len_data)
    else:
        len_data = len(dates)
        unit = Unit(offset, calendar=calendar)
        time = iris.coords.DimCoord(unit.date2num(dates),
                                    standard_name='time',
                                    units=unit)

    data = np.array((fill_val, ) * len_data, dtype=np.float32)

    if lazy:
        data = da.from_array(data)

    return Cube(data, dim_coords_and_dims=[(time, 0)], var_name=var_name)


def get_cubes_for_validation_test(frequency, lazy=False):
    """Set up cubes used for testing multimodel statistics."""

    # Simple 1d cube with standard time cord
    cube1 = generate_cube_from_dates(frequency, lazy=lazy)

    # Cube with masked data
    cube2 = cube1.copy()
    data2 = np.ma.array([5, 5, 5], mask=[True, False, False], dtype=np.float32)
    if lazy:
        data2 = da.from_array(data2)
    cube2.data = data2

    # Cube with deviating time coord
    cube3 = generate_cube_from_dates(frequency,
                                     calendar='360_day',
                                     offset='days since 1950-01-01',
                                     len_data=2,
                                     fill_val=9,
                                     lazy=lazy)

    return [cube1, cube2, cube3]


VALIDATION_DATA_SUCCESS = (
    ('full', 'mean', (5, 5, 3)),
    ('full', 'std_dev', (5.656854249492381, 4, 2.8284271247461903)),
    ('full', 'std', (5.656854249492381, 4, 2.8284271247461903)),
    ('full', 'min', (1, 1, 1)),
    ('full', 'max', (9, 9, 5)),
    ('full', 'median', (5, 5, 3)),
    ('full', 'p50', (5, 5, 3)),
    ('full', 'p99.5', (8.96, 8.96, 4.98)),
    ('full', 'peak', ([9], [9], [5])),
    ('overlap', 'mean', (5, 5)),
    ('overlap', 'std_dev', (5.656854249492381, 4)),
    ('overlap', 'std', (5.656854249492381, 4)),
    ('overlap', 'min', (1, 1)),
    ('overlap', 'max', (9, 9)),
    ('overlap', 'median', (5, 5)),
    ('overlap', 'p50', (5, 5)),
    ('overlap', 'p99.5', (8.96, 8.96)),
    ('overlap', 'peak', ([9], [9])),
    # test multiple statistics
    ('overlap', ('min', 'max'), ((1, 1), (9, 9))),
    ('full', ('min', 'max'), ((1, 1, 1), (9, 9, 5))),
)


@pytest.mark.parametrize('frequency', FREQUENCY_OPTIONS)
@pytest.mark.parametrize('span, statistics, expected', VALIDATION_DATA_SUCCESS)
def test_multimodel_statistics(frequency, span, statistics, expected):
    """High level test for multicube statistics function."""
    cubes = get_cubes_for_validation_test(frequency)

    if isinstance(statistics, str):
        statistics = (statistics, )
        expected = (expected, )

    result = multi_model_statistics(cubes, span, statistics)

    assert isinstance(result, dict)
    assert set(result.keys()) == set(statistics)

    for i, statistic in enumerate(statistics):
        result_cube = result[statistic]
        # make sure that temporary coord has been removed
        with pytest.raises(iris.exceptions.CoordinateNotFoundError):
            result_cube.coord('multi-model')
        # test that real data in => real data out
        assert result_cube.has_lazy_data() is False
        expected_data = np.ma.array(expected[i], mask=False)
        assert_array_allclose(result_cube.data, expected_data)


@pytest.mark.xfail(reason='Lazy data not (yet) supported.')
@pytest.mark.parametrize('span', SPAN_OPTIONS)
def test_lazy_data_consistent_times(span):
    """Test laziness of multimodel statistics with consistent time axis."""
    cubes = (
        generate_cube_from_dates('monthly', fill_val=1, lazy=True),
        generate_cube_from_dates('monthly', fill_val=3, lazy=True),
        generate_cube_from_dates('monthly', fill_val=6, lazy=True),
    )

    for cube in cubes:
        assert cube.has_lazy_data()

    statistic = 'sum'
    statistics = (statistic, )

    result = mm._multicube_statistics(cubes, span=span, statistics=statistics)

    result_cube = result[statistic]
    assert result_cube.has_lazy_data()


@pytest.mark.xfail(reason='Lazy data not (yet) supported.')
@pytest.mark.parametrize('span', SPAN_OPTIONS)
def test_lazy_data_inconsistent_times(span):
    """Test laziness of multimodel statistics with inconsistent time axis.

    This hits `_align`, which adds additional computations which must be
    lazy.
    """

    cubes = (
        generate_cube_from_dates(
            [datetime(1850, i, 15, 0, 0, 0) for i in range(1, 10)], lazy=True),
        generate_cube_from_dates(
            [datetime(1850, i, 15, 0, 0, 0) for i in range(3, 8)], lazy=True),
        generate_cube_from_dates(
            [datetime(1850, i, 15, 0, 0, 0) for i in range(2, 9)], lazy=True),
    )

    for cube in cubes:
        assert cube.has_lazy_data()

    statistic = 'sum'
    statistics = (statistic, )

    result = mm._multicube_statistics(cubes, span=span, statistics=statistics)

    result_cube = result[statistic]
    assert result_cube.has_lazy_data()


VALIDATION_DATA_FAIL = (
    ('percentile', ValueError),
    ('wpercentile', ValueError),
    ('count', TypeError),
    ('proportion', TypeError),
)


@pytest.mark.parametrize('statistic, error', VALIDATION_DATA_FAIL)
def test_unsupported_statistics_fail(statistic, error):
    """Check that unsupported statistics raise an exception."""
    cubes = get_cubes_for_validation_test('monthly')
    span = 'overlap'
    statistics = (statistic, )
    with pytest.raises(error):
        _ = multi_model_statistics(cubes, span, statistics)


@pytest.mark.parametrize('calendar1, calendar2, expected', (
    ('360_day', '360_day', '360_day'),
    ('365_day', '365_day', '365_day'),
    ('365_day', '360_day', 'gregorian'),
    ('360_day', '365_day', 'gregorian'),
    ('gregorian', '365_day', 'gregorian'),
    ('proleptic_gregorian', 'julian', 'gregorian'),
    ('julian', '365_day', 'gregorian'),
))
def test_get_consistent_time_unit(calendar1, calendar2, expected):
    """Test same calendar returned or default if calendars differ.

    Expected behaviour: If the calendars are the same, return that one.
    If the calendars are not the same, return 'gregorian'.
    """
    cubes = (
        generate_cube_from_dates('monthly', calendar=calendar1),
        generate_cube_from_dates('monthly', calendar=calendar2),
    )

    result = mm._get_consistent_time_unit(cubes)
    assert result.calendar == expected


@pytest.mark.parametrize('span', SPAN_OPTIONS)
def test_align(span):
    """Test _align function."""

    # TODO --> check that if a cube is extended,
    #          the extended points are masked (not NaN!)

    len_data = 3

    cubes = []

    for calendar in CALENDAR_OPTIONS:
        cube = generate_cube_from_dates('monthly',
                                        calendar=calendar,
                                        len_data=3)
        cubes.append(cube)

    result_cubes = mm._align(cubes, span)

    calendars = set(cube.coord('time').units.calendar for cube in result_cubes)

    assert len(calendars) == 1
    assert list(calendars)[0] == 'gregorian'

    shapes = set(cube.shape for cube in result_cubes)

    assert len(shapes) == 1
    assert tuple(shapes)[0] == (len_data, )


@pytest.mark.parametrize('span', SPAN_OPTIONS)
def test_combine_same_shape(span):
    """Test _combine with same shape of cubes."""
    len_data = 3
    num_cubes = 5
    cubes = []

    for i in range(num_cubes):
        cube = generate_cube_from_dates('monthly',
                                        '360_day',
                                        fill_val=i,
                                        len_data=len_data)
        cubes.append(cube)

    result_cube = mm._combine(cubes)

    dim_coord = result_cube.coord(mm.CONCAT_DIM)
    assert dim_coord.var_name == mm.CONCAT_DIM
    assert result_cube.shape == (num_cubes, len_data)

    desired = np.linspace((0, ) * len_data,
                          num_cubes - 1,
                          num=num_cubes,
                          dtype=int)
    np.testing.assert_equal(result_cube.data, desired)


def test_combine_different_shape_fail():
    """Test _combine with inconsistent data."""
    num_cubes = 5
    cubes = []

    for num in range(1, num_cubes + 1):
        cube = generate_cube_from_dates('monthly', '360_day', len_data=num)
        cubes.append(cube)

    with pytest.raises(iris.exceptions.MergeError):
        _ = mm._combine(cubes)


def test_combine_inconsistent_var_names_fail():
    """Test _combine with inconsistent var names."""
    num_cubes = 5
    cubes = []

    for num in range(num_cubes):
        cube = generate_cube_from_dates('monthly',
                                        '360_day',
                                        var_name=f'test_var_{num}')
        cubes.append(cube)

    with pytest.raises(iris.exceptions.MergeError):
        _ = mm._combine(cubes)


@pytest.mark.parametrize('span', SPAN_OPTIONS)
def test_edge_case_different_time_offsets(span):
    cubes = (
        generate_cube_from_dates('monthly',
                                 '360_day',
                                 offset='days since 1888-01-01'),
        generate_cube_from_dates('monthly',
                                 '360_day',
                                 offset='days since 1899-01-01'),
    )

    statistic = 'min'
    statistics = (statistic, )

    result = multi_model_statistics(cubes, span, statistics)

    result_cube = result[statistic]

    time_coord = result_cube.coord('time')

    assert time_coord.units.calendar == 'gregorian'
    assert time_coord.units.origin == 'days since 1850-01-01'

    desired = np.array((14., 45., 73.))
    np.testing.assert_array_equal(time_coord.points, desired)


def generate_cubes_with_non_overlapping_timecoords():
    """Generate sample data where time coords do not overlap."""
    time_points = range(1, 4)
    dates1 = [datetime(1850, i, 15, 0, 0, 0) for i in time_points]
    dates2 = [datetime(1950, i, 15, 0, 0, 0) for i in time_points]

    return (
        generate_cube_from_dates(dates1),
        generate_cube_from_dates(dates2),
    )


@pytest.mark.xfail(reason='Multimodel statistics returns the original cubes.')
def test_edge_case_time_no_overlap_fail():
    """Test case when time coords do not overlap using span='overlap'.

    Expected behaviour: `multi_model_statistics` should fail if time
    points are not overlapping.
    """
    cubes = generate_cubes_with_non_overlapping_timecoords()

    statistic = 'min'
    statistics = (statistic, )

    with pytest.raises(ValueError):
        _ = multi_model_statistics(cubes, 'overlap', statistics)


def test_edge_case_time_no_overlap_success():
    """Test case when time coords do not overlap using span='full'.

    Expected behaviour: `multi_model_statistics` should use all
    available time points.
    """
    cubes = generate_cubes_with_non_overlapping_timecoords()

    statistic = 'min'
    statistics = (statistic, )

    result = multi_model_statistics(cubes, 'full', statistics)
    result_cube = result[statistic]

    assert result_cube.coord('time').shape == (6, )


@pytest.mark.parametrize('span', SPAN_OPTIONS)
def test_edge_case_time_not_in_middle_of_months(span):
    """Test case when time coords are not on 15th for monthly data.

    Expected behaviour: `multi_model_statistics` will set all dates to
    the 15th.
    """
    time_points = range(1, 4)
    dates1 = [datetime(1850, i, 12, 0, 0, 0) for i in time_points]
    dates2 = [datetime(1850, i, 25, 0, 0, 0) for i in time_points]

    cubes = (
        generate_cube_from_dates(dates1),
        generate_cube_from_dates(dates2),
    )

    statistic = 'min'
    statistics = (statistic, )

    result = multi_model_statistics(cubes, span, statistics)
    result_cube = result[statistic]

    time_coord = result_cube.coord('time')

    desired = np.array((14., 45., 73.))
    np.testing.assert_array_equal(time_coord.points, desired)


@pytest.mark.parametrize('span', SPAN_OPTIONS)
def test_edge_case_sub_daily_data_fail(span):
    """Test case when cubes with sub-daily time coords are passed."""
    cube = generate_cube_from_dates('hourly')
    cubes = (cube, cube)

    statistic = 'min'
    statistics = (statistic, )

    with pytest.raises(ValueError):
        _ = multi_model_statistics(cubes, span, statistics)


@pytest.mark.parametrize('span', SPAN_OPTIONS)
def test_edge_case_single_cube_fail(span):
    """Test that an error is raised when a single cube is passed."""
    cube = generate_cube_from_dates('monthly')
    cubes = (cube, )

    statistic = 'min'
    statistics = (statistic, )

    with pytest.raises(ValueError):
        _ = multi_model_statistics(cubes, span, statistics)


def test_unify_time_coordinates():
    """Test set common calendar."""
    cube1 = generate_cube_from_dates('monthly',
                                     calendar='360_day',
                                     offset='days since 1850-01-01')
    cube2 = generate_cube_from_dates('monthly',
                                     calendar='gregorian',
                                     offset='days since 1943-05-16')

    mm._unify_time_coordinates([cube1, cube2])

    assert cube1.coord('time') == cube2.coord('time')


class PreprocessorFile:
    """Mockup to test output of multimodel."""
    def __init__(self, cube=None):
        if cube:
            self.cubes = [cube]

    def wasderivedfrom(self, product):
        pass


def test_return_products():
    """Check that the right product set is returned."""
    cube1 = generate_cube_from_dates('monthly', fill_val=1)
    cube2 = generate_cube_from_dates('monthly', fill_val=9)

    input1 = PreprocessorFile(cube1)
    input2 = PreprocessorFile(cube2)

    products = set([input1, input2])

    output = PreprocessorFile()
    output_products = {'mean': output}

    kwargs = {
        'statistics': ['mean'],
        'span': 'full',
        'output_products': output_products
    }

    result1 = mm._multiproduct_statistics(products,
                                          keep_input_datasets=True,
                                          **kwargs)

    result2 = mm._multiproduct_statistics(products,
                                          keep_input_datasets=False,
                                          **kwargs)

    assert result1 == set([input1, input2, output])
    assert result2 == set([output])

    result3 = mm.multi_model_statistics(products, **kwargs)
    result4 = mm.multi_model_statistics(products,
                                        keep_input_datasets=False,
                                        **kwargs)

    assert result3 == result1
    assert result4 == result2


<<<<<<< HEAD
def test_ignore_tas_scalar_height_coord():
    """Ignore conflicting aux_coords for height in tas."""
    tas_2m = generate_cube_from_dates("monthly")
    tas_1p5m = generate_cube_from_dates("monthly")

    for cube, height in zip([tas_2m, tas_1p5m], [2., 1.5]):
        cube.rename("air_temperature")
        cube.attributes["short_name"] = "tas"
        cube.add_aux_coord(
            iris.coords.AuxCoord([height], var_name="height", units="m"))

    result = mm.multi_model_statistics([tas_2m, tas_1p5m],
                                       statistics=['mean'],
                                       span='full')

    # iris automatically averages the value of the scalar coordinate.
    assert len(result['mean'].coords("height")) == 1
    assert result["mean"].coord("height").points == 1.75
=======
def test_daily_inconsistent_calendars():
    """Determine behaviour for inconsistent calendars.

    Deviating calendars should be converted to gregorian. Missing data
    inside original bounds is filled with nearest neighbour Missing data
    outside original bounds is masked.
    """
    start = cftime.date2num(datetime(1852, 1, 1),
                            "days since 1850-01-01",
                            calendar="standard")

    # 1852 is a leap year, and include 1 extra day at the end
    leapdates = cftime.num2date(start + np.arange(367),
                                "days since 1850-01-01",
                                calendar="standard")

    noleapdates = cftime.num2date(start + np.arange(365),
                                  "days since 1850-01-01",
                                  calendar="noleap")

    leapcube = generate_cube_from_dates(
        leapdates,
        calendar='gregorian',
        offset='days since 1850-01-01',
        fill_val=1,
    )

    noleapcube = generate_cube_from_dates(
        noleapdates,
        calendar='noleap',
        offset='days since 1850-01-01',
        fill_val=3,
    )

    cubes = [leapcube, noleapcube]

    # span=full
    aligned_cubes = mm._align(cubes, span='full')
    for cube in aligned_cubes:
        assert cube.coord('time').units.calendar == "gregorian"
        assert cube.shape == (367, )
        assert cube[59].coord('time').points == 789  # 29 Feb 1852
    np.ma.is_masked(aligned_cubes[1][366].data)  # outside original range

    result = multi_model_statistics(cubes, span="full", statistics=['mean'])
    result_cube = result['mean']
    assert result_cube[59].data == 2  # looked up nearest neighbour
    assert result_cube[366].data == 1  # outside original range

    # span=overlap
    aligned_cubes = mm._align(cubes, span='overlap')
    for cube in aligned_cubes:
        assert cube.coord('time').units.calendar == "gregorian"
        assert cube.shape == (365, )
        assert cube[59].coord('time').points == 790  # 1 March 1852

    result = multi_model_statistics(cubes, span="overlap", statistics=['mean'])
    result_cube = result['mean']
    assert result_cube[59].data == 2


def test_no_warn_model_dim_non_contiguous(recwarn):
    """Test that now warning is raised that model dim is non-contiguous."""
    coord = iris.coords.DimCoord(
        [0.5, 1.5],
        bounds=[[0, 1.], [1., 2.]],
        standard_name='time',
        units='days since 1850-01-01',
    )
    cube1 = iris.cube.Cube([1, 1], dim_coords_and_dims=[(coord, 0)])
    cube2 = iris.cube.Cube([2, 2], dim_coords_and_dims=[(coord, 0)])
    cubes = [cube1, cube2]

    multi_model_statistics(cubes, span="overlap", statistics=['mean'])
    msg = ("Collapsing a non-contiguous coordinate. "
           "Metadata may not be fully descriptive for 'multi-model'.")
    for warning in recwarn:
        assert str(warning.message) != msg
>>>>>>> 695fc48c
<|MERGE_RESOLUTION|>--- conflicted
+++ resolved
@@ -540,7 +540,6 @@
     assert result4 == result2
 
 
-<<<<<<< HEAD
 def test_ignore_tas_scalar_height_coord():
     """Ignore conflicting aux_coords for height in tas."""
     tas_2m = generate_cube_from_dates("monthly")
@@ -559,7 +558,8 @@
     # iris automatically averages the value of the scalar coordinate.
     assert len(result['mean'].coords("height")) == 1
     assert result["mean"].coord("height").points == 1.75
-=======
+
+
 def test_daily_inconsistent_calendars():
     """Determine behaviour for inconsistent calendars.
 
@@ -637,5 +637,4 @@
     msg = ("Collapsing a non-contiguous coordinate. "
            "Metadata may not be fully descriptive for 'multi-model'.")
     for warning in recwarn:
-        assert str(warning.message) != msg
->>>>>>> 695fc48c
+        assert str(warning.message) != msg