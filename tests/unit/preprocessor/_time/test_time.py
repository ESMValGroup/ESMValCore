--- conflicted
+++ resolved
@@ -10,11 +10,8 @@
 from iris.cube import Cube
 
 import tests
-<<<<<<< HEAD
-from esmvaltool.preprocessor._time import (_align_time_axes, extract_month,
-=======
-from esmvaltool.preprocessor._time import (annual_mean, extract_month,
->>>>>>> 4e017b94
+from esmvaltool.preprocessor._time import (_align_time_axes, annual_mean,
+                                           extract_month,
                                            extract_season, extract_time,
                                            time_average)
 
@@ -186,7 +183,6 @@
         self.assertArrayEqual(result.data, expected)
 
 
-<<<<<<< HEAD
 class TestAlignTimeAxesMonthly(tests.Test):
     """Tests for align_time_axes monthly."""
 
@@ -269,7 +265,8 @@
         expected = self.cube_1.data
         diff_cube = newcube_2 - newcube_1
         self.assertArrayEqual(diff_cube.data, expected)
-=======
+
+
 class TestAnnualAverage(tests.Test):
     """Test class for the :func:`esmvaltool.preprocessor._time_area` module."""
 
@@ -310,7 +307,6 @@
         self.assertArrayEqual(result.data, expected)
         expected_time = np.array([1800., 5400.])
         self.assertArrayEqual(result.coord('time').points, expected_time)
->>>>>>> 4e017b94
 
 
 if __name__ == '__main__':
