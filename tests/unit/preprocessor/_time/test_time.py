"""Unit tests for the :func:`esmvalcore.preprocessor._time` module."""

import unittest
import pytest
import tests

import numpy as np
from numpy.testing import assert_array_equal, assert_array_almost_equal

from cf_units import Unit
import iris
import iris.coord_categorisation
import iris.coords
from iris.cube import Cube

from esmvalcore.preprocessor._time import (
    extract_month, extract_season, extract_time,
    regrid_time,
    decadal_statistics, annual_statistics, seasonal_statistics,
    monthly_statistics, daily_statistics, timeseries_filter,
    climate_statistics, anomalies
)


def _create_sample_cube():
    cube = Cube(np.arange(1, 25), var_name='co2', units='J')
    cube.add_dim_coord(
        iris.coords.DimCoord(
            np.arange(15., 720., 30.),
            standard_name='time',
            units=Unit('days since 1950-01-01 00:00:00', calendar='gregorian'),
        ),
        0,
    )
    return cube


def add_auxiliary_coordinate(cubelist):
    """Add AuxCoords to cubes in cubelist."""
    for cube in cubelist:
        iris.coord_categorisation.add_day_of_month(cube, cube.coord('time'))
        iris.coord_categorisation.add_day_of_year(cube, cube.coord('time'))


class TestExtractMonth(tests.Test):
    """Tests for extract_month."""

    def setUp(self):
        """Prepare tests"""
        self.cube = _create_sample_cube()

    def test_get_january(self):
        """Test january extraction"""
        sliced = extract_month(self.cube, 1)
        assert_array_equal(
            np.array([1, 1]),
            sliced.coord('month_number').points)

    def test_get_january_with_existing_coord(self):
        """Test january extraction"""
        iris.coord_categorisation.add_month_number(self.cube, 'time')
        sliced = extract_month(self.cube, 1)
        assert_array_equal(
            np.array([1, 1]),
            sliced.coord('month_number').points)

    def test_bad_month_raises(self):
        """Test january extraction"""
        with self.assertRaises(ValueError):
            extract_month(self.cube, 13)
        with self.assertRaises(ValueError):
            extract_month(self.cube, -1)


class TestTimeSlice(tests.Test):
    """Tests for extract_time."""

    def setUp(self):
        """Prepare tests"""
        self.cube = _create_sample_cube()

    def test_extract_time(self):
        """Test extract_time."""
        sliced = extract_time(self.cube, 1950, 1, 1, 1950, 12, 31)
        iris.coord_categorisation.add_month_number(sliced, 'time')
        assert_array_equal(
            np.arange(1, 13, 1),
            sliced.coord('month_number').points)

    def test_extract_time_limit(self):
        """Test extract time when limits are included"""
        cube = Cube(np.arange(0, 720), var_name='co2', units='J')
        cube.add_dim_coord(
            iris.coords.DimCoord(
                np.arange(0., 720., 1.),
                standard_name='time',
                units=Unit(
                    'days since 1950-01-01 00:00:00', calendar='360_day'
                ),
            ),
            0,
        )
        sliced = extract_time(cube, 1950, 1, 1, 1951, 1, 1)
        assert_array_equal(
            np.arange(0, 360),
            sliced.coord('time').points)

    def test_extract_time_non_gregorian_day(self):
        """Test extract time when the day is not in the Gregorian calendar"""
        cube = Cube(np.arange(0, 720), var_name='co2', units='J')
        cube.add_dim_coord(
            iris.coords.DimCoord(
                np.arange(0., 720., 1.),
                standard_name='time',
                units=Unit(
                    'days since 1950-01-01 00:00:00', calendar='360_day'
                ),
            ),
            0,
        )
        sliced = extract_time(cube, 1950, 2, 30, 1950, 3, 1)
        assert_array_equal(
            np.array([59]),
            sliced.coord('time').points)

    def test_extract_time_no_slice(self):
        """Test fail of extract_time."""
        with self.assertRaises(ValueError) as ctx:
            extract_time(self.cube, 2200, 1, 1, 2200, 12, 31)
        msg = (
            "Time slice 2200-01-01 00:00:00 to 2200-12-31 00:00:00 is outside"
            " cube time bounds 1950-01-16 00:00:00 to 1951-12-07 00:00:00.")
        assert ctx.exception.args == (msg, )

    def test_extract_time_one_time(self):
        """Test extract_time with one time step."""
        cube = _create_sample_cube()
        cube.coord('time').guess_bounds()
        cube = cube.collapsed('time', iris.analysis.MEAN)
        sliced = extract_time(cube, 1950, 1, 1, 1952, 12, 31)
        assert_array_equal(np.array([360.]), sliced.coord('time').points)

    def test_extract_time_no_time(self):
        """Test extract_time with no time step."""
        cube = _create_sample_cube()[0]
        sliced = extract_time(cube, 1950, 1, 1, 1950, 12, 31)
        assert cube == sliced


class TestExtractSeason(tests.Test):
    """Tests for extract_season."""

    def setUp(self):
        """Prepare tests"""
        self.cube = _create_sample_cube()

    def test_get_djf(self):
        """Test function for winter"""
        sliced = extract_season(self.cube, 'djf')
        iris.coord_categorisation.add_month_number(sliced, 'time')
        assert_array_equal(
            np.array([1, 2, 12, 1, 2, 12]),
            sliced.coord('month_number').points)

    def test_get_djf_caps(self):
        """Test function works when season specified in caps"""
        sliced = extract_season(self.cube, 'DJF')
        iris.coord_categorisation.add_month_number(sliced, 'time')
        assert_array_equal(
            np.array([1, 2, 12, 1, 2, 12]),
            sliced.coord('month_number').points)

    def test_get_mam(self):
        """Test function for spring"""
        sliced = extract_season(self.cube, 'mam')
        iris.coord_categorisation.add_month_number(sliced, 'time')
        assert_array_equal(
            np.array([3, 4, 5, 3, 4, 5]),
            sliced.coord('month_number').points)

    def test_get_jja(self):
        """Test function for summer"""
        sliced = extract_season(self.cube, 'jja')
        iris.coord_categorisation.add_month_number(sliced, 'time')
        assert_array_equal(
            np.array([6, 7, 8, 6, 7, 8]),
            sliced.coord('month_number').points)

    def test_get_son(self):
        """Test function for summer"""
        sliced = extract_season(self.cube, 'son')
        iris.coord_categorisation.add_month_number(sliced, 'time')
        assert_array_equal(
            np.array([9, 10, 11, 9, 10, 11]),
            sliced.coord('month_number').points)


class TestClimatology(tests.Test):
    """Test class for :func:`esmvalcore.preprocessor._time.climatology`"""

    @staticmethod
    def _create_cube(data, times, bounds):
        time = iris.coords.DimCoord(
            times,
            bounds=bounds,
            standard_name='time',
            units=Unit('days since 1950-01-01', calendar='gregorian'))
        cube = iris.cube.Cube(data, dim_coords_and_dims=[(time, 0)])
        return cube

    def test_time_mean(self):
        """Test for time average of a 1D field."""
        data = np.ones((3))
        times = np.array([15., 45., 75.])
        bounds = np.array([[0., 30.], [30., 60.], [60., 90.]])
        cube = self._create_cube(data, times, bounds)

        result = climate_statistics(cube, operator='mean')
        expected = np.array([1.])
        assert_array_equal(result.data, expected)

    def test_time_mean_uneven(self):
        """Test for time average of a 1D field with uneven time boundaries."""
        data = np.array([1., 5.])
        times = np.array([5., 25.])
        bounds = np.array([[0., 1.], [1., 4.]])
        cube = self._create_cube(data, times, bounds)

        result = climate_statistics(cube, operator='mean')
        expected = np.array([4.])
        assert_array_equal(result.data, expected)

    def test_time_mean_365_day(self):
        """Test for time avg of a realisitc time axis and 365 day calendar"""
        data = np.ones((6, ))
        times = np.array([15, 45, 74, 105, 135, 166])
        bounds = np.array([[0, 31], [31, 59], [59, 90], [90, 120], [120, 151],
                           [151, 181]])
        cube = self._create_cube(data, times, bounds)

        result = climate_statistics(cube, operator='mean')
        expected = np.array([1.])
        assert_array_equal(result.data, expected)

    def test_time_sum(self):
        """Test for time sum of a 1D field."""
        data = np.ones((3))
        data[1] = 2.0
        times = np.array([15., 45., 75.])
        bounds = np.array([[0., 30.], [30., 60.], [60., 90.]])
        cube = self._create_cube(data, times, bounds)

        result = climate_statistics(cube, operator='sum')
        expected = np.array([120.])
        assert_array_equal(result.data, expected)

    def test_time_sum_uneven(self):
        """Test for time sum of a 1D field with uneven time boundaries."""
        data = np.array([1., 5.])
        times = np.array([5., 25.])
        bounds = np.array([[0., 1.], [1., 4.]])
        cube = self._create_cube(data, times, bounds)

        result = climate_statistics(cube, operator='sum')
        expected = np.array([16.0])
        assert_array_equal(result.data, expected)

    def test_time_sum_365_day(self):
        """Test for time sum of a realisitc time axis and 365 day calendar"""
        data = np.ones((6, ))
        data[3] = 2.0
        times = np.array([15, 45, 74, 105, 135, 166])
        bounds = np.array([[0, 31], [31, 59], [59, 90], [90, 120], [120, 151],
                           [151, 181]])
        cube = self._create_cube(data, times, bounds)

        result = climate_statistics(cube, operator='sum')
        expected = np.array([211.])
        assert_array_equal(result.data, expected)

    def test_season_climatology(self):
        """Test for time avg of a realisitc time axis and 365 day calendar"""
        data = np.ones((6, ))
        times = np.array([15, 45, 74, 105, 135, 166])
        bounds = np.array([[0, 31], [31, 59], [59, 90], [90, 120], [120, 151],
                           [151, 181]])
        cube = self._create_cube(data, times, bounds)

        result = climate_statistics(cube, operator='mean', period='season')
        expected = np.array([1., 1., 1.])
        assert_array_equal(result.data, expected)

    def test_monthly(self):
        """Test for time avg of a realisitc time axis and 365 day calendar"""
        data = np.ones((6, ))
        times = np.array([15, 45, 74, 105, 135, 166])
        bounds = np.array([[0, 31], [31, 59], [59, 90], [90, 120], [120, 151],
                           [151, 181]])
        cube = self._create_cube(data, times, bounds)

        result = climate_statistics(cube, operator='mean', period='mon')
        expected = np.ones((6, ))
        assert_array_equal(result.data, expected)

    def test_day(self):
        """Test for time avg of a realisitc time axis and 365 day calendar"""
        data = np.ones((6, ))
        times = np.array([0.5, 1.5, 2.5, 365.5, 366.5, 367.5])
        bounds = np.array([[0, 1], [1, 2], [2, 3],
                           [365, 366], [366, 367], [367, 368]])
        cube = self._create_cube(data, times, bounds)

        result = climate_statistics(cube, operator='mean', period='day')
        expected = np.array([1, 1, 1])
        assert_array_equal(result.data, expected)

    def test_period_not_supported(self):
        """Test for time avg of a realisitc time axis and 365 day calendar"""
        data = np.ones((6, ))
        times = np.array([15, 45, 74, 105, 135, 166])
        bounds = np.array([[0, 31], [31, 59], [59, 90], [90, 120], [120, 151],
                           [151, 181]])
        cube = self._create_cube(data, times, bounds)

        with self.assertRaises(ValueError):
            climate_statistics(cube, operator='mean', period='bad')

    def test_time_max(self):
        """Test for time max of a 1D field."""
        data = np.arange((3))
        times = np.array([15., 45., 75.])
        bounds = np.array([[0., 30.], [30., 60.], [60., 90.]])
        cube = self._create_cube(data, times, bounds)

        result = climate_statistics(cube, operator='max')
        expected = np.array([2.])
        assert_array_equal(result.data, expected)

    def test_time_min(self):
        """Test for time min of a 1D field."""
        data = np.arange((3))
        times = np.array([15., 45., 75.])
        bounds = np.array([[0., 30.], [30., 60.], [60., 90.]])
        cube = self._create_cube(data, times, bounds)

        result = climate_statistics(cube, operator='min')
        expected = np.array([0.])
        assert_array_equal(result.data, expected)

    def test_time_median(self):
        """Test for time meadian of a 1D field."""
        data = np.arange((3))
        times = np.array([15., 45., 75.])
        bounds = np.array([[0., 30.], [30., 60.], [60., 90.]])
        cube = self._create_cube(data, times, bounds)

        result = climate_statistics(cube, operator='median')
        expected = np.array([1.])
        assert_array_equal(result.data, expected)


class TestSeasonalStatistics(tests.Test):
    """Test :func:`esmvalcore.preprocessor._time.seasonal_statistics`"""

    @staticmethod
    def _create_cube(data, times):
        time = iris.coords.DimCoord(
            times,
            standard_name='time',
            units=Unit('days since 1950-01-01', calendar='360_day'))
        time.guess_bounds()
        cube = iris.cube.Cube(data, dim_coords_and_dims=[(time, 0)])
        return cube

    def test_season_mean(self):
        """Test for season average of a 1D field."""
        data = np.arange(12)
        times = np.arange(15, 360, 30)
        cube = self._create_cube(data, times)

        result = seasonal_statistics(cube, 'mean')
        expected = np.array([3., 6., 9.])
        assert_array_equal(result.data, expected)

    def test_season_median(self):
        """Test for season median of a 1D field."""
        data = np.arange(12)
        times = np.arange(15, 360, 30)
        cube = self._create_cube(data, times)

        result = seasonal_statistics(cube, 'median')
        expected = np.array([3., 6., 9.])
        assert_array_equal(result.data, expected)

    def test_season_min(self):
        """Test for season min of a 1D field."""
        data = np.arange(12)
        times = np.arange(15, 360, 30)
        cube = self._create_cube(data, times)

        result = seasonal_statistics(cube, 'min')
        expected = np.array([2., 5., 8.])
        assert_array_equal(result.data, expected)

    def test_season_max(self):
        """Test for season max of a 1D field."""
        data = np.arange(12)
        times = np.arange(15, 360, 30)
        cube = self._create_cube(data, times)

        result = seasonal_statistics(cube, 'max')
        expected = np.array([4., 7., 10.])
        assert_array_equal(result.data, expected)

    def test_season_sum(self):
        """Test for season sum of a 1D field."""
        data = np.arange(12)
        times = np.arange(15, 360, 30)
        cube = self._create_cube(data, times)

        result = seasonal_statistics(cube, 'sum')
        expected = np.array([9., 18., 27.])
        assert_array_equal(result.data, expected)


class TestMonthlyStatistics(tests.Test):
    """Test :func:`esmvalcore.preprocessor._time.monthly_statistics`"""

    @staticmethod
    def _create_cube(data, times):
        time = iris.coords.DimCoord(
            times,
            standard_name='time',
            units=Unit('days since 1950-01-01', calendar='360_day'))
        time.guess_bounds()
        cube = iris.cube.Cube(data, dim_coords_and_dims=[(time, 0)])
        return cube

    def test_mean(self):
        """Test average of a 1D field."""
        data = np.arange(24)
        times = np.arange(7, 360, 15)
        cube = self._create_cube(data, times)

        result = monthly_statistics(cube, 'mean')
        expected = np.array([
            0.5, 2.5, 4.5, 6.5, 8.5, 10.5, 12.5, 14.5,
            16.5, 18.5, 20.5, 22.5
        ])
        assert_array_equal(result.data, expected)

    def test_median(self):
        """Test median of a 1D field."""
        data = np.arange(24)
        times = np.arange(7, 360, 15)
        cube = self._create_cube(data, times)

        result = monthly_statistics(cube, 'median')
        expected = np.array([
            0.5, 2.5, 4.5, 6.5, 8.5, 10.5, 12.5, 14.5,
            16.5, 18.5, 20.5, 22.5
        ])
        assert_array_equal(result.data, expected)

    def test_min(self):
        """Test min of a 1D field."""
        data = np.arange(24)
        times = np.arange(7, 360, 15)
        cube = self._create_cube(data, times)

        result = monthly_statistics(cube, 'min')
        expected = np.array([0, 2, 4, 6, 8, 10, 12, 14, 16, 18, 20, 22])
        assert_array_equal(result.data, expected)

    def test_max(self):
        """Test max of a 1D field."""
        data = np.arange(24)
        times = np.arange(7, 360, 15)
        cube = self._create_cube(data, times)

        result = monthly_statistics(cube, 'max')
        expected = np.array([1, 3, 5, 7, 9, 11, 13, 15, 17, 19, 21, 23])
        assert_array_equal(result.data, expected)

    def test_sum(self):
        """Test sum of a 1D field."""
        data = np.arange(24)
        times = np.arange(7, 360, 15)
        cube = self._create_cube(data, times)

        result = monthly_statistics(cube, 'sum')
        expected = np.array([1, 5, 9, 13, 17, 21, 25, 29, 33, 37, 41, 45])
        assert_array_equal(result.data, expected)


class TestDailyStatistics(tests.Test):
    """Test :func:`esmvalcore.preprocessor._time.monthly_statistics`"""

    @staticmethod
    def _create_cube(data, times):
        time = iris.coords.DimCoord(
            times,
            standard_name='time',
            units=Unit('hours since 1950-01-01', calendar='360_day'))
        time.guess_bounds()
        cube = iris.cube.Cube(data, dim_coords_and_dims=[(time, 0)])
        return cube

    def test_mean(self):
        """Test average of a 1D field."""
        data = np.arange(8)
        times = np.arange(0, 48, 6)
        cube = self._create_cube(data, times)

        result = daily_statistics(cube, 'mean')
        expected = np.array([1.5, 5.5])
        assert_array_equal(result.data, expected)

    def test_median(self):
        """Test median of a 1D field."""
        data = np.arange(8)
        times = np.arange(0, 48, 6)
        cube = self._create_cube(data, times)

        result = daily_statistics(cube, 'median')
        expected = np.array([1.5, 5.5])
        assert_array_equal(result.data, expected)

    def test_min(self):
        """Test min of a 1D field."""
        data = np.arange(8)
        times = np.arange(0, 48, 6)
        cube = self._create_cube(data, times)

        result = daily_statistics(cube, 'min')
        expected = np.array([0., 4.])
        assert_array_equal(result.data, expected)

    def test_max(self):
        """Test max of a 1D field."""
        data = np.arange(8)
        times = np.arange(0, 48, 6)
        cube = self._create_cube(data, times)

        result = daily_statistics(cube, 'max')
        expected = np.array([3., 7.])
        assert_array_equal(result.data, expected)

    def test_sum(self):
        """Test sum of a 1D field."""
        data = np.arange(8)
        times = np.arange(0, 48, 6)
        cube = self._create_cube(data, times)

        result = daily_statistics(cube, 'sum')
        expected = np.array([6., 22.])
        assert_array_equal(result.data, expected)


class TestRegridTimeYearly(tests.Test):
    """Tests for regrid_time with monthly frequency."""
    def setUp(self):
        """Prepare tests."""
        self.cube_1 = _create_sample_cube()
        self.cube_2 = _create_sample_cube()
        self.cube_2.data = self.cube_2.data * 2.
        self.cube_2.remove_coord('time')
        self.cube_1.remove_coord('time')
        self.cube_1.add_dim_coord(
            iris.coords.DimCoord(
                np.arange(11., 8770., 365.),
                standard_name='time',
                units=Unit(
                    'days since 1950-01-01 00:00:00', calendar='gregorian'),
            ),
            0,
        )
        self.cube_2.add_dim_coord(
            iris.coords.DimCoord(
                np.arange(91., 8851., 365.),
                standard_name='time',
                units=Unit(
                    'days since 1950-01-01 00:00:00', calendar='gregorian'),
            ),
            0,
        )
        add_auxiliary_coordinate([self.cube_1, self.cube_2])

    def test_regrid_time_year(self):
        """Test changes to cubes."""
        # test yearly
        newcube_1 = regrid_time(self.cube_1, frequency='yr')
        newcube_2 = regrid_time(self.cube_2, frequency='yr')
        # no changes to core data
        assert_array_equal(newcube_1.data, self.cube_1.data)
        assert_array_equal(newcube_2.data, self.cube_2.data)
        # no changes to number of coords and aux_coords
        assert len(newcube_1.coords()) == len(self.cube_1.coords())
        assert len(newcube_1.aux_coords) == len(self.cube_1.aux_coords)
        # test difference; also diff is zero
        expected = self.cube_1.data
        diff_cube = newcube_2 - newcube_1
        assert_array_equal(diff_cube.data, expected)


class TestRegridTimeMonthly(tests.Test):
    """Tests for regrid_time with monthly frequency."""

    def setUp(self):
        """Prepare tests"""
        self.cube_1 = _create_sample_cube()
        self.cube_2 = _create_sample_cube()
        self.cube_2.data = self.cube_2.data * 2.
        self.cube_2.remove_coord('time')
        self.cube_2.add_dim_coord(
            iris.coords.DimCoord(
                np.arange(14., 719., 30.),
                standard_name='time',
                units=Unit(
                    'days since 1950-01-01 00:00:00', calendar='gregorian'),
            ),
            0,
        )
        add_auxiliary_coordinate([self.cube_1, self.cube_2])

    def test_regrid_time_mon(self):
        """Test changes to cubes."""
        # test monthly
        newcube_1 = regrid_time(self.cube_1, frequency='mon')
        newcube_2 = regrid_time(self.cube_2, frequency='mon')
        # no changes to core data
        assert_array_equal(newcube_1.data, self.cube_1.data)
        assert_array_equal(newcube_2.data, self.cube_2.data)
        # no changes to number of coords and aux_coords
        assert len(newcube_1.coords()) == len(self.cube_1.coords())
        assert len(newcube_1.aux_coords) == len(self.cube_1.aux_coords)
        # test difference; also diff is zero
        expected = self.cube_1.data
        diff_cube = newcube_2 - newcube_1
        assert_array_equal(diff_cube.data, expected)


class TestRegridTimeDaily(tests.Test):
    """Tests for regrid_time with daily frequency."""

    def setUp(self):
        """Prepare tests"""
        self.cube_1 = _create_sample_cube()
        self.cube_2 = _create_sample_cube()
        self.cube_2.data = self.cube_2.data * 2.
        self.cube_1.remove_coord('time')
        self.cube_2.remove_coord('time')
        self.cube_1.add_dim_coord(
            iris.coords.DimCoord(
                np.arange(14. * 24. + 6., 38. * 24. + 6., 24.),
                standard_name='time',
                units=Unit(
                    'hours since 1950-01-01 00:00:00', calendar='gregorian'),
            ),
            0,
        )
        self.cube_2.add_dim_coord(
            iris.coords.DimCoord(
                np.arange(14. * 24. + 3., 38. * 24. + 3., 24.),
                standard_name='time',
                units=Unit(
                    'hours since 1950-01-01 00:00:00', calendar='gregorian'),
            ),
            0,
        )
        add_auxiliary_coordinate([self.cube_1, self.cube_2])

    def test_regrid_time_day(self):
        """Test changes to cubes."""
        # test daily
        newcube_1 = regrid_time(self.cube_1, frequency='day')
        newcube_2 = regrid_time(self.cube_2, frequency='day')
        # no changes to core data
        self.assert_array_equal(newcube_1.data, self.cube_1.data)
        self.assert_array_equal(newcube_2.data, self.cube_2.data)
        # no changes to number of coords and aux_coords
        assert len(newcube_1.coords()) == len(self.cube_1.coords())
        assert len(newcube_1.aux_coords) == len(self.cube_1.aux_coords)
        # test difference; also diff is zero
        expected = self.cube_1.data
        diff_cube = newcube_2 - newcube_1
        self.assert_array_equal(diff_cube.data, expected)


class TestRegridTime6Hourly(tests.Test):
    """Tests for regrid_time with 6-hourly frequency."""

    def setUp(self):
        """Prepare tests"""
        self.cube_1 = _create_sample_cube()
        self.cube_2 = _create_sample_cube()
        self.cube_2.data = self.cube_2.data * 2.
        self.cube_1.remove_coord('time')
        self.cube_2.remove_coord('time')
        self.cube_1.add_dim_coord(
            iris.coords.DimCoord(
                np.arange(10. * 6. + 5., 34. * 6. + 5., 6.),
                standard_name='time',
                units=Unit(
                    'hours since 1950-01-01 00:00:00', calendar='360_day'),
            ),
            0,
        )
        self.cube_2.add_dim_coord(
            iris.coords.DimCoord(
                np.arange(10. * 6. + 2., 34. * 6. + 2., 6.),
                standard_name='time',
                units=Unit(
                    'hours since 1950-01-01 00:00:00', calendar='360_day'),
            ),
            0,
        )
        add_auxiliary_coordinate([self.cube_1, self.cube_2])

    def test_regrid_time_6hour(self):
        """Test changes to cubes."""
        # test 6-hourly
        newcube_1 = regrid_time(self.cube_1, frequency='6hr')
        newcube_2 = regrid_time(self.cube_2, frequency='6hr')
        # no changes to core data
        self.assert_array_equal(newcube_1.data, self.cube_1.data)
        self.assert_array_equal(newcube_2.data, self.cube_2.data)
        # no changes to number of coords and aux_coords
        assert len(newcube_1.coords()) == len(self.cube_1.coords())
        assert len(newcube_1.aux_coords) == len(self.cube_1.aux_coords)
        # test difference; also diff is zero
        expected = self.cube_1.data
        diff_cube = newcube_2 - newcube_1
        self.assert_array_equal(diff_cube.data, expected)


class TestRegridTime3Hourly(tests.Test):
    """Tests for regrid_time with 3-hourly frequency."""

    def setUp(self):
        """Prepare tests"""
        self.cube_1 = _create_sample_cube()
        self.cube_2 = _create_sample_cube()
        self.cube_2.data = self.cube_2.data * 2.
        self.cube_1.remove_coord('time')
        self.cube_2.remove_coord('time')
        self.cube_1.add_dim_coord(
            iris.coords.DimCoord(
                np.arange(17. * 180. + 40., 41. * 180. + 40., 180.),
                standard_name='time',
                units=Unit(
                    'minutes since 1950-01-01 00:00:00', calendar='gregorian'),
            ),
            0,
        )
        self.cube_2.add_dim_coord(
            iris.coords.DimCoord(
                np.arange(17. * 180. + 150., 41. * 180. + 150., 180.),
                standard_name='time',
                units=Unit(
                    'minutes since 1950-01-01 00:00:00', calendar='gregorian'),
            ),
            0,
        )
        add_auxiliary_coordinate([self.cube_1, self.cube_2])

    def test_regrid_time_3hour(self):
        """Test changes to cubes."""
        # test 3-hourly
        newcube_1 = regrid_time(self.cube_1, frequency='3hr')
        newcube_2 = regrid_time(self.cube_2, frequency='3hr')
        # no changes to core data
        self.assert_array_equal(newcube_1.data, self.cube_1.data)
        self.assert_array_equal(newcube_2.data, self.cube_2.data)
        # no changes to number of coords and aux_coords
        assert len(newcube_1.coords()) == len(self.cube_1.coords())
        assert len(newcube_1.aux_coords) == len(self.cube_1.aux_coords)
        # test difference; also diff is zero
        expected = self.cube_1.data
        diff_cube = newcube_2 - newcube_1
        self.assert_array_equal(diff_cube.data, expected)


class TestRegridTime1Hourly(tests.Test):
    """Tests for regrid_time with hourly frequency."""

    def setUp(self):
        """Prepare tests"""
        self.cube_1 = _create_sample_cube()
        self.cube_2 = _create_sample_cube()
        self.cube_2.data = self.cube_2.data * 2.
        self.cube_1.remove_coord('time')
        self.cube_2.remove_coord('time')
        self.cube_1.add_dim_coord(
            iris.coords.DimCoord(
                np.arange(14. * 60. + 6., 38. * 60. + 6., 60.),
                standard_name='time',
                units=Unit(
                    'minutes since 1950-01-01 00:00:00', calendar='360_day'),
            ),
            0,
        )
        self.cube_2.add_dim_coord(
            iris.coords.DimCoord(
                np.arange(14. * 60. + 34., 38. * 60. + 34., 60.),
                standard_name='time',
                units=Unit(
                    'minutes since 1950-01-01 00:00:00', calendar='360_day'),
            ),
            0,
        )
        add_auxiliary_coordinate([self.cube_1, self.cube_2])

    def test_regrid_time_hour(self):
        """Test changes to cubes."""
        # test hourly
        newcube_1 = regrid_time(self.cube_1, frequency='1hr')
        newcube_2 = regrid_time(self.cube_2, frequency='1hr')
        # no changes to core data
        self.assert_array_equal(newcube_1.data, self.cube_1.data)
        self.assert_array_equal(newcube_2.data, self.cube_2.data)
        # no changes to number of coords and aux_coords
        assert len(newcube_1.coords()) == len(self.cube_1.coords())
        assert len(newcube_1.aux_coords) == len(self.cube_1.aux_coords)
        # test difference; also diff is zero
        expected = self.cube_1.data
        diff_cube = newcube_2 - newcube_1
        self.assert_array_equal(diff_cube.data, expected)


class TestTimeseriesFilter(tests.Test):
    """Tests for regrid_time with hourly frequency."""

    def setUp(self):
        """Prepare tests."""
        self.cube = _create_sample_cube()

    def test_timeseries_filter_simple(self):
        """Test timeseries_filter func."""
        filtered_cube = timeseries_filter(self.cube, 7, 14,
                                          filter_type='lowpass',
                                          filter_stats='sum')
        expected_data = np.array(
            [2.44824568, 3.0603071, 3.67236852, 4.28442994, 4.89649137,
             5.50855279, 6.12061421, 6.73267563, 7.34473705, 7.95679847,
             8.56885989, 9.18092131, 9.79298273, 10.40504415, 11.01710557,
             11.62916699, 12.24122841, 12.85328983]
        )
        assert_array_almost_equal(filtered_cube.data, expected_data)
        assert len(filtered_cube.coord('time').points) == 18

    def test_timeseries_filter_timecoord(self):
        """Test missing time axis."""
        import iris.exceptions
        new_cube = self.cube.copy()
        new_cube.remove_coord(new_cube.coord('time'))
        with self.assertRaises(iris.exceptions.CoordinateNotFoundError):
            timeseries_filter(new_cube, 7, 14,
                              filter_type='lowpass',
                              filter_stats='sum')

    def test_timeseries_filter_implemented(self):
        """Test a not implemnted filter."""
        with self.assertRaises(NotImplementedError):
            timeseries_filter(self.cube, 7, 14,
                              filter_type='bypass',
                              filter_stats='sum')


def make_time_series(number_years=2):
    """Make a cube with time only dimension."""
    times = np.array([i * 30 + 15 for i in range(0, 12 * number_years, 1)])
    bounds = np.array([i * 30 for i in range(0, 12 * number_years + 1, 1)])
    bounds = np.array(
        [[bnd, bounds[index + 1]] for index, bnd in enumerate(bounds[:-1])])
    data = np.ones_like(times)
    time = iris.coords.DimCoord(
        times,
        bounds=bounds,
        standard_name='time',
        units=Unit('days since 1950-01-01', calendar='360_day'))
    cube = iris.cube.Cube(data, dim_coords_and_dims=[(time, 0)])
    return cube


@pytest.mark.parametrize('existing_coord', [True, False])
def test_annual_average(existing_coord):
    """Test for annual average."""
    cube = make_time_series(number_years=2)
    if existing_coord:
        iris.coord_categorisation.add_year(cube, 'time')

    result = annual_statistics(cube)
    expected = np.array([1., 1.])
    assert_array_equal(result.data, expected)
    expected_time = np.array([180., 540.])
    assert_array_equal(result.coord('time').points, expected_time)


@pytest.mark.parametrize('existing_coord', [True, False])
def test_annual_sum(existing_coord):
    """Test for annual sum."""
    cube = make_time_series(number_years=2)
    if existing_coord:
        iris.coord_categorisation.add_year(cube, 'time')

    result = annual_statistics(cube, 'sum')
    expected = np.array([12., 12.])
    assert_array_equal(result.data, expected)
    expected_time = np.array([180., 540.])
    assert_array_equal(result.coord('time').points, expected_time)


@pytest.mark.parametrize('existing_coord', [True, False])
def test_decadal_average(existing_coord):
    """Test for decadal average."""
    cube = make_time_series(number_years=20)
    if existing_coord:

        def get_decade(coord, value):
            """Callback function to get decades from cube."""
            date = coord.units.num2date(value)
            return date.year - date.year % 10

        iris.coord_categorisation.add_categorised_coord(
            cube, 'decade', 'time', get_decade)

    result = decadal_statistics(cube)
    expected = np.array([1., 1.])
    assert_array_equal(result.data, expected)
    expected_time = np.array([1800., 5400.])
    assert_array_equal(result.coord('time').points, expected_time)


@pytest.mark.parametrize('existing_coord', [True, False])
def test_decadal_sum(existing_coord):
    """Test for decadal average."""
    cube = make_time_series(number_years=20)
    if existing_coord:

        def get_decade(coord, value):
            """Callback function to get decades from cube."""
            date = coord.units.num2date(value)
            return date.year - date.year % 10

        iris.coord_categorisation.add_categorised_coord(
            cube, 'decade', 'time', get_decade)

    result = decadal_statistics(cube, 'sum')
    expected = np.array([120., 120.])
    assert_array_equal(result.data, expected)
    expected_time = np.array([1800., 5400.])
    assert_array_equal(result.coord('time').points, expected_time)


def make_map_data(number_years=2):
    """Make a cube with time, lat and lon dimensions."""
    times = np.arange(0.5, number_years * 360)
    bounds = np.stack(((times - 0.5), (times + 0.5)), 1)
    time = iris.coords.DimCoord(
        times,
        bounds=bounds,
        standard_name='time',
        units=Unit('days since 1950-01-01', calendar='360_day'))
    lat = iris.coords.DimCoord(
        range(2),
        standard_name='latitude',
    )
    lon = iris.coords.DimCoord(
        range(2),
        standard_name='longitude',
    )
    data = np.array([[[0], [1], ], [[1], [0], ]]) * times
    cube = iris.cube.Cube(
        data,
        dim_coords_and_dims=[(lon, 0), (lat, 1), (time, 2)]
    )
    return cube


<<<<<<< HEAD
PARAMETERS = []
for period in ('full', 'day', 'month', 'season'):
    PARAMETERS.append((period, None))
    if period == 'season':
        PARAMETERS.append((
            period,
            {
                "start_year": 1950, 'start_month': 3, 'start_day': 1,
                "end_year": 1951, 'end_month': 3, 'end_day': 1,
            }))
    else:
        PARAMETERS.append((
            period,
            {
                "start_year": 1950, 'start_month': 1, 'start_day': 1,
                "end_year": 1951, 'end_month': 1, 'end_day': 1,
            }))


@pytest.mark.parametrize('period, reference', PARAMETERS)
def test_anomalies(period, reference):
=======
@pytest.mark.parametrize('period', ['full'])
def test_standardized_anomalies(period, standardize=True):
    cube = make_map_data(number_years=2)
    result = anomalies(cube, period, standardize)
    if period == 'full':
        expected_anomalies = (cube.data - np.mean(cube.data, axis=2,
                                                  keepdims=True))
        if standardize:
            # NB: default behaviour for np.std is ddof=0, whereas
            #     default behaviour for iris.analysis.STD_DEV is ddof=1
            expected_stdanomalies = expected_anomalies / np.std(
                 expected_anomalies, axis=2, keepdims=True, ddof=1)
            expected = np.ma.masked_invalid(expected_stdanomalies)
            assert_array_equal(
                result.data,
                expected
            )
        else:
            expected = np.ma.masked_invalid(expected_anomalies)
            assert_array_equal(
                result.data,
                expected
            )


@pytest.mark.parametrize('period', ['full', 'day', 'month', 'season'])
def test_anomalies(period, standardize=False):
>>>>>>> 637bd47e
    cube = make_map_data(number_years=2)
    result = anomalies(cube, period, reference)
    if reference is None:
        if period == 'full':
            anom = np.arange(-359.5, 360)
        elif period == 'day':
            anom = np.concatenate((np.ones(360) * -180, np.ones(360) * 180))
        elif period == 'month':
            anom1 = np.concatenate(
                [np.arange(-194.5, -165) for x in range(12)])
            anom2 = np.concatenate(
                [np.arange(165.5, 195) for x in range(12)])
            anom = np.concatenate((anom1, anom2))
        elif period == 'season':
            anom = np.concatenate((
                np.arange(-314.5, -255),
                np.arange(-224.5, -135),
                np.arange(-224.5, -135),
                np.arange(-224.5, -135),
                np.arange(15.5, 105),
                np.arange(135.5, 225),
                np.arange(135.5, 225),
                np.arange(135.5, 225),
                np.arange(375.5, 405),
            ))
    else:
        if period == 'full':
            anom = np.arange(-179.5, 540)
        elif period == 'day':
            anom = np.concatenate((np.zeros(360), np.ones(360) * 360))
        elif period == 'month':
            anom1 = np.concatenate([np.arange(-14.5, 15) for x in range(12)])
            anom2 = np.concatenate([np.arange(345.5, 375) for x in range(12)])
            anom = np.concatenate((anom1, anom2))
        elif period == 'season':
            anom = np.concatenate((
                np.arange(-374.5, -315),
                np.arange(-44.5, 45),
                np.arange(-44.5, 45),
                np.arange(-44.5, 45),
                np.arange(-44.5, 45),
                np.arange(315.5, 405),
                np.arange(315.5, 405),
                np.arange(315.5, 405),
                np.arange(315.5, 345),
            ))
    zeros = np.zeros_like(anom)
    print(anom)
    print(result.data[0, 1, ...])
    assert_array_equal(
        result.data,
        np.array([[zeros, anom], [anom, zeros]])
    )
    assert_array_equal(result.coord('time').points, cube.coord('time').points)


if __name__ == '__main__':
    unittest.main()<|MERGE_RESOLUTION|>--- conflicted
+++ resolved
@@ -978,7 +978,6 @@
     return cube
 
 
-<<<<<<< HEAD
 PARAMETERS = []
 for period in ('full', 'day', 'month', 'season'):
     PARAMETERS.append((period, None))
@@ -998,13 +997,10 @@
             }))
 
 
-@pytest.mark.parametrize('period, reference', PARAMETERS)
-def test_anomalies(period, reference):
-=======
 @pytest.mark.parametrize('period', ['full'])
 def test_standardized_anomalies(period, standardize=True):
     cube = make_map_data(number_years=2)
-    result = anomalies(cube, period, standardize)
+    result = anomalies(cube, period, standardize=standardize)
     if period == 'full':
         expected_anomalies = (cube.data - np.mean(cube.data, axis=2,
                                                   keepdims=True))
@@ -1026,11 +1022,10 @@
             )
 
 
-@pytest.mark.parametrize('period', ['full', 'day', 'month', 'season'])
-def test_anomalies(period, standardize=False):
->>>>>>> 637bd47e
+@pytest.mark.parametrize('period, reference', PARAMETERS)
+def test_anomalies(period, reference, standardize=False):
     cube = make_map_data(number_years=2)
-    result = anomalies(cube, period, reference)
+    result = anomalies(cube, period, reference, standardize=standardize)
     if reference is None:
         if period == 'full':
             anom = np.arange(-359.5, 360)
