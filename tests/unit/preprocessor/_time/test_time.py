--- conflicted
+++ resolved
@@ -166,13 +166,8 @@
         assert cube == sliced
 
 
-<<<<<<< HEAD
 class TestClipTimerange(tests.Test):
     """Tests for clip_timerange."""
-=======
-class TestClipStartEndYear(tests.Test):
-    """Tests for clip_start_end_year."""
->>>>>>> 090962bd
     def setUp(self):
         """Prepare tests."""
         self.cube = _create_sample_cube()
