"""Unit tests for the :func:`esmvalcore.preprocessor._area` module."""

import unittest

import fiona
import iris
import numpy as np
import pytest
from cf_units import Unit
from shapely.geometry import Polygon, mapping

import tests
from esmvalcore.preprocessor._area import (_crop_cube, area_statistics,
                                           extract_named_regions,
                                           extract_region, extract_shape)


class Test(tests.Test):
    """Test class for the :func:`esmvalcore.preprocessor._area_pp` module."""
    def setUp(self):
        """Prepare tests."""
        self.coord_sys = iris.coord_systems.GeogCS(
            iris.fileformats.pp.EARTH_RADIUS)
        data = np.ones((5, 5))
        lons = iris.coords.DimCoord(
            [i + .5 for i in range(5)],
            standard_name='longitude',
            bounds=[[i, i + 1.] for i in range(5)],  # [0,1] to [4,5]
            units='degrees_east',
            coord_system=self.coord_sys)
        lats = iris.coords.DimCoord(
            [i + .5 for i in range(5)],
            standard_name='latitude',
            bounds=[[i, i + 1.] for i in range(5)],
            units='degrees_north',
            coord_system=self.coord_sys,
        )
        coords_spec = [(lats, 0), (lons, 1)]
        self.grid = iris.cube.Cube(data, dim_coords_and_dims=coords_spec)

        ndata = np.ones((6, 6))
        nlons = iris.coords.DimCoord(
            [i - 2.5 for i in range(6)],
            standard_name='longitude',
            bounds=[[i - 3., i - 2.] for i in range(6)],  # [3,2] to [4,5]
            units='degrees_east',
            coord_system=self.coord_sys)
        nlats = iris.coords.DimCoord(
            [i - 2.5 for i in range(6)],
            standard_name='latitude',
            bounds=[[i - 3., i - 2.] for i in range(6)],
            units='degrees_north',
            coord_system=self.coord_sys,
        )
        coords_spec = [(nlats, 0), (nlons, 1)]
        self.negative_grid = iris.cube.Cube(ndata,
                                            dim_coords_and_dims=coords_spec)

    def test_area_statistics_mean(self):
        """Test for area average of a 2D field."""
        result = area_statistics(self.grid, 'mean')
        expected = np.array([1.])
        self.assertArrayEqual(result.data, expected)

    def test_area_statistics_min(self):
        """Test for area average of a 2D field."""
        result = area_statistics(self.grid, 'min')
        expected = np.array([1.])
        self.assertArrayEqual(result.data, expected)

    def test_area_statistics_max(self):
        """Test for area average of a 2D field."""
        result = area_statistics(self.grid, 'max')
        expected = np.array([1.])
        self.assertArrayEqual(result.data, expected)

    def test_area_statistics_median(self):
        """Test for area average of a 2D field."""
        result = area_statistics(self.grid, 'median')
        expected = np.array([1.])
        self.assertArrayEqual(result.data, expected)

    def test_area_statistics_std_dev(self):
        """Test for area average of a 2D field."""
        result = area_statistics(self.grid, 'std_dev')
        expected = np.array([0.])
        self.assertArrayEqual(result.data, expected)

    def test_area_statistics_variance(self):
        """Test for area average of a 2D field."""
        result = area_statistics(self.grid, 'variance')
        expected = np.array([0.])
        self.assertArrayEqual(result.data, expected)

    def test_area_statistics_neg_lon(self):
        """Test for area average of a 2D field."""
        result = area_statistics(self.negative_grid, 'mean')
        expected = np.array([1.])
        self.assertArrayEqual(result.data, expected)

    def test_extract_region(self):
        """Test for extracting a region from a 2D field."""
        result = extract_region(self.grid, 1.5, 2.5, 1.5, 2.5)
        # expected outcome
        expected = np.ones((2, 2))
        self.assertArrayEqual(result.data, expected)

    def test_extract_region_neg_lon(self):
        """Test for extracting a region with a negative longitude field."""
        result = extract_region(self.negative_grid, -0.5, 0.5, -0.5, 0.5)
        expected = np.ones((2, 2))
        self.assertArrayEqual(result.data, expected)

    def test_extract_named_region(self):
        """Test for extracting a named region."""
        # tests:
        # Create a cube with regions
        times = np.array([15., 45., 75.])
        bounds = np.array([[0., 30.], [30., 60.], [60., 90.]])
        time = iris.coords.DimCoord(
            times,
            bounds=bounds,
            standard_name='time',
            units=Unit('days since 1950-01-01', calendar='gregorian'),
        )

        regions = ['region1', 'region2', 'region3']
        region = iris.coords.AuxCoord(
            regions,
            standard_name='region',
            units='1',
        )

        data = np.ones((3, 3))
        region_cube = iris.cube.Cube(
            data,
            dim_coords_and_dims=[(time, 0)],
            aux_coords_and_dims=[(region, 1)],
        )

        # test string region
        result1 = extract_named_regions(region_cube, 'region1')
        expected = np.ones((3, ))
        self.assertArrayEqual(result1.data, expected)

        # test list of regions
        result2 = extract_named_regions(region_cube, ['region1', 'region2'])
        expected = np.ones((3, 2))
        self.assertArrayEqual(result2.data, expected)

        # test for expected failures:
        with self.assertRaises(ValueError):
            extract_named_regions(region_cube, 'reg_A')
            extract_named_regions(region_cube, ['region1', 'reg_A'])


@pytest.fixture
<<<<<<< HEAD
=======
def make_testcube():
    coord_sys = iris.coord_systems.GeogCS(iris.fileformats.pp.EARTH_RADIUS)
    data = np.ones((5, 5))
    lons = iris.coords.DimCoord(
        [i + .5 for i in range(5)],
        standard_name='longitude',
        bounds=[[i, i + 1.] for i in range(5)],  # [0,1] to [4,5]
        units='degrees_east',
        coord_system=coord_sys)
    lats = iris.coords.DimCoord([i + .5 for i in range(5)],
                                standard_name='latitude',
                                bounds=[[i, i + 1.] for i in range(5)],
                                units='degrees_north',
                                coord_system=coord_sys)
    coords_spec = [(lats, 0), (lons, 1)]
    return iris.cube.Cube(data, dim_coords_and_dims=coords_spec)


def write_shapefile(shape, path):
    # Define a polygon feature geometry with one attribute
    schema = {
        'geometry': 'Polygon',
        'properties': {
            'id': 'int'
        },
    }

    # Write a new Shapefile
    with fiona.open(path, 'w', 'ESRI Shapefile', schema) as file:
        file.write({
            'geometry': mapping(shape),
            'properties': {
                'id': 123
            },
        })


@pytest.fixture(params=[(2, 2), (1, 3), (9, 2)])
def square_shape(request, tmp_path):
    # Define polygons to test extract_shape
    slat = request.param[0]
    slon = request.param[1]
    polyg = Polygon([
        (1.0, 1.0 + slat),
        (1.0, 1.0),
        (1.0 + slon, 1.0),
        (1.0 + slon, 1.0 + slat),
    ])
    write_shapefile(polyg, tmp_path / 'test_shape.shp')

    # Make corresponding expected masked array
    (slat, slon) = np.ceil([slat, slon]).astype(int)
    vals = np.ones((min(slat + 2, 5), min(slon + 2, 5)))
    mask = vals.copy()
    mask[1:1 + slat, 1:1 + slon] = 0
    return np.ma.masked_array(vals, mask)


def test_crop_cube(make_testcube, square_shape, tmp_path):
    """Test for cropping a cube by shape bounds."""
    with fiona.open(tmp_path / 'test_shape.shp') as geometries:
        result = _crop_cube(make_testcube, *geometries.bounds)
        expected = square_shape.data
        np.testing.assert_array_equal(result.data, expected)


@pytest.mark.parametrize('crop', [True, False])
def test_extract_shape(make_testcube, square_shape, tmp_path, crop):
    """Test for extracting a region with shapefile"""
    expected = square_shape
    if not crop:
        # If cropping is not used, embed expected in the original test array
        original = np.ma.ones((5, 5))
        original.mask = np.ones_like(original, dtype=bool)
        original[:expected.shape[0], :expected.shape[1]] = expected
        expected = original
    result = extract_shape(make_testcube,
                           tmp_path / 'test_shape.shp',
                           crop=crop)
    np.testing.assert_array_equal(result.data.data, expected.data)
    np.testing.assert_array_equal(result.data.mask, expected.mask)


@pytest.fixture
>>>>>>> 2ae1d1fb
def irregular_grid_cube():
    """Create test cube on irregular grid."""
    # Define grid and data
    data = np.arange(9, dtype=np.float32).reshape((3, 3))
<<<<<<< HEAD
    lons = np.array(
        [
            [0, 120, 240],
            [0, 120, 240],
            [0, 120, 240],
        ],
        dtype=np.float64,
    )
    lats = np.array(
        [
            [-60, -61., -60],
            [0, -1, 0],
            [60, 60, 60],
=======
    lats = np.array(
        [
            [0.0, 0.0, 0.1],
            [1.0, 1.1, 1.2],
            [2.0, 2.1, 2.0],
        ],
        dtype=np.float64,
    )
    lons = np.array(
        [
            [0, 1, 2],
            [0, 1, 2],
            [0, 1, 2],
>>>>>>> 2ae1d1fb
        ],
        dtype=np.float64,
    )

    # Construct cube
    nlat = iris.coords.DimCoord(range(data.shape[0]), var_name='nlat')
    nlon = iris.coords.DimCoord(range(data.shape[1]), var_name='nlon')
    lat = iris.coords.AuxCoord(lats,
                               var_name='lat',
                               standard_name='latitude',
                               units='degrees')
    lon = iris.coords.AuxCoord(lons,
                               var_name='lon',
                               standard_name='longitude',
                               units='degrees')
    dim_coord_spec = [
        (nlat, 0),
        (nlon, 1),
    ]
    aux_coord_spec = [
        (lat, [0, 1]),
        (lon, [0, 1]),
    ]
    cube = iris.cube.Cube(
        data,
        var_name='tos',
        units='K',
        dim_coords_and_dims=dim_coord_spec,
        aux_coords_and_dims=aux_coord_spec,
    )
    return cube


<<<<<<< HEAD
IRREGULAR_TEST_CASES = [
    {
        'region': (10, 360, 0, 90),
        'mask':
        np.array(
            [
                [True, True, True],
                [True, True, False],
                [True, False, False],
            ],
            dtype=bool,
        ),
    },
    {
        'region': (200, 10, -90, -60),
        'mask':
        np.array(
            [
                [False, True, False],
                [True, True, True],
                [True, True, True],
            ],
            dtype=bool,
        ),
    },
    {
        'region': (-150, 50, 50, -50),
        'mask':
        np.array(
            [
                [False, True, False],
                [True, True, True],
                [False, True, False],
            ],
            dtype=bool,
        ),
    },
    {
        'region': (0, 0, -100, 0),
        'raises': "Invalid start_latitude: -100."
    },
    {
        'region': (0, 0, 0, 100),
        'raises': "Invalid end_latitude: -100."
    },
]


@pytest.mark.parametrize('case', IRREGULAR_TEST_CASES)
def test_extract_region_irregular(irregular_grid_cube, case):
    """Test `extract_region` with data on an irregular grid."""
    start_lon, end_lon, start_lat, end_lat = case['region']
    if 'raises' not in case:
        cube = extract_region(
            irregular_grid_cube,
            start_longitude=start_lon,
            end_longitude=end_lon,
            start_latitude=start_lat,
            end_latitude=end_lat,
        )

        data = np.arange(9, dtype=np.float32).reshape((3, 3))
        np.testing.assert_array_equal(cube.data.mask, case['mask'])
        np.testing.assert_array_equal(cube.data.data, data)
    else:
        with pytest.raises(ValueError) as exc:
            extract_region(
                irregular_grid_cube,
                start_longitude=start_lon,
                end_longitude=end_lon,
                start_latitude=start_lat,
                end_latitude=end_lat,
            )
            assert exc.value == case['raises']
=======
@pytest.mark.parametrize('method', ['contains', 'representative'])
def test_extract_shape_irregular(irregular_grid_cube, tmp_path, method):
    """Test `extract_shape` with a cube on an irregular grid."""
    # Points are (lon, lat)
    shape = Polygon([
        (0.5, 0.5),
        (0.5, 3.0),
        (1.5, 3.0),
        (1.5, 0.5),
    ])

    shapefile = tmp_path / 'shapefile.shp'
    write_shapefile(shape, shapefile)

    cube = extract_shape(irregular_grid_cube, shapefile, method)

    data = np.arange(9, dtype=np.float32).reshape((3, 3))
    mask = np.array(
        [
            [True, True, True],
            [True, False, True],
            [True, False, True],
        ],
        dtype=bool,
    )
    if method == 'representative':
        mask[1, 1] = True
    np.testing.assert_array_equal(cube.data, data)
    np.testing.assert_array_equal(cube.data.mask, mask)


def test_extract_shape_wrong_method_raises():
    with pytest.raises(ValueError) as exc:
        extract_shape(iris.cube.Cube([]), 'test.shp', method='wrong')
        assert exc.value == ("Invalid value for `method`. Choose from "
                             "'contains', 'representative'.")
>>>>>>> 2ae1d1fb


if __name__ == '__main__':
    unittest.main()<|MERGE_RESOLUTION|>--- conflicted
+++ resolved
@@ -154,132 +154,8 @@
             extract_named_regions(region_cube, ['region1', 'reg_A'])
 
 
-@pytest.fixture
-<<<<<<< HEAD
-=======
-def make_testcube():
-    coord_sys = iris.coord_systems.GeogCS(iris.fileformats.pp.EARTH_RADIUS)
-    data = np.ones((5, 5))
-    lons = iris.coords.DimCoord(
-        [i + .5 for i in range(5)],
-        standard_name='longitude',
-        bounds=[[i, i + 1.] for i in range(5)],  # [0,1] to [4,5]
-        units='degrees_east',
-        coord_system=coord_sys)
-    lats = iris.coords.DimCoord([i + .5 for i in range(5)],
-                                standard_name='latitude',
-                                bounds=[[i, i + 1.] for i in range(5)],
-                                units='degrees_north',
-                                coord_system=coord_sys)
-    coords_spec = [(lats, 0), (lons, 1)]
-    return iris.cube.Cube(data, dim_coords_and_dims=coords_spec)
-
-
-def write_shapefile(shape, path):
-    # Define a polygon feature geometry with one attribute
-    schema = {
-        'geometry': 'Polygon',
-        'properties': {
-            'id': 'int'
-        },
-    }
-
-    # Write a new Shapefile
-    with fiona.open(path, 'w', 'ESRI Shapefile', schema) as file:
-        file.write({
-            'geometry': mapping(shape),
-            'properties': {
-                'id': 123
-            },
-        })
-
-
-@pytest.fixture(params=[(2, 2), (1, 3), (9, 2)])
-def square_shape(request, tmp_path):
-    # Define polygons to test extract_shape
-    slat = request.param[0]
-    slon = request.param[1]
-    polyg = Polygon([
-        (1.0, 1.0 + slat),
-        (1.0, 1.0),
-        (1.0 + slon, 1.0),
-        (1.0 + slon, 1.0 + slat),
-    ])
-    write_shapefile(polyg, tmp_path / 'test_shape.shp')
-
-    # Make corresponding expected masked array
-    (slat, slon) = np.ceil([slat, slon]).astype(int)
-    vals = np.ones((min(slat + 2, 5), min(slon + 2, 5)))
-    mask = vals.copy()
-    mask[1:1 + slat, 1:1 + slon] = 0
-    return np.ma.masked_array(vals, mask)
-
-
-def test_crop_cube(make_testcube, square_shape, tmp_path):
-    """Test for cropping a cube by shape bounds."""
-    with fiona.open(tmp_path / 'test_shape.shp') as geometries:
-        result = _crop_cube(make_testcube, *geometries.bounds)
-        expected = square_shape.data
-        np.testing.assert_array_equal(result.data, expected)
-
-
-@pytest.mark.parametrize('crop', [True, False])
-def test_extract_shape(make_testcube, square_shape, tmp_path, crop):
-    """Test for extracting a region with shapefile"""
-    expected = square_shape
-    if not crop:
-        # If cropping is not used, embed expected in the original test array
-        original = np.ma.ones((5, 5))
-        original.mask = np.ones_like(original, dtype=bool)
-        original[:expected.shape[0], :expected.shape[1]] = expected
-        expected = original
-    result = extract_shape(make_testcube,
-                           tmp_path / 'test_shape.shp',
-                           crop=crop)
-    np.testing.assert_array_equal(result.data.data, expected.data)
-    np.testing.assert_array_equal(result.data.mask, expected.mask)
-
-
-@pytest.fixture
->>>>>>> 2ae1d1fb
-def irregular_grid_cube():
+def create_irregular_grid_cube(data, lons, lats):
     """Create test cube on irregular grid."""
-    # Define grid and data
-    data = np.arange(9, dtype=np.float32).reshape((3, 3))
-<<<<<<< HEAD
-    lons = np.array(
-        [
-            [0, 120, 240],
-            [0, 120, 240],
-            [0, 120, 240],
-        ],
-        dtype=np.float64,
-    )
-    lats = np.array(
-        [
-            [-60, -61., -60],
-            [0, -1, 0],
-            [60, 60, 60],
-=======
-    lats = np.array(
-        [
-            [0.0, 0.0, 0.1],
-            [1.0, 1.1, 1.2],
-            [2.0, 2.1, 2.0],
-        ],
-        dtype=np.float64,
-    )
-    lons = np.array(
-        [
-            [0, 1, 2],
-            [0, 1, 2],
-            [0, 1, 2],
->>>>>>> 2ae1d1fb
-        ],
-        dtype=np.float64,
-    )
-
-    # Construct cube
     nlat = iris.coords.DimCoord(range(data.shape[0]), var_name='nlat')
     nlon = iris.coords.DimCoord(range(data.shape[1]), var_name='nlon')
     lat = iris.coords.AuxCoord(lats,
@@ -308,8 +184,7 @@
     return cube
 
 
-<<<<<<< HEAD
-IRREGULAR_TEST_CASES = [
+IRREGULAR_EXTRACT_REGION_TESTS = [
     {
         'region': (10, 360, 0, 90),
         'mask':
@@ -357,13 +232,37 @@
 ]
 
 
-@pytest.mark.parametrize('case', IRREGULAR_TEST_CASES)
-def test_extract_region_irregular(irregular_grid_cube, case):
+@pytest.fixture
+def irregular_extract_region_cube():
+    """Create a test cube on an irregular grid to test `extract_region`."""
+    data = np.arange(9, dtype=np.float32).reshape((3, 3))
+    lons = np.array(
+        [
+            [0, 120, 240],
+            [0, 120, 240],
+            [0, 120, 240],
+        ],
+        dtype=np.float64,
+    )
+    lats = np.array(
+        [
+            [-60, -61., -60],
+            [0, -1, 0],
+            [60, 60, 60],
+        ],
+        dtype=np.float64,
+    )
+    cube = create_irregular_grid_cube(data, lons, lats)
+    return cube
+
+
+@pytest.mark.parametrize('case', IRREGULAR_EXTRACT_REGION_TESTS)
+def test_extract_region_irregular(irregular_extract_region_cube, case):
     """Test `extract_region` with data on an irregular grid."""
     start_lon, end_lon, start_lat, end_lat = case['region']
     if 'raises' not in case:
         cube = extract_region(
-            irregular_grid_cube,
+            irregular_extract_region_cube,
             start_longitude=start_lon,
             end_longitude=end_lon,
             start_latitude=start_lat,
@@ -376,16 +275,127 @@
     else:
         with pytest.raises(ValueError) as exc:
             extract_region(
-                irregular_grid_cube,
+                irregular_extract_region_cube,
                 start_longitude=start_lon,
                 end_longitude=end_lon,
                 start_latitude=start_lat,
                 end_latitude=end_lat,
             )
             assert exc.value == case['raises']
-=======
+
+
+@pytest.fixture
+def make_testcube():
+    """Create a test cube on a Cartesian grid."""
+    coord_sys = iris.coord_systems.GeogCS(iris.fileformats.pp.EARTH_RADIUS)
+    data = np.ones((5, 5))
+    lons = iris.coords.DimCoord(
+        [i + .5 for i in range(5)],
+        standard_name='longitude',
+        bounds=[[i, i + 1.] for i in range(5)],  # [0,1] to [4,5]
+        units='degrees_east',
+        coord_system=coord_sys)
+    lats = iris.coords.DimCoord([i + .5 for i in range(5)],
+                                standard_name='latitude',
+                                bounds=[[i, i + 1.] for i in range(5)],
+                                units='degrees_north',
+                                coord_system=coord_sys)
+    coords_spec = [(lats, 0), (lons, 1)]
+    return iris.cube.Cube(data, dim_coords_and_dims=coords_spec)
+
+
+def write_shapefile(shape, path):
+    """Write a shape to a shapefile."""
+    # Define a polygon feature geometry with one attribute
+    schema = {
+        'geometry': 'Polygon',
+        'properties': {
+            'id': 'int'
+        },
+    }
+
+    # Write a new Shapefile
+    with fiona.open(path, 'w', 'ESRI Shapefile', schema) as file:
+        file.write({
+            'geometry': mapping(shape),
+            'properties': {
+                'id': 123
+            },
+        })
+
+
+@pytest.fixture(params=[(2, 2), (1, 3), (9, 2)])
+def square_shape(request, tmp_path):
+    # Define polygons to test extract_shape
+    slat = request.param[0]
+    slon = request.param[1]
+    polyg = Polygon([
+        (1.0, 1.0 + slat),
+        (1.0, 1.0),
+        (1.0 + slon, 1.0),
+        (1.0 + slon, 1.0 + slat),
+    ])
+    write_shapefile(polyg, tmp_path / 'test_shape.shp')
+
+    # Make corresponding expected masked array
+    (slat, slon) = np.ceil([slat, slon]).astype(int)
+    vals = np.ones((min(slat + 2, 5), min(slon + 2, 5)))
+    mask = vals.copy()
+    mask[1:1 + slat, 1:1 + slon] = 0
+    return np.ma.masked_array(vals, mask)
+
+
+def test_crop_cube(make_testcube, square_shape, tmp_path):
+    """Test for cropping a cube by shape bounds."""
+    with fiona.open(tmp_path / 'test_shape.shp') as geometries:
+        result = _crop_cube(make_testcube, *geometries.bounds)
+        expected = square_shape.data
+        np.testing.assert_array_equal(result.data, expected)
+
+
+@pytest.mark.parametrize('crop', [True, False])
+def test_extract_shape(make_testcube, square_shape, tmp_path, crop):
+    """Test for extracting a region with shapefile"""
+    expected = square_shape
+    if not crop:
+        # If cropping is not used, embed expected in the original test array
+        original = np.ma.ones((5, 5))
+        original.mask = np.ones_like(original, dtype=bool)
+        original[:expected.shape[0], :expected.shape[1]] = expected
+        expected = original
+    result = extract_shape(make_testcube,
+                           tmp_path / 'test_shape.shp',
+                           crop=crop)
+    np.testing.assert_array_equal(result.data.data, expected.data)
+    np.testing.assert_array_equal(result.data.mask, expected.mask)
+
+
+@pytest.fixture
+def irreg_extract_shape_cube():
+    """Create a test cube on an irregular grid to test `extract_shape`."""
+    data = np.arange(9, dtype=np.float32).reshape((3, 3))
+    lats = np.array(
+        [
+            [0.0, 0.0, 0.1],
+            [1.0, 1.1, 1.2],
+            [2.0, 2.1, 2.0],
+        ],
+        dtype=np.float64,
+    )
+    lons = np.array(
+        [
+            [0, 1, 2],
+            [0, 1, 2],
+            [0, 1, 2],
+        ],
+        dtype=np.float64,
+    )
+    cube = create_irregular_grid_cube(data, lons, lats)
+    return cube
+
+
 @pytest.mark.parametrize('method', ['contains', 'representative'])
-def test_extract_shape_irregular(irregular_grid_cube, tmp_path, method):
+def test_extract_shape_irregular(irreg_extract_shape_cube, tmp_path, method):
     """Test `extract_shape` with a cube on an irregular grid."""
     # Points are (lon, lat)
     shape = Polygon([
@@ -398,7 +408,7 @@
     shapefile = tmp_path / 'shapefile.shp'
     write_shapefile(shape, shapefile)
 
-    cube = extract_shape(irregular_grid_cube, shapefile, method)
+    cube = extract_shape(irreg_extract_shape_cube, shapefile, method)
 
     data = np.arange(9, dtype=np.float32).reshape((3, 3))
     mask = np.array(
@@ -420,7 +430,6 @@
         extract_shape(iris.cube.Cube([]), 'test.shp', method='wrong')
         assert exc.value == ("Invalid value for `method`. Choose from "
                              "'contains', 'representative'.")
->>>>>>> 2ae1d1fb
 
 
 if __name__ == '__main__':
