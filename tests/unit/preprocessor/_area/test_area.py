--- conflicted
+++ resolved
@@ -12,12 +12,6 @@
 from shapely.geometry import Polygon, mapping
 
 import esmvalcore.preprocessor
-<<<<<<< HEAD
-from esmvalcore.preprocessor._area import (_crop_cube, area_statistics,
-                                           extract_named_regions,
-                                           extract_region, extract_shape)
-from esmvalcore.preprocessor._shared import guess_bounds
-=======
 import tests
 from esmvalcore.preprocessor._area import (
     _crop_cube,
@@ -26,8 +20,7 @@
     extract_region,
     extract_shape,
 )
->>>>>>> e47a25f8
-
+from esmvalcore.preprocessor._shared import guess_bounds
 
 class Test(tests.Test):
     """Test class for the :func:`esmvalcore.preprocessor._area_pp` module."""
