--- conflicted
+++ resolved
@@ -619,14 +619,9 @@
     expected = np.ones((5, 5))
     result = extract_shape(
         make_testcube,
-<<<<<<< HEAD
         "esmvalcore/preprocessor/ne_masks/ne_50m_ocean.shp",
         crop=False,
     )
-=======
-        ne_ocean_shapefile,
-        crop=False)
->>>>>>> a6d4bbcc
     np.testing.assert_array_equal(result.data.data, expected)
 
 
