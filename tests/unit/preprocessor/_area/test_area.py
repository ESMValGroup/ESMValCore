"""Unit tests for the :func:`esmvalcore.preprocessor._area` module."""
import unittest
from pathlib import Path

import dask.array as da
import fiona
import iris
import numpy as np
import pytest
from cf_units import Unit
from iris.cube import Cube
from iris.exceptions import CoordinateMultiDimError
from iris.fileformats.pp import EARTH_RADIUS
from numpy.testing._private.utils import assert_raises
from shapely.geometry import Polygon, mapping

import esmvalcore.preprocessor
import tests
from esmvalcore.preprocessor._area import (
    _crop_cube,
    _get_area_weights,
    _get_requested_geometries,
    _update_shapefile_path,
    area_statistics,
    extract_named_regions,
    extract_region,
    extract_shape,
    meridional_statistics,
    zonal_statistics,
)
from esmvalcore.preprocessor._shared import guess_bounds


class Test(tests.Test):
    """Test class for the :func:`esmvalcore.preprocessor._area` module."""
    def setUp(self):
        """Prepare tests."""
        self.coord_sys = iris.coord_systems.GeogCS(EARTH_RADIUS)
        data = np.ones((2, 5, 5), dtype=np.float32)
        times = iris.coords.DimCoord(
            [0, 1],
            standard_name='time',
            units='days since 2000-01-01',
        )
        lons = iris.coords.DimCoord(
            [i + .5 for i in range(5)],
            standard_name='longitude',
            bounds=[[i, i + 1.] for i in range(5)],  # [0,1] to [4,5]
            units='degrees_east',
            coord_system=self.coord_sys)
        lats = iris.coords.DimCoord(
            [i + .5 for i in range(5)],
            standard_name='latitude',
            bounds=[[i, i + 1.] for i in range(5)],
            units='degrees_north',
            coord_system=self.coord_sys,
        )
        coords_spec = [(times, 0), (lats, 1), (lons, 2)]
        self.grid = iris.cube.Cube(
            data,
            dim_coords_and_dims=coords_spec,
            units='kg m-2 s-1',
        )

        ndata = np.ones((6, 6))
        nlons = iris.coords.DimCoord(
            [i - 2.5 for i in range(6)],
            standard_name='longitude',
            bounds=[[i - 3., i - 2.] for i in range(6)],  # [3,2] to [4,5]
            units='degrees_east',
            coord_system=self.coord_sys)
        nlats = iris.coords.DimCoord(
            [i - 2.5 for i in range(6)],
            standard_name='latitude',
            bounds=[[i - 3., i - 2.] for i in range(6)],
            units='degrees_north',
            coord_system=self.coord_sys,
        )
        coords_spec = [(nlats, 0), (nlons, 1)]
        self.negative_grid = iris.cube.Cube(
            ndata,
            dim_coords_and_dims=coords_spec,
            units='kg m-2 s-1',
        )

    def _add_cell_measure_to_grid(self):
        """Add cell_area to self.grid."""
        cube = guess_bounds(self.grid, ['longitude', 'latitude'])
        grid_areas = iris.analysis.cartography.area_weights(cube)[0]
        measure = iris.coords.CellMeasure(
            grid_areas,
            standard_name='cell_area',
            units='m2',
            measure='area')
        self.grid.add_cell_measure(measure, (1, 2))

    def test_area_statistics_mean(self):
        """Test for area average of a 2D field."""
        self.assertFalse(self.grid.cell_measures('cell_area'))

        result = area_statistics(self.grid, 'mean')

        expected = np.ma.array([1., 1.], dtype=np.float32)
        self.assert_array_equal(result.data, expected)
        self.assertEqual(result.units, 'kg m-2 s-1')
        self.assertFalse(self.grid.cell_measures('cell_area'))
        self.assertFalse(result.cell_measures('cell_area'))

    def test_area_statistics_cell_measure_mean(self):
        """Test for area average of a 2D field.

        The area measure is pre-loaded in the cube.
        """
        self._add_cell_measure_to_grid()
        result = area_statistics(self.grid, 'mean')
        expected = np.ma.array([1., 1.], dtype=np.float32)
        self.assert_array_equal(result.data, expected)
        self.assertEqual(result.units, 'kg m-2 s-1')
        self.assertTrue(self.grid.cell_measures('cell_area'))
        self.assertFalse(result.cell_measures('cell_area'))

    def test_area_statistics_min(self):
        """Test for area average of a 2D field."""
        result = area_statistics(self.grid, 'min')
        expected = np.ma.array([1., 1.], dtype=np.float32)
        self.assert_array_equal(result.data, expected)
        self.assertEqual(result.units, 'kg m-2 s-1')

    def test_area_statistics_max(self):
        """Test for area average of a 2D field."""
        result = area_statistics(self.grid, 'max')
        expected = np.ma.array([1., 1.], dtype=np.float32)
        self.assert_array_equal(result.data, expected)
        self.assertEqual(result.units, 'kg m-2 s-1')

    def test_area_statistics_median(self):
        """Test for area average of a 2D field."""
        result = area_statistics(self.grid, 'median')
        expected = np.ma.array([1., 1.], dtype=np.float32)
        self.assert_array_equal(result.data, expected)
        self.assertEqual(result.units, 'kg m-2 s-1')

    def test_area_statistics_std_dev(self):
        """Test for area average of a 2D field."""
        result = area_statistics(self.grid, 'std_dev')
        expected = np.ma.array([0., 0.], dtype=np.float32)
        self.assert_array_equal(result.data, expected)
        self.assertEqual(result.units, 'kg m-2 s-1')

    def test_area_statistics_sum(self):
        """Test for sum of a 2D field."""
        result = area_statistics(self.grid, 'sum')
        grid_areas = iris.analysis.cartography.area_weights(self.grid)
        grid_sum = np.sum(grid_areas[0])
        expected = np.array([grid_sum, grid_sum]).astype(np.float32)
        self.assert_array_equal(result.data, expected)
        self.assertEqual(result.units, 'kg s-1')

    def test_area_statistics_cell_measure_sum(self):
        """Test for area sum of a 2D field.

        The area measure is pre-loaded in the cube.
        """
        self._add_cell_measure_to_grid()
        grid_areas = iris.analysis.cartography.area_weights(self.grid)
        result = area_statistics(self.grid, 'sum')
        grid_sum = np.sum(grid_areas[0])
        expected = np.array([grid_sum, grid_sum]).astype(np.float32)
        self.assert_array_equal(result.data, expected)
        self.assertEqual(result.units, 'kg s-1')

    def test_area_statistics_variance(self):
        """Test for area average of a 2D field."""
        result = area_statistics(self.grid, 'variance')
        expected = np.ma.array([0., 0.], dtype=np.float32)
        self.assert_array_equal(result.data, expected)
        self.assertEqual(result.units, 'kg2 m-4 s-2')

    def test_area_statistics_neg_lon(self):
        """Test for area average of a 2D field."""
        result = area_statistics(self.negative_grid, 'mean')
        expected = np.array([1.], dtype=np.float32)
        self.assert_array_equal(result.data, expected)
        self.assertEqual(result.units, 'kg m-2 s-1')

    def test_area_statistics_rms(self):
        """Test for area rms of a 2D field."""
        result = area_statistics(self.grid, 'rms')
        expected = np.ma.array([1., 1.], dtype=np.float32)
        self.assert_array_equal(result.data, expected)
        self.assertEqual(result.units, 'kg m-2 s-1')

    def test_area_statistics_subtract_mean(self):
        """Test for area average of a 2D field."""
        input_data = self.grid.copy()
        self.assertFalse(input_data.cell_measures('cell_area'))

        result = area_statistics(input_data, 'mean', normalize='subtract')

        self.assertEqual(input_data, self.grid)
        self.assertEqual(result.shape, input_data.shape)
        expected = np.ma.zeros((2, 5, 5), dtype=np.float32)
        self.assert_array_equal(result.data, expected)
        self.assertFalse(result.cell_measures('cell_area'))
        self.assertEqual(result.metadata, self.grid.metadata)
        for coord in self.grid.coords():
            self.assertEqual(result.coord(coord.name()), coord)

    def test_area_statistics_cell_measure_subtract_mean(self):
        """Test for area average of a 2D field.

        The area measure is pre-loaded in the cube.
        """
        self._add_cell_measure_to_grid()
        input_data = self.grid.copy()

        result = area_statistics(input_data, 'mean', normalize='subtract')

        self.assertEqual(input_data, self.grid)
        self.assertEqual(result.shape, input_data.shape)
        expected = np.ma.zeros((2, 5, 5), dtype=np.float32)
        self.assert_array_equal(result.data, expected)
        self.assertFalse(result.cell_measures('cell_area'))
        self.assertEqual(result.metadata, self.grid.metadata)
        for coord in self.grid.coords():
            self.assertEqual(result.coord(coord.name()), coord)

    def test_extract_region(self):
        """Test for extracting a region from a 2D field."""
        result = extract_region(self.grid, 1.5, 2.5, 1.5, 2.5)
        # expected outcome
        expected = np.ones((2, 2, 2))
        self.assert_array_equal(result.data, expected)

    def test_extract_region_mean(self):
        """Test for extracting a region and performing the area mean of a 2D
        field."""
        cube = guess_bounds(self.grid, ['longitude', 'latitude'])
        grid_areas = iris.analysis.cartography.area_weights(cube)
        measure = iris.coords.CellMeasure(
            grid_areas,
            standard_name='cell_area',
            units='m2',
            measure='area')
        self.grid.add_cell_measure(measure, range(0, measure.ndim))
        region = extract_region(self.grid, 1.5, 2.5, 1.5, 2.5)
        # expected outcome
        expected = np.ones((2, 2, 2))
        self.assert_array_equal(region.data, expected)
        result = area_statistics(region, 'mean')
        expected_mean = np.ma.array([1., 1.])
        self.assert_array_equal(result.data, expected_mean)

    def test_extract_region_neg_lon(self):
        """Test for extracting a region with a negative longitude field."""
        result = extract_region(self.negative_grid, -0.5, 0.5, -0.5, 0.5)
        expected = np.ones((2, 2))
        self.assert_array_equal(result.data, expected)

    def test_extract_named_region(self):
        """Test for extracting a named region."""
        # tests:
        # Create a cube with regions
        times = np.array([15., 45., 75.])
        bounds = np.array([[0., 30.], [30., 60.], [60., 90.]])
        time = iris.coords.DimCoord(
            times,
            bounds=bounds,
            standard_name='time',
            units=Unit('days since 1950-01-01', calendar='gregorian'),
        )

        regions = ['region1', 'region2', 'region3']
        region = iris.coords.AuxCoord(
            regions,
            standard_name='region',
            units='1',
        )

        data = np.ones((3, 3))
        region_cube = iris.cube.Cube(
            data,
            dim_coords_and_dims=[(time, 0)],
            aux_coords_and_dims=[(region, 1)],
        )

        # test string region
        result1 = extract_named_regions(region_cube, 'region1')
        expected = np.ones((3, ))
        self.assert_array_equal(result1.data, expected)

        # test list of regions
        result2 = extract_named_regions(region_cube, ['region1', 'region2'])
        expected = np.ones((3, 2))
        self.assert_array_equal(result2.data, expected)

        # test for expected failures:
        with self.assertRaises(ValueError):
            extract_named_regions(region_cube, 'reg_A')
            extract_named_regions(region_cube, ['region1', 'reg_A'])


def create_irregular_grid_cube(data, lons, lats):
    """Create test cube on irregular grid."""
    times = iris.coords.DimCoord(np.array([10, 20], dtype=np.float64),
                                 standard_name='time',
                                 units=Unit('days since 1950-01-01',
                                            calendar='gregorian'))

    # Construct cube
    nlat = iris.coords.DimCoord(range(data.shape[1]), var_name='nlat')
    nlon = iris.coords.DimCoord(range(data.shape[2]), var_name='nlon')
    lat = iris.coords.AuxCoord(lats,
                               var_name='lat',
                               standard_name='latitude',
                               units='degrees')
    lon = iris.coords.AuxCoord(lons,
                               var_name='lon',
                               standard_name='longitude',
                               units='degrees')
    dim_coord_spec = [
        (times, 0),
        (nlat, 1),
        (nlon, 2),
    ]
    aux_coord_spec = [
        (lat, [1, 2]),
        (lon, [1, 2]),
    ]
    cube = iris.cube.Cube(
        data,
        var_name='tos',
        units='K',
        dim_coords_and_dims=dim_coord_spec,
        aux_coords_and_dims=aux_coord_spec,
    )
    return cube


IRREGULAR_EXTRACT_REGION_TESTS = [
    {
        'region': (100, 140, -10, 90),
        'mask': np.array(
            [
                [False],
                [False],
            ],
            dtype=bool,
        ),
        'data': np.arange(18, dtype=np.float32).reshape((2, 3, 3))[:, 1:3, 1:2]
    },
    {
        'region': (100, 360, -60, 0),
        'mask': np.array(
            [
                [True, False],
                [False, False],
            ],
            dtype=bool,
        ),
        'data': np.arange(18, dtype=np.float32).reshape((2, 3, 3))[:, 0:2, 1:3]
    },
    {
        'region': (10, 360, 0, 90),
        'mask': np.array(
            [
                [True, False],
                [False, False],
            ],
            dtype=bool,
        ),
        'data': np.arange(18, dtype=np.float32).reshape((2, 3, 3))[:, 1:, 1:]
    },
    {
        'region': (0, 360, -90, -30),
        'mask': np.array(
            [
                [False, False, False],
            ],
            dtype=bool,
        ),
        'data': np.arange(18, dtype=np.float32).reshape((2, 3, 3))[:, :1, :]
    },
    {
        'region': (200, 10, -90, -60),
        'mask': np.array(
            [
                [False, True, False],
            ],
            dtype=bool,
        ),
        'data': np.arange(18, dtype=np.float32).reshape((2, 3, 3))[:, :1, :]
    },
    {
        'region': (-150, 50, 50, -50),
        'mask':
        np.array(
            [
                [False, True, False],
                [True, True, True],
                [False, True, False],
            ],
            dtype=bool,
        ),
        'data':
        np.arange(18, dtype=np.float32).reshape((2, 3, 3))
    },
    {
        'region': (0, 0, -100, 0),
        'raises': "Invalid start_latitude: -100"
    },
    {
        'region': (0, 0, 0, 100),
        'raises': "Invalid end_latitude: 100"
    },
]


@pytest.fixture
def irregular_extract_region_cube():
    """Create a test cube on an irregular grid to test `extract_region`."""
    data = np.arange(18, dtype=np.float32).reshape((2, 3, 3))
    lons = np.array(
        [
            [0, 120, 240],
            [0, 120, 240],
            [0, 120, 240],
        ],
        dtype=np.float64,
    )
    lats = np.array(
        [
            [-60, -61., -60],
            [0, -1, 0],
            [60, 60, 60],
        ],
        dtype=np.float64,
    )
    cube = create_irregular_grid_cube(data, lons, lats)
    return cube


@pytest.mark.parametrize('case', IRREGULAR_EXTRACT_REGION_TESTS)
def test_extract_region_irregular(irregular_extract_region_cube, case):
    """Test `extract_region` with data on an irregular grid."""
    start_lon, end_lon, start_lat, end_lat = case['region']
    if 'raises' not in case:
        cube = extract_region(
            irregular_extract_region_cube,
            start_longitude=start_lon,
            end_longitude=end_lon,
            start_latitude=start_lat,
            end_latitude=end_lat,
        )

        for i in range(2):
            np.testing.assert_array_equal(cube.data[i].mask, case['mask'])
        np.testing.assert_array_equal(cube.data.data, case['data'])
    else:
        with pytest.raises(ValueError, match=case['raises']):
            extract_region(
                irregular_extract_region_cube,
                start_longitude=start_lon,
                end_longitude=end_lon,
                start_latitude=start_lat,
                end_latitude=end_lat,
            )


def create_rotated_grid_cube(data):
    """Create test cube on rotated grid."""
    # CORDEX EUR-44 example
    grid_north_pole_latitude = 39.25
    grid_north_pole_longitude = -162.0
    grid_lons = np.array(
        [-10, 0, 10],
        dtype=np.float64,
    )
    grid_lats = np.array(
        [-10, 0, 10],
        dtype=np.float64,
    )

    coord_sys_rotated = iris.coord_systems.RotatedGeogCS(
        grid_north_pole_latitude, grid_north_pole_longitude)
    grid_lat = iris.coords.DimCoord(grid_lats,
                                    var_name='rlon',
                                    standard_name='grid_latitude',
                                    units='degrees',
                                    coord_system=coord_sys_rotated)
    grid_lon = iris.coords.DimCoord(grid_lons,
                                    var_name='rlon',
                                    standard_name='grid_longitude',
                                    units='degrees',
                                    coord_system=coord_sys_rotated)

    coord_sys = iris.coord_systems.GeogCS(EARTH_RADIUS)
    glon, glat = np.meshgrid(grid_lons, grid_lats)
    lons, lats = iris.analysis.cartography.unrotate_pole(
        np.deg2rad(glon), np.deg2rad(glat), grid_north_pole_longitude,
        grid_north_pole_latitude)

    lat = iris.coords.AuxCoord(lats,
                               var_name='lat',
                               standard_name='latitude',
                               units='degrees',
                               coord_system=coord_sys)
    lon = iris.coords.AuxCoord(lons,
                               var_name='lon',
                               standard_name='longitude',
                               units='degrees',
                               coord_system=coord_sys)
    dim_coord_spec = [
        (grid_lat, 0),
        (grid_lon, 1),
    ]
    aux_coord_spec = [
        (lat, [0, 1]),
        (lon, [0, 1]),
    ]
    cube = iris.cube.Cube(
        data,
        var_name='tos',
        units='K',
        dim_coords_and_dims=dim_coord_spec,
        aux_coords_and_dims=aux_coord_spec,
    )
    return cube


ROTATED_AREA_STATISTICS_TEST = [
    {
        'operator': 'mean',
        'data': np.ones(9, dtype=np.float32).reshape((3, 3)),
        'expected': np.array([1.]),
    },
    {
        'operator': 'median',
        'data': np.ones(9, dtype=np.float32).reshape((3, 3)),
        'expected': np.array([1.]),
    },
    {
        'operator': 'std_dev',
        'data': np.ones(9, dtype=np.float32).reshape((3, 3)),
        'expected': np.array([0.]),
    },
    {
        'operator': 'sum',
        'data': np.ones(9, dtype=np.float32).reshape((3, 3)),
    },
    {
        'operator': 'variance',
        'data': np.ones(9, dtype=np.float32).reshape((3, 3)),
        'expected': np.array([0.]),
    },
    {
        'operator': 'min',
        'data': np.arange(9, dtype=np.float32).reshape((3, 3)),
        'expected': np.array([0.]),
    },
    {
        'operator': 'max',
        'data': np.arange(9, dtype=np.float32).reshape((3, 3)),
        'expected': np.array([8.]),
    },
]


@pytest.mark.parametrize('case', ROTATED_AREA_STATISTICS_TEST)
def test_area_statistics_rotated(case):
    """Test `area_statistics` with data on an rotated grid."""
    rotated_cube = create_rotated_grid_cube(case['data'])
    operator = case['operator']
    cube = area_statistics(
        rotated_cube,
        operator,
    )
    if operator != 'sum':
        np.testing.assert_array_equal(cube.data, case['expected'])
    else:
        cube_tmp = rotated_cube.copy()
        cube_tmp.remove_coord('latitude')
        cube_tmp.coord('grid_latitude').rename('latitude')
        cube_tmp.remove_coord('longitude')
        cube_tmp.coord('grid_longitude').rename('longitude')
        grid_areas = iris.analysis.cartography.area_weights(cube_tmp)
        expected = np.sum(grid_areas).astype(np.float32)
        np.testing.assert_array_equal(cube.data, expected)


def create_unstructured_grid_cube():
    """Create test cube with unstructured grid."""
    lat = iris.coords.AuxCoord(
        [0, 1, 2], var_name='lat', standard_name='latitude', units='degrees',
    )
    lon = iris.coords.AuxCoord(
        [0, 1, 2], var_name='lon', standard_name='longitude', units='degrees',
    )
    cube = iris.cube.Cube(
        [0, 10, 20],
        var_name='tas',
        units='K',
        aux_coords_and_dims=[(lat, 0), (lon, 0)],
    )
    return cube


def test_area_statistics_max_irregular_grid():
    """Test ``area_statistics``."""
    values = np.arange(12).reshape(2, 2, 3)
    cube = create_irregular_grid_cube(values, values[0, ...], values[0, ...])
    result = area_statistics(cube, 'max')
    assert isinstance(result, Cube)
    np.testing.assert_array_equal(result.data, [5, 11])


def test_area_statistics_max_unstructured_grid():
    """Test ``area_statistics``."""
    cube = create_unstructured_grid_cube()
    result = area_statistics(cube, 'max')
    assert isinstance(result, Cube)
    np.testing.assert_array_equal(result.data, 20)


def test_area_statistics_sum_irregular_grid_fail():
    """Test ``area_statistics``."""
    values = np.arange(12).reshape(2, 2, 3)
    cube = create_irregular_grid_cube(values, values[0, ...], values[0, ...])
    with pytest.raises(CoordinateMultiDimError):
        area_statistics(cube, 'sum')


def test_area_statistics_sum_unstructured_grid_fail():
    """Test ``area_statistics``."""
    cube = create_unstructured_grid_cube()
    with pytest.raises(CoordinateMultiDimError):
        area_statistics(cube, 'sum')


@pytest.fixture
def make_testcube():
    """Create a test cube on a Cartesian grid."""
    coord_sys = iris.coord_systems.GeogCS(EARTH_RADIUS)
    data = np.ones((5, 5))
    lons = iris.coords.DimCoord(
        [i + .5 for i in range(5)],
        standard_name='longitude',
        bounds=[[i, i + 1.] for i in range(5)],  # [0,1] to [4,5]
        units='degrees_east',
        coord_system=coord_sys)
    lats = iris.coords.DimCoord([i + .5 for i in range(5)],
                                standard_name='latitude',
                                bounds=[[i, i + 1.] for i in range(5)],
                                units='degrees_north',
                                coord_system=coord_sys)
    coords_spec = [(lats, 0), (lons, 1)]
    return iris.cube.Cube(data, dim_coords_and_dims=coords_spec)


def write_shapefile(shape, path, negative_bounds=False):
    """Write (a) shape(s) to a shapefile."""
    # Define a polygon feature geometry with one attribute
    schema = {
        'geometry': 'Polygon',
        'properties': {
            'id': 'int'
        },
    }
    if not isinstance(shape, list):
        shape = [shape]

    # Write a new Shapefile
    with fiona.open(path, 'w', 'ESRI Shapefile', schema) as file:
        for id_, s in enumerate(shape):
            if not negative_bounds:
                file.write({
                    'geometry': mapping(s),
                    'properties': {
                        'id': id_
                    },
                })
            else:
                file.write({
                    'geometry': mapping(s),
                    'properties': {
                        'id': id_
                    },
                    'bounds': [-180, 180, -90, 90],
                })


@pytest.fixture(params=[(2, 2), (1, 3), (9, 2)])
def square_shape(request, tmp_path):
    # Define polygons to test extract_shape
    slat = request.param[0]
    slon = request.param[1]
    polyg = Polygon([
        (1.0, 1.0 + slat),
        (1.0, 1.0),
        (1.0 + slon, 1.0),
        (1.0 + slon, 1.0 + slat),
    ])

    write_shapefile(polyg, tmp_path / 'test_shape.shp')
    write_shapefile(polyg,
                    tmp_path / 'test_shape_negative_bounds.shp',
                    negative_bounds=True)

    # Make corresponding expected masked array
    (slat, slon) = np.ceil([slat, slon]).astype(int)
    vals = np.ones((min(slat + 2, 5), min(slon + 2, 5)))
    mask = vals.copy()
    mask[1:1 + slat, 1:1 + slon] = 0
    return np.ma.masked_array(vals, mask)


@pytest.fixture(params=[(2, 2, 1), (2, 2, 2), (1, 2, 3)])
def square_composite_shape(request, tmp_path):
    # Define polygons to test extract_shape
    slat = request.param[0]
    slon = request.param[1]
    nshape = request.param[2]
    polyg = []
    for n in range(nshape):
        polyg.append(
            Polygon([(1.0 + n, 1.0 + slat), (1.0 + n, 1.0),
                     (1.0 + n + slon, 1.0), (1.0 + n + slon, 1.0 + slat)]))
    write_shapefile(polyg, tmp_path / 'test_shape.shp')
    write_shapefile(polyg,
                    tmp_path / 'test_shape_negative_bounds.shp',
                    negative_bounds=True)

    # Make corresponding expected masked array
    (slat, slon) = np.ceil([slat, slon]).astype(int)
    vals = np.ones((nshape, min(slat + 2, 5), min(slon + 1 + nshape, 5)))
    mask = vals.copy()
    for n in range(nshape):
        mask[n, 1:1 + slat, 1 + n:1 + n + slon] = 0
    return np.ma.masked_array(vals, mask)


def _create_sample_full_cube():
    cube = Cube(np.zeros((4, 180, 360)), var_name='co2', units='J')
    cube.add_dim_coord(
        iris.coords.DimCoord(
            np.array([10., 40., 70., 110.]),
            standard_name='time',
            units=Unit('days since 1950-01-01 00:00:00', calendar='gregorian'),
        ),
        0,
    )
    cube.add_dim_coord(
        iris.coords.DimCoord(
            np.arange(-90., 90., 1.),
            standard_name='latitude',
            units='degrees',
        ),
        1,
    )
    cube.add_dim_coord(
        iris.coords.DimCoord(
            np.arange(0., 360., 1.),
            standard_name='longitude',
            units='degrees',
        ),
        2,
    )

    cube.coord("time").guess_bounds()
    cube.coord("longitude").guess_bounds()
    cube.coord("latitude").guess_bounds()

    return cube


def test_crop_cube(make_testcube, square_shape, tmp_path):
    """Test for cropping a cube by shape bounds."""
    with fiona.open(tmp_path / 'test_shape.shp') as geometries:
        result = _crop_cube(make_testcube, *geometries.bounds)
        expected = square_shape.data
        np.testing.assert_array_equal(result.data, expected)


def test_crop_cube_with_ne_file_imitation():
    """Test for cropping a cube by shape bounds."""
    cube = _create_sample_full_cube()
    bounds = [-10., -99., 370., 100.]
    result = _crop_cube(cube, *tuple(bounds))
    result = (result.coord("latitude").points[-1],
              result.coord("longitude").points[-1])
    expected = (89., 359.)
    np.testing.assert_allclose(result, expected)


@pytest.fixture
def ne_ocean_shapefile():
    """Path to natural earth 50m ocean shapefile."""
    preproc_path = Path(esmvalcore.preprocessor.__file__).parent
    shapefile = preproc_path / "ne_masks" / "ne_50m_ocean.shp"
    return str(shapefile)


def test_crop_cube_with_ne_file(ne_ocean_shapefile):
    """Test for cropping a cube by shape bounds."""
    with fiona.open(ne_ocean_shapefile) as geometries:
        cube = _create_sample_full_cube()
        result = _crop_cube(cube, *geometries.bounds, cmor_coords=False)
        result = (result.coord("latitude").points[-1],
                  result.coord("longitude").points[-1])
        expected = (89., 179.)
        np.testing.assert_allclose(result, expected)


@pytest.mark.parametrize('crop', [True, False])
@pytest.mark.parametrize('ids', [None, [0]])
def test_extract_shape(make_testcube, square_shape, tmp_path, crop, ids):
    """Test for extracting a region with shapefile."""
    expected = square_shape
    if not crop:
        # If cropping is not used, embed expected in the original test array
        original = np.ma.ones((5, 5))
        original.mask = np.ones_like(original, dtype=bool)
        original[:expected.shape[0], :expected.shape[1]] = expected
        expected = original
    result = extract_shape(make_testcube,
                           tmp_path / 'test_shape.shp',
                           crop=crop,
                           ids=ids)
    np.testing.assert_array_equal(result.data.data, expected.data)
    np.testing.assert_array_equal(result.data.mask, expected.mask)


def test_extract_shape_natural_earth(make_testcube, ne_ocean_shapefile):
    """Test for extracting a shape from NE file."""
    expected = np.ones((5, 5))
    result = extract_shape(
        make_testcube,
        ne_ocean_shapefile,
        crop=False,
    )
    np.testing.assert_array_equal(result.data.data, expected)


def test_extract_shape_fx(make_testcube, ne_ocean_shapefile):
    """Test for extracting a shape from NE file."""
    expected = np.ones((5, 5))
    cube = make_testcube
    measure = iris.coords.CellMeasure(cube.data,
                                      standard_name='cell_area',
                                      var_name='areacello',
                                      units='m2',
                                      measure='area')
    ancillary_var = iris.coords.AncillaryVariable(
        cube.data,
        standard_name='land_ice_area_fraction',
        var_name='sftgif',
        units='%')
    cube.add_cell_measure(measure, (0, 1))
    cube.add_ancillary_variable(ancillary_var, (0, 1))
    result = extract_shape(
        cube,
        ne_ocean_shapefile,
        crop=False,
    )
    np.testing.assert_array_equal(result.data.data, expected)

    assert result.cell_measures()
    result_measure = result.cell_measure('cell_area').data
    np.testing.assert_array_equal(measure.data, result_measure)

    assert result.ancillary_variables()
    result_ancillary_var = result.ancillary_variable(
        'land_ice_area_fraction').data
    np.testing.assert_array_equal(ancillary_var.data, result_ancillary_var)


def test_extract_shape_ne_check_nans(ne_ocean_shapefile):
    """Test shape from NE file with check for boundary NaN's."""
    cube = _create_sample_full_cube()
    result = extract_shape(cube, ne_ocean_shapefile, crop=False)
    assert not result[:, 90, 180].data.mask.all()


@pytest.mark.parametrize('crop', [True, False])
def test_extract_shape_negative_bounds(make_testcube, square_shape, tmp_path,
                                       crop):
    """Test for extr a reg with shapefile w/neg ie bound ie (-180, 180)."""
    expected = square_shape
    if not crop:
        # If cropping is not used, embed expected in the original test array
        original = np.ma.ones((5, 5))
        original.mask = np.ones_like(original, dtype=bool)
        original[:expected.shape[0], :expected.shape[1]] = expected
        expected = original
    negative_bounds_shapefile = tmp_path / 'test_shape_negative_bounds.shp'
    result = extract_shape(make_testcube, negative_bounds_shapefile, crop=crop)
    np.testing.assert_array_equal(result.data.data, expected.data)
    np.testing.assert_array_equal(result.data.mask, expected.mask)


def test_extract_shape_neg_lon(make_testcube, tmp_path, crop=False):
    """Test for extr a reg with shapefile w/negative lon."""
    (slat, slon) = (2, -2)
    polyg = Polygon([
        (1.0, 1.0 + slat),
        (1.0, 1.0),
        (1.0 + slon, 1.0),
        (1.0 + slon, 1.0 + slat),
    ])
    write_shapefile(polyg,
                    tmp_path / 'test_shape_negative_lon.shp',
                    negative_bounds=True)

    expected_data = np.ones((5, 5))
    expected_mask = np.ones((5, 5))
    expected_mask[1, 0] = False
    expected_mask[2, 0] = False
    expected = np.ma.array(expected_data, mask=expected_mask)
    negative_bounds_shapefile = tmp_path / 'test_shape_negative_lon.shp'
    result = extract_shape(make_testcube, negative_bounds_shapefile, crop=crop)
    np.testing.assert_array_equal(result.data.data, expected.data)
    np.testing.assert_array_equal(result.data.mask, expected.mask)


@pytest.mark.parametrize('crop', [True, False])
@pytest.mark.parametrize('decomposed', [True, False])
def test_extract_composite_shape(make_testcube, square_composite_shape,
                                 tmp_path, crop, decomposed):
    """Test for extracting a region with shapefile."""
    expected = square_composite_shape
    if not crop:
        # If cropping is not used, embed expected in the original test array
        original = np.ma.ones((expected.shape[0], 5, 5))
        original.mask = np.ones_like(original, dtype=bool)
        original[:, :expected.shape[1], :expected.shape[2]] = expected
        expected = original

    if not decomposed or expected.shape[0] == 1:
        # this detour is necessary, otherwise the data will not agree
        data = expected.data.max(axis=0)
        mask = expected.max(axis=0).mask
        expected = np.ma.masked_array(data=data, mask=mask)

    result = extract_shape(make_testcube,
                           tmp_path / 'test_shape.shp',
                           crop=crop,
                           decomposed=decomposed)
    np.testing.assert_array_equal(result.data.data, expected.data)
    np.testing.assert_array_equal(result.data.mask, expected.mask)


@pytest.mark.parametrize('ids', [[0], [1], [2], [1, 2]])
def test_extract_specific_shape(make_testcube, tmp_path, ids):
    """Test for extracting a region with shapefile."""
    slat = 2.
    slon = 2.
    nshape = 3
    polyg = []
    for n in range(nshape):
        polyg.append(
            Polygon([
                (1.0 + n, 1.0 + slat),
                (1.0 + n, 1.0),
                (1.0 + n + slon, 1.0),
                (1.0 + n + slon, 1.0 + slat),
            ])
        )
    write_shapefile(polyg, tmp_path / 'test_shape.shp')

    result = extract_shape(make_testcube,
                           tmp_path / 'test_shape.shp',
                           crop=True,
                           decomposed=False,
                           ids=ids)

    expected_bounds = np.vstack([polyg[i].bounds for i in ids])

    lon_min = expected_bounds[:, 0]
    lat_min = expected_bounds[:, 1]
    lon_max = expected_bounds[:, 2]
    lat_max = expected_bounds[:, 3]

    # results from `extract_shape` are padded with masked values
    lats = result.coord('latitude')[1:-1]
    lons = result.coord('longitude')[1:-1]

    assert np.all((lats.points >= lat_min) & (lats.points <= lat_max))
    assert np.all((lons.points >= lon_min) & (lons.points <= lon_max))


def test_extract_specific_shape_raises_if_not_present(make_testcube, tmp_path):
    """Test for extracting a region with shapefile."""
    slat = 2.
    slon = 2.
    nshape = 3
    polyg = []
    for n in range(nshape):
        polyg.append(
            Polygon([(1.0 + n, 1.0 + slat), (1.0 + n, 1.0),
                     (1.0 + n + slon, 1.0), (1.0 + n + slon, 1.0 + slat)]))
    write_shapefile(polyg, tmp_path / 'test_shape.shp')

    with assert_raises(ValueError):
        extract_shape(make_testcube,
                      tmp_path / 'test_shape.shp',
                      crop=True,
                      decomposed=False,
                      ids=[1, 2, 3])


@pytest.mark.parametrize('crop', [True, False])
@pytest.mark.parametrize('decomposed', [True, False])
def test_extract_composite_shape_negative_bounds(make_testcube,
                                                 square_composite_shape,
                                                 tmp_path, crop, decomposed):
    """Test for extr a reg with shapefile w/neg bounds ie (-180, 180)."""
    expected = square_composite_shape
    if not crop:
        # If cropping is not used, embed expected in the original test array
        original = np.ma.ones((expected.shape[0], 5, 5))
        original.mask = np.ones_like(original, dtype=bool)
        original[:, :expected.shape[1], :expected.shape[2]] = expected
        expected = original

    if not decomposed or expected.shape[0] == 1:
        # this detour is necessary, otherwise the data will not agree
        data = expected.data.max(axis=0)
        mask = expected.max(axis=0).mask
        expected = np.ma.masked_array(data=data, mask=mask)

    negative_bounds_shapefile = tmp_path / 'test_shape_negative_bounds.shp'
    result = extract_shape(make_testcube,
                           negative_bounds_shapefile,
                           crop=crop,
                           decomposed=decomposed)
    np.testing.assert_array_equal(result.data.data, expected.data)
    np.testing.assert_array_equal(result.data.mask, expected.mask)


@pytest.fixture
def irreg_extract_shape_cube():
    """Create a test cube on an irregular grid to test `extract_shape`."""
    data = np.arange(18, dtype=np.float32).reshape((2, 3, 3))
    lats = np.array(
        [
            [0.0, 0.0, 0.1],
            [1.0, 1.1, 1.2],
            [2.0, 2.1, 2.0],
        ],
        dtype=np.float64,
    )
    lons = np.array(
        [
            [0, 1, 2],
            [0, 1, 2],
            [0, 1, 2],
        ],
        dtype=np.float64,
    )
    cube = create_irregular_grid_cube(data, lons, lats)
    return cube


@pytest.mark.parametrize('method', ['contains', 'representative'])
def test_extract_shape_irregular(irreg_extract_shape_cube, tmp_path, method):
    """Test `extract_shape` with a cube on an irregular grid."""
    # Points are (lon, lat)
    shape = Polygon([
        (0.5, 0.5),
        (0.5, 3.0),
        (1.5, 3.0),
        (1.5, 0.5),
    ])

    shapefile = tmp_path / 'shapefile.shp'
    write_shapefile(shape, shapefile)

    cube = extract_shape(irreg_extract_shape_cube, shapefile, method)

    data = np.arange(18, dtype=np.float32).reshape((2, 3, 3))
    mask = np.array(
        [
            [True, True, True],
            [True, False, True],
            [True, False, True],
        ],
        dtype=bool,
    )
    if method == 'representative':
        mask[1, 1] = True
    np.testing.assert_array_equal(cube.data, data)
    for i in range(2):
        np.testing.assert_array_equal(cube.data[i].mask, mask)


def test_extract_shape_wrong_method_raises(make_testcube, ne_ocean_shapefile):
    msg = "Invalid value for `method`"
    with pytest.raises(ValueError, match=msg):
        extract_shape(make_testcube, ne_ocean_shapefile, method='wrong')


@pytest.mark.parametrize('ids', [None, []])
@pytest.mark.parametrize('crop', [True, False])
@pytest.mark.parametrize('decomposed', [True, False])
def test_extract_shape_ar6_all_region(make_testcube, ids, crop, decomposed):
    """Test for extracting all AR6 regions with shapefile."""
    cube = extract_shape(
        make_testcube,
        'AR6',
        method='contains',
        crop=crop,
        decomposed=decomposed,
        ids=ids,
    )

    if decomposed:
        assert cube.shape == (58, 5, 5)
        assert cube.coords('shape_id')
        assert cube.coord_dims('shape_id') == (0, )
        assert np.ma.is_masked(cube.data)
    else:
        assert cube.shape == (5, 5)
        assert not cube.coords('shape_id')
        assert not np.ma.is_masked(cube.data)
    assert cube.coord('latitude') == make_testcube.coord('latitude')
    assert cube.coord('longitude') == make_testcube.coord('longitude')


EAO_MASK = np.array([
    [0, 0, 0, 0, 0],
    [0, 0, 1, 1, 1],
    [1, 1, 1, 1, 1],
    [1, 1, 1, 1, 1],
    [1, 1, 1, 1, 1],
], dtype=bool)

WAF_MASK = np.array([
    [1, 1, 1, 1, 1],
    [1, 1, 0, 0, 0],
    [0, 0, 0, 0, 0],
    [0, 0, 0, 0, 0],
    [0, 0, 0, 0, 0],
], dtype=bool)


@pytest.mark.parametrize(
    'ids',
    [
        {'Acronym': ['EAO']},
        ['Equatorial.Atlantic-Ocean'],
    ],
)
@pytest.mark.parametrize('crop', [True, False])
@pytest.mark.parametrize('decomposed', [True, False])
def test_extract_shape_ar6_one_region(make_testcube, ids, crop, decomposed):
    """Test for extracting 1 AR6 regions with shapefile."""
    # Adapt lat slightly to test cropping
    lat = make_testcube.coord('latitude')
    lat.points = [-45., -40., 2.5, 3.5, 4.5]
    lat.bounds = [[-50., -41.], [-41., 2.], [2., 3.], [3., 4.], [4., 5.]]

    cube = extract_shape(
        make_testcube,
        'ar6',
        method='contains',
        crop=crop,
        decomposed=decomposed,
        ids=ids,
    )

    lat = cube.coord('latitude')
    lon = cube.coord('longitude')
    if decomposed:
        if crop:
            assert cube.shape == (3, 5)
            np.testing.assert_allclose(lat.points, [2.5, 3.5, 4.5])
        else:
            assert cube.shape == (5, 5)
            assert lat == make_testcube.coord('latitude')
        assert lon == make_testcube.coord('longitude')
        assert cube.coords('shape_id')
        assert cube.coord_dims('shape_id') == ()
    else:  # not decomposed
        if crop:
            assert cube.shape == (3, 5)
            np.testing.assert_allclose(lat.points, [2.5, 3.5, 4.5])
        else:
            assert cube.shape == (5, 5)
            assert lat == make_testcube.coord('latitude')
        assert lon == make_testcube.coord('longitude')
        assert not cube.coords('shape_id')
    assert np.ma.is_masked(cube.data)


@pytest.mark.parametrize(
    'ids',
    [
        {'Acronym': ['EAO', 'WAF']},
        ['Equatorial.Atlantic-Ocean', 'Western-Africa'],
    ],
)
@pytest.mark.parametrize('crop', [True, False])
@pytest.mark.parametrize('decomposed', [True, False])
def test_extract_shape_ar6_two_regions(make_testcube, ids, crop, decomposed):
    """Test for extracting 2 AR6 regions with shapefile."""
    cube = extract_shape(
        make_testcube,
        'AR6',
        method='contains',
        crop=crop,
        decomposed=decomposed,
        ids=ids,
    )

    if decomposed:
        assert cube.shape == (2, 5, 5)
        mask = np.ma.getmaskarray(cube.data)
        np.testing.assert_array_equal(mask[0], EAO_MASK)
        np.testing.assert_array_equal(mask[1], WAF_MASK)
        assert cube.coords('shape_id')
        assert cube.coord_dims('shape_id') == (0, )
    else:
        assert cube.shape == (5, 5)
        assert not np.ma.is_masked(cube.data)
        assert not cube.coords('shape_id')
    assert cube.coord('latitude') == make_testcube.coord('latitude')
    assert cube.coord('longitude') == make_testcube.coord('longitude')


@pytest.mark.parametrize('ids', [{}, {'a':  [1, 2], 'b': [1, 2]}])
def test_extract_shape_invalid_dict(make_testcube, ids):
    """Test for extract_shape with invalid ids."""
    msg = "If `ids` is given as dict, it needs exactly one entry"
    with pytest.raises(ValueError, match=msg):
        extract_shape(make_testcube, 'ar6', ids=ids)


@pytest.fixture
def ar6_shapefile():
    """Path to AR6 shapefile."""
    shapefile = (
        Path(esmvalcore.preprocessor.__file__).parent / 'shapefiles' /
        'ar6.shp'
    )
    return shapefile


def test_get_requested_geometries_invalid_ids(ar6_shapefile):
    """Test ``_get_requested_geometries`` with invalid ids."""
    msg = "does not have requested attribute wrong_attr"
    with fiona.open(ar6_shapefile) as geometries:
        with pytest.raises(ValueError, match=msg):
            _get_requested_geometries(
                geometries, {'wrong_attr': [1, 2]}, Path('shape.shp')
            )


@pytest.mark.parametrize('session', [{}, None])
def test_update_shapefile_path_abs(session, tmp_path):
    """ Test ``update_shapefile_path``."""
    if session is not None:
        session['auxiliary_data_dir'] = tmp_path
    shapefile = tmp_path / 'my_custom_shapefile.shp'
    shapefile.write_text("")  # create empty file

    # Test with Path and str object
    for shapefile_in in (shapefile, str(shapefile)):
        shapefile_out = _update_shapefile_path(shapefile, session=session)
        assert isinstance(shapefile_out, Path)
        assert shapefile_out == shapefile


@pytest.mark.parametrize(
    'shapefile', ['aux_dir/ar6.shp', 'ar6.shp', 'ar6', 'AR6', 'aR6']
)
@pytest.mark.parametrize('session', [{}, None])
def test_update_shapefile_path_rel(
    shapefile, session, ar6_shapefile, tmp_path
):
    """ Test ``update_shapefile_path``."""
    if session is not None:
        session['auxiliary_data_dir'] = tmp_path
    (tmp_path / 'aux_dir').mkdir(parents=True, exist_ok=True)
    aux_dir_shapefile = tmp_path / 'aux_dir' / 'ar6.shp'
    aux_dir_shapefile.write_text("")  # create empty file

    # Test with Path and str object
    for shapefile_in in (Path(shapefile), shapefile):
        shapefile_out = _update_shapefile_path(shapefile, session=session)
        assert isinstance(shapefile_out, Path)

        if 'aux_dir' in str(shapefile_in) and session is None:
            assert shapefile_out == Path(shapefile)
        elif 'aux_dir' in str(shapefile):
            assert shapefile_out == tmp_path / shapefile
        else:
            assert shapefile_out == ar6_shapefile


def test_zonal_statistics(make_testcube):
    """Test ``zonal_statistics``."""
    res = zonal_statistics(make_testcube, 'sum')
    assert res.coord('latitude') == make_testcube.coord('latitude')
    np.testing.assert_allclose(res.coord('longitude').points, [2.5])
    np.testing.assert_allclose(res.coord('longitude').bounds, [[0.0, 5.0]])
    np.testing.assert_allclose(res.data, [5.0, 5.0, 5.0, 5.0, 5.0])
    assert res.dtype == np.float32


def test_zonal_statistics_divide_by_min(make_testcube):
    """Test ``zonal_statistics``."""
    make_testcube.data = np.ones(make_testcube.shape, dtype=np.float32)
    make_testcube.data[0, 0] = 0.0
    make_testcube.data[1, 0] = -1.0
    make_testcube.data[2, 0] = -0.5
    make_testcube.units = 'K'
    input_data = make_testcube.copy()

    res = zonal_statistics(input_data, 'min', normalize='divide')

    assert input_data == make_testcube
    assert res.shape == input_data.shape
    expected = np.ma.masked_invalid(
        [
            [np.nan, np.nan, np.nan, np.nan, np.nan],
            [1.0, -1.0, -1.0, -1.0, -1.0],
            [1.0, -2.0, -2.0, -2.0, -2.0],
            [1.0, 1.0, 1.0, 1.0, 1.0],
            [1.0, 1.0, 1.0, 1.0, 1.0],
        ],
    )
    tests.assert_array_equal(res.data, expected)
    assert res.dtype == np.float32

    assert res.standard_name == input_data.standard_name
    assert res.var_name == input_data.var_name
    assert res.long_name == input_data.long_name
    assert res.cell_methods == input_data.cell_methods
    assert res.attributes == input_data.attributes
    assert res.units == '1'


def test_zonal_statistics_2d_lon_fail(irreg_extract_shape_cube):
    """Test ``zonal_statistics``."""
    with pytest.raises(ValueError):
        zonal_statistics(irreg_extract_shape_cube, 'sum')


def test_meridional_statistics(make_testcube):
    """Test ``zonal_statistics``."""
    res = meridional_statistics(make_testcube, 'sum')
    assert res.coord('longitude') == make_testcube.coord('longitude')
    np.testing.assert_allclose(res.coord('latitude').points, [2.5])
    np.testing.assert_allclose(res.coord('latitude').bounds, [[0.0, 5.0]])
    np.testing.assert_allclose(res.data, [5.0, 5.0, 5.0, 5.0, 5.0])
    assert res.dtype == np.float32


def test_meridional_statistics_divide_by_max(make_testcube):
    """Test ``meridional_statistics``."""
    make_testcube.data = np.ones(make_testcube.shape, dtype=np.float32)
    make_testcube.data[0, 0] = 0.25
    make_testcube.data[0, 1] = 2.0
    make_testcube.units = 'K'
    input_data = make_testcube.copy()

    res = meridional_statistics(input_data, 'max', normalize='divide')

    assert input_data == make_testcube
    assert res.shape == input_data.shape
    expected = np.ma.masked_invalid(
        [
            [0.25, 1.0, 1.0, 1.0, 1.0],
            [1.0, 0.5, 1.0, 1.0, 1.0],
            [1.0, 0.5, 1.0, 1.0, 1.0],
            [1.0, 0.5, 1.0, 1.0, 1.0],
            [1.0, 0.5, 1.0, 1.0, 1.0],
        ],
    )
    tests.assert_array_equal(res.data, expected)
    assert res.dtype == np.float32

    assert res.standard_name == input_data.standard_name
    assert res.var_name == input_data.var_name
    assert res.long_name == input_data.long_name
    assert res.cell_methods == input_data.cell_methods
    assert res.attributes == input_data.attributes
    assert res.units == '1'


def test_meridional_statistics_2d_lon_fail(irreg_extract_shape_cube):
    """Test ``meridional_statistics``."""
    with pytest.raises(ValueError):
        meridional_statistics(irreg_extract_shape_cube, 'sum')


def test_meridional_statistics_invalid_norm_fail(make_testcube):
    """Test ``meridional_statistics``."""
    msg = "Expected 'subtract' or 'divide' for `normalize`"
    with pytest.raises(ValueError, match=msg):
        meridional_statistics(make_testcube, 'sum', normalize='x')


<<<<<<< HEAD
@pytest.mark.parametrize('lazy', [True, False])
def test_get_area_weights(lazy):
    """Test _get_area_weights."""
    cube = _create_sample_full_cube()
    if lazy:
        cube.data = cube.lazy_data()
    weights = _get_area_weights(cube)
    if lazy:
        assert isinstance(weights, da.Array)
    else:
        assert isinstance(weights, np.ndarray)
    np.testing.assert_allclose(
        weights, iris.analysis.cartography.area_weights(cube)
    )

=======
def test_time_dependent_volcello():
    coord_sys = iris.coord_systems.GeogCS(iris.fileformats.pp.EARTH_RADIUS)
    data = np.ma.ones((2, 3, 2, 2))

    time = iris.coords.DimCoord([15, 45],
                                standard_name='time',
                                bounds=[[1., 30.], [30., 60.]],
                                units=Unit('days since 1950-01-01',
                                calendar='gregorian'))

    zcoord = iris.coords.DimCoord([0.5, 5., 50.],
                                  long_name='zcoord',
                                  bounds=[[0., 2.5], [2.5, 25.],
                                          [25., 250.]],
                                  units='m',
                                  attributes={'positive': 'down'})
    lons = iris.coords.DimCoord([1.5, 2.5],
                                standard_name='longitude',
                                bounds=[[1., 2.], [2., 3.]],
                                units='degrees_east',
                                coord_system=coord_sys)
    lats = iris.coords.DimCoord([1.5, 2.5],
                                standard_name='latitude',
                                bounds=[[1., 2.], [2., 3.]],
                                units='degrees_north',
                                coord_system=coord_sys)
    coords_spec4 = [(time, 0), (zcoord, 1), (lats, 2), (lons, 3)]
    cube = iris.cube.Cube(data, dim_coords_and_dims=coords_spec4)
    volcello = iris.coords.CellMeasure(
        data,
        standard_name='ocean_volume',
        units='m3',
        measure='volume')
    cube.add_cell_measure(volcello, range(0, volcello.ndim))
    cube = extract_shape(
        cube,
        'AR6',
        method='contains',
        crop=False,
        decomposed=True,
        ids={'Acronym': ['EAO', 'WAF']},
    )

    assert cube.shape == cube.cell_measure('ocean_volume').shape

>>>>>>> 6cf32c74

if __name__ == '__main__':
    unittest.main()<|MERGE_RESOLUTION|>--- conflicted
+++ resolved
@@ -1401,23 +1401,6 @@
         meridional_statistics(make_testcube, 'sum', normalize='x')
 
 
-<<<<<<< HEAD
-@pytest.mark.parametrize('lazy', [True, False])
-def test_get_area_weights(lazy):
-    """Test _get_area_weights."""
-    cube = _create_sample_full_cube()
-    if lazy:
-        cube.data = cube.lazy_data()
-    weights = _get_area_weights(cube)
-    if lazy:
-        assert isinstance(weights, da.Array)
-    else:
-        assert isinstance(weights, np.ndarray)
-    np.testing.assert_allclose(
-        weights, iris.analysis.cartography.area_weights(cube)
-    )
-
-=======
 def test_time_dependent_volcello():
     coord_sys = iris.coord_systems.GeogCS(iris.fileformats.pp.EARTH_RADIUS)
     data = np.ma.ones((2, 3, 2, 2))
@@ -1463,7 +1446,22 @@
 
     assert cube.shape == cube.cell_measure('ocean_volume').shape
 
->>>>>>> 6cf32c74
+
+@pytest.mark.parametrize('lazy', [True, False])
+def test_get_area_weights(lazy):
+    """Test _get_area_weights."""
+    cube = _create_sample_full_cube()
+    if lazy:
+        cube.data = cube.lazy_data()
+    weights = _get_area_weights(cube)
+    if lazy:
+        assert isinstance(weights, da.Array)
+    else:
+        assert isinstance(weights, np.ndarray)
+    np.testing.assert_allclose(
+        weights, iris.analysis.cartography.area_weights(cube)
+    )
+
 
 if __name__ == '__main__':
     unittest.main()