--- conflicted
+++ resolved
@@ -1295,7 +1295,110 @@
             assert shapefile_out == ar6_shapefile
 
 
-<<<<<<< HEAD
+def test_zonal_statistics(make_testcube):
+    """Test ``zonal_statistics``."""
+    res = zonal_statistics(make_testcube, 'sum')
+    assert res.coord('latitude') == make_testcube.coord('latitude')
+    np.testing.assert_allclose(res.coord('longitude').points, [2.5])
+    np.testing.assert_allclose(res.coord('longitude').bounds, [[0.0, 5.0]])
+    np.testing.assert_allclose(res.data, [5.0, 5.0, 5.0, 5.0, 5.0])
+    assert res.dtype == np.float32
+
+
+def test_zonal_statistics_divide_by_min(make_testcube):
+    """Test ``zonal_statistics``."""
+    make_testcube.data = np.ones(make_testcube.shape, dtype=np.float32)
+    make_testcube.data[0, 0] = 0.0
+    make_testcube.data[1, 0] = -1.0
+    make_testcube.data[2, 0] = -0.5
+    make_testcube.units = 'K'
+    input_data = make_testcube.copy()
+
+    res = zonal_statistics(input_data, 'min', normalize='divide')
+
+    assert input_data == make_testcube
+    assert res.shape == input_data.shape
+    expected = np.ma.masked_invalid(
+        [
+            [np.nan, np.nan, np.nan, np.nan, np.nan],
+            [1.0, -1.0, -1.0, -1.0, -1.0],
+            [1.0, -2.0, -2.0, -2.0, -2.0],
+            [1.0, 1.0, 1.0, 1.0, 1.0],
+            [1.0, 1.0, 1.0, 1.0, 1.0],
+        ],
+    )
+    tests.assert_array_equal(res.data, expected)
+    assert res.dtype == np.float32
+
+    assert res.standard_name == input_data.standard_name
+    assert res.var_name == input_data.var_name
+    assert res.long_name == input_data.long_name
+    assert res.cell_methods == input_data.cell_methods
+    assert res.attributes == input_data.attributes
+    assert res.units == '1'
+
+
+def test_zonal_statistics_2d_lon_fail(irreg_extract_shape_cube):
+    """Test ``zonal_statistics``."""
+    with pytest.raises(ValueError):
+        zonal_statistics(irreg_extract_shape_cube, 'sum')
+
+
+def test_meridional_statistics(make_testcube):
+    """Test ``zonal_statistics``."""
+    res = meridional_statistics(make_testcube, 'sum')
+    assert res.coord('longitude') == make_testcube.coord('longitude')
+    np.testing.assert_allclose(res.coord('latitude').points, [2.5])
+    np.testing.assert_allclose(res.coord('latitude').bounds, [[0.0, 5.0]])
+    np.testing.assert_allclose(res.data, [5.0, 5.0, 5.0, 5.0, 5.0])
+    assert res.dtype == np.float32
+
+
+def test_meridional_statistics_divide_by_max(make_testcube):
+    """Test ``meridional_statistics``."""
+    make_testcube.data = np.ones(make_testcube.shape, dtype=np.float32)
+    make_testcube.data[0, 0] = 0.25
+    make_testcube.data[0, 1] = 2.0
+    make_testcube.units = 'K'
+    input_data = make_testcube.copy()
+
+    res = meridional_statistics(input_data, 'max', normalize='divide')
+
+    assert input_data == make_testcube
+    assert res.shape == input_data.shape
+    expected = np.ma.masked_invalid(
+        [
+            [0.25, 1.0, 1.0, 1.0, 1.0],
+            [1.0, 0.5, 1.0, 1.0, 1.0],
+            [1.0, 0.5, 1.0, 1.0, 1.0],
+            [1.0, 0.5, 1.0, 1.0, 1.0],
+            [1.0, 0.5, 1.0, 1.0, 1.0],
+        ],
+    )
+    tests.assert_array_equal(res.data, expected)
+    assert res.dtype == np.float32
+
+    assert res.standard_name == input_data.standard_name
+    assert res.var_name == input_data.var_name
+    assert res.long_name == input_data.long_name
+    assert res.cell_methods == input_data.cell_methods
+    assert res.attributes == input_data.attributes
+    assert res.units == '1'
+
+
+def test_meridional_statistics_2d_lon_fail(irreg_extract_shape_cube):
+    """Test ``meridional_statistics``."""
+    with pytest.raises(ValueError):
+        meridional_statistics(irreg_extract_shape_cube, 'sum')
+
+
+def test_meridional_statistics_invalid_norm_fail(make_testcube):
+    """Test ``meridional_statistics``."""
+    msg = "Expected 'subtract' or 'divide' for `normalize`"
+    with pytest.raises(ValueError, match=msg):
+        meridional_statistics(make_testcube, 'sum', normalize='x')
+
+
 def test_time_dependent_volcello():
     coord_sys = iris.coord_systems.GeogCS(iris.fileformats.pp.EARTH_RADIUS)
     data = np.ma.ones((2, 3, 2, 2))
@@ -1340,111 +1443,6 @@
     )
 
     assert cube.shape == cube.cell_measure('ocean_volume').shape
-=======
-def test_zonal_statistics(make_testcube):
-    """Test ``zonal_statistics``."""
-    res = zonal_statistics(make_testcube, 'sum')
-    assert res.coord('latitude') == make_testcube.coord('latitude')
-    np.testing.assert_allclose(res.coord('longitude').points, [2.5])
-    np.testing.assert_allclose(res.coord('longitude').bounds, [[0.0, 5.0]])
-    np.testing.assert_allclose(res.data, [5.0, 5.0, 5.0, 5.0, 5.0])
-    assert res.dtype == np.float32
-
-
-def test_zonal_statistics_divide_by_min(make_testcube):
-    """Test ``zonal_statistics``."""
-    make_testcube.data = np.ones(make_testcube.shape, dtype=np.float32)
-    make_testcube.data[0, 0] = 0.0
-    make_testcube.data[1, 0] = -1.0
-    make_testcube.data[2, 0] = -0.5
-    make_testcube.units = 'K'
-    input_data = make_testcube.copy()
-
-    res = zonal_statistics(input_data, 'min', normalize='divide')
-
-    assert input_data == make_testcube
-    assert res.shape == input_data.shape
-    expected = np.ma.masked_invalid(
-        [
-            [np.nan, np.nan, np.nan, np.nan, np.nan],
-            [1.0, -1.0, -1.0, -1.0, -1.0],
-            [1.0, -2.0, -2.0, -2.0, -2.0],
-            [1.0, 1.0, 1.0, 1.0, 1.0],
-            [1.0, 1.0, 1.0, 1.0, 1.0],
-        ],
-    )
-    tests.assert_array_equal(res.data, expected)
-    assert res.dtype == np.float32
-
-    assert res.standard_name == input_data.standard_name
-    assert res.var_name == input_data.var_name
-    assert res.long_name == input_data.long_name
-    assert res.cell_methods == input_data.cell_methods
-    assert res.attributes == input_data.attributes
-    assert res.units == '1'
-
-
-def test_zonal_statistics_2d_lon_fail(irreg_extract_shape_cube):
-    """Test ``zonal_statistics``."""
-    with pytest.raises(ValueError):
-        zonal_statistics(irreg_extract_shape_cube, 'sum')
-
-
-def test_meridional_statistics(make_testcube):
-    """Test ``zonal_statistics``."""
-    res = meridional_statistics(make_testcube, 'sum')
-    assert res.coord('longitude') == make_testcube.coord('longitude')
-    np.testing.assert_allclose(res.coord('latitude').points, [2.5])
-    np.testing.assert_allclose(res.coord('latitude').bounds, [[0.0, 5.0]])
-    np.testing.assert_allclose(res.data, [5.0, 5.0, 5.0, 5.0, 5.0])
-    assert res.dtype == np.float32
-
-
-def test_meridional_statistics_divide_by_max(make_testcube):
-    """Test ``meridional_statistics``."""
-    make_testcube.data = np.ones(make_testcube.shape, dtype=np.float32)
-    make_testcube.data[0, 0] = 0.25
-    make_testcube.data[0, 1] = 2.0
-    make_testcube.units = 'K'
-    input_data = make_testcube.copy()
-
-    res = meridional_statistics(input_data, 'max', normalize='divide')
-
-    assert input_data == make_testcube
-    assert res.shape == input_data.shape
-    expected = np.ma.masked_invalid(
-        [
-            [0.25, 1.0, 1.0, 1.0, 1.0],
-            [1.0, 0.5, 1.0, 1.0, 1.0],
-            [1.0, 0.5, 1.0, 1.0, 1.0],
-            [1.0, 0.5, 1.0, 1.0, 1.0],
-            [1.0, 0.5, 1.0, 1.0, 1.0],
-        ],
-    )
-    tests.assert_array_equal(res.data, expected)
-    assert res.dtype == np.float32
-
-    assert res.standard_name == input_data.standard_name
-    assert res.var_name == input_data.var_name
-    assert res.long_name == input_data.long_name
-    assert res.cell_methods == input_data.cell_methods
-    assert res.attributes == input_data.attributes
-    assert res.units == '1'
-
-
-def test_meridional_statistics_2d_lon_fail(irreg_extract_shape_cube):
-    """Test ``meridional_statistics``."""
-    with pytest.raises(ValueError):
-        meridional_statistics(irreg_extract_shape_cube, 'sum')
-
-
-def test_meridional_statistics_invalid_norm_fail(make_testcube):
-    """Test ``meridional_statistics``."""
-    msg = "Expected 'subtract' or 'divide' for `normalize`"
-    with pytest.raises(ValueError, match=msg):
-        meridional_statistics(make_testcube, 'sum', normalize='x')
->>>>>>> bb7866e6
-
 
 if __name__ == '__main__':
     unittest.main()