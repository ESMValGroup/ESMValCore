--- conflicted
+++ resolved
@@ -508,16 +508,7 @@
         ),
     ],
 )
-<<<<<<< HEAD
 def test_load_from_dirs(dirs, output_file_type, rootpath, tmp_path):
-=======
-def test_load_from_dirs_always_default(
-    dirs,
-    output_file_type,
-    rootpath,
-    tmp_path,
-):
->>>>>>> 22a1a856
     """Test `Config.load_from_dirs`."""
     _setup_config_dirs(tmp_path)
 
