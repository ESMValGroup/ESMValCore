from pathlib import Path

import numpy as np
import pytest
import yaml

import esmvalcore
from esmvalcore import __version__ as current_version
from esmvalcore.config._config_validators import (
    _handle_deprecation,
    _listify_validator,
    validate_bool,
    validate_bool_or_none,
    validate_check_level,
    validate_config_developer,
    validate_diagnostics,
    validate_float,
    validate_int,
    validate_int_or_none,
    validate_int_positive_or_none,
    validate_path,
    validate_path_or_none,
    validate_positive,
<<<<<<< HEAD
    validate_rootpath,
=======
    validate_search_esgf,
>>>>>>> 2fc87613
    validate_string,
    validate_string_or_none,
)
from esmvalcore.exceptions import (
    ESMValCoreDeprecationWarning,
    InvalidConfigParameter,
)


def generate_validator_testcases(valid):
    # The code for this function was taken from matplotlib (v3.3) and modified
    # to fit the needs of ESMValCore. Matplotlib is licenced under the terms of
    # the the 'Python Software Foundation License'
    # (https://www.python.org/psf/license)

    validation_tests = (
        {
            'validator': validate_bool,
            'success': ((True, True), (False, False)),
            'fail': ((_, ValueError) for _ in ('fail', 2, -1, []))
        },
        {
            'validator': validate_check_level,
            'success': (
                (1, 1),
                (5, 5),
                ('dEBUG', 1),
                ('default', 3),
            ),
            'fail': (
                (6, ValueError),
                (0, ValueError),
                ('fail', ValueError),
            ),
        },
        {
            'validator':
            validate_diagnostics,
            'success': (
                ('/', {'/'}),
                ('a ', {'a/*'}),
                ('/ a ', {'/', 'a/*'}),
                ('/ a a', {'/', 'a/*'}),
                (('/', 'a'), {'/', 'a/*'}),
                ([], set()),
            ),
            'fail': (
                (1, TypeError),
                ([1, 2], TypeError),
            ),
        },
        {
            'validator':
            _listify_validator(validate_float, n_items=2),
            'success':
            ((_, [1.5, 2.5])
             for _ in ('1.5, 2.5', [1.5, 2.5], [1.5, 2.5], (1.5, 2.5),
                       np.array((1.5, 2.5)))),
            'fail': ((_, ValueError) for _ in ('fail', ('a', 1), (1, 2, 3)))
        },
        {
            'validator':
            _listify_validator(validate_float, n_items=2),
            'success':
            ((_, [1.5, 2.5])
             for _ in ('1.5, 2.5', [1.5, 2.5], [1.5, 2.5], (1.5, 2.5),
                       np.array((1.5, 2.5)))),
            'fail': ((_, ValueError) for _ in ('fail', ('a', 1), (1, 2, 3)))
        },
        {
            'validator':
            _listify_validator(validate_int, n_items=2),
            'success':
            ((_, [1, 2])
             for _ in ('1, 2', [1.5, 2.5], [1, 2], (1, 2), np.array((1, 2)))),
            'fail': ((_, ValueError) for _ in ('fail', ('a', 1), (1, 2, 3)))
        },
        {
            'validator': validate_bool_or_none,
            'success': ((None, None), (True, True), (False, False)),
            'fail': (('A', ValueError), (1, ValueError)),
        },
        {
            'validator': validate_int_or_none,
            'success': ((None, None), ),
            'fail': (),
        },
        {
            'validator': validate_int_positive_or_none,
            'success': ((None, None), ),
            'fail': (),
        },
        {
            'validator':
            validate_path,
            'success': (
                ('a/b/c', Path.cwd() / 'a' / 'b' / 'c'),
                ('/a/b/c/', Path('/', 'a', 'b', 'c')),
                ('~/', Path.home()),
                (Path.home(), Path.home()),
            ),
            'fail': (
                (None, ValueError),
                (123, ValueError),
                (False, ValueError),
                ([], ValueError),
            ),
        },
        {
            'validator': validate_path_or_none,
            'success': (
                ('a/b/c', Path.cwd() / 'a' / 'b' / 'c'),
                ('/a/b/c/', Path('/', 'a', 'b', 'c')),
                ('~/', Path.home()),
                (None, None),
            ),
            'fail': (
                (123, ValueError),
                (False, ValueError),
                ([], ValueError),
            ),
        },
        {
            'validator':
            validate_rootpath,
            'success': (
                # Test a single path
                ({
                    'default': '/a'
                }, {
                    'default': [Path('/a')]
                }),
                ({
                    'default': Path('/a')
                }, {
                    'default': [Path('/a')]
                }),
                # Test a list of paths
                ({
                    'CMIP6': ['/a', '/b']
                }, {
                    'CMIP6': [Path('/a'), Path('/b')]
                }),
                ({
                    'CMIP6': [Path('/a'), Path('/b')]
                }, {
                    'CMIP6': [Path('/a'), Path('/b')]
                }),
                # Test a dict of paths
                (
                    {
                        'CMIP6': {
                            '/a': 'DKRZ',
                            '/b': 'ESGF',
                        },
                    },
                    {
                        'CMIP6': {
                            Path('/a'): 'DKRZ',
                            Path('/b'): 'ESGF',
                        },
                    },
                )),
            'fail': (),
        },
        {
            'validator': validate_positive,
            'success': (
                (0.1, 0.1),
                (1, 1),
                (1.5, 1.5),
            ),
            'fail': (
                (0, ValueError),
                (-1, ValueError),
                ('fail', TypeError),
            ),
        },
        {
            'validator':
            _listify_validator(validate_string),
            'success': (
                ('', []),
                ('a,b', ['a', 'b']),
                ('abc', ['abc']),
                ('abc, ', ['abc']),
                ('abc, ,', ['abc']),
                (['a', 'b'], ['a', 'b']),
                (('a', 'b'), ['a', 'b']),
                (iter(['a', 'b']), ['a', 'b']),
                (np.array(['a', 'b']), ['a', 'b']),
                ((1, 2), ['1', '2']),
                (np.array([1, 2]), ['1', '2']),
            ),
            'fail': (
                (set(), ValueError),
                (1, ValueError),
            )
        },
        {
            'validator': validate_string_or_none,
            'success': ((None, None), ),
            'fail': (),
        },
        {
            'validator': validate_search_esgf,
            'success': (
                ('never', 'never'),
                ('NEVER', 'never'),
                ('when_missing', 'when_missing'),
                ('WhEN_MIssIng', 'when_missing'),
                ('always', 'always'),
                ('Always', 'always'),
            ),
            'fail': (
                (0, ValueError),
                (3.14, ValueError),
                (True, ValueError),
                ('fail', ValueError),
            ),
        },
    )

    for validator_dict in validation_tests:
        validator = validator_dict['validator']
        if valid:
            for arg, target in validator_dict['success']:
                yield validator, arg, target
        else:
            for arg, error_type in validator_dict['fail']:
                yield validator, arg, error_type


@pytest.mark.parametrize('validator, arg, target',
                         generate_validator_testcases(True))
def test_validator_valid(validator, arg, target):
    res = validator(arg)
    assert res == target


@pytest.mark.parametrize('validator, arg, exception_type',
                         generate_validator_testcases(False))
def test_validator_invalid(validator, arg, exception_type):
    with pytest.raises(exception_type):
        validator(arg)


<<<<<<< HEAD
@pytest.mark.parametrize('version', (current_version, '0.0.1', '9.9.9'))
def test_deprecate(version):

    def test_func():
        pass
=======
@pytest.mark.parametrize('remove_version', (current_version, '0.0.1', '9.9.9'))
def test_handle_deprecation(remove_version):
    """Test ``_handle_deprecation``."""
    option = 'test_var'
    deprecated_version = '2.7.0'
    more_info = ' More information on this is not available.'
>>>>>>> 2fc87613

    if remove_version != '9.9.9':
        msg = (
            r"The configuration option or command line argument `test_var` "
            r"has been removed in ESMValCore version .* More information on "
            r"this is not available."
        )
        with pytest.raises(InvalidConfigParameter, match=msg):
            _handle_deprecation(
                option, deprecated_version, remove_version, more_info
            )
    else:
        msg = (
            r"The configuration option or command line argument `test_var` "
            r"has been deprecated in ESMValCore version .* More information "
            r"on this is not available."
        )
        with pytest.warns(ESMValCoreDeprecationWarning, match=msg):
            _handle_deprecation(
                option, deprecated_version, remove_version, more_info
            )


def test_validate_config_developer_none():
    """Test ``validate_config_developer``."""
    path = validate_config_developer(None)
    assert path == Path(esmvalcore.__file__).parent / 'config-developer.yml'


def test_validate_config_developer(tmp_path):
    """Test ``validate_config_developer``."""
    custom_table_path = (
        Path(esmvalcore.__file__).parent / 'cmor' / 'tables' / 'custom'
    )
    cfg_dev = {
        'custom': {'cmor_path': custom_table_path},
        'CMIP3': {'input_dir': {'default': '/'}},
        'CMIP5': {'input_dir': {'default': '/'}},
        'CMIP6': {'input_dir': {'default': '/'}},
        'CORDEX': {'input_dir': {'default': '/'}},
        'OBS': {'input_dir': {'default': '/'}},
        'OBS6': {'input_dir': {'default': '/'}},
        'obs4MIPs': {'input_dir': {'default': '/'}},
        'ana4mips': {'input_dir': {'default': '/'}},
        'native6': {'input_dir': {'default': '/'}},
        'EMAC': {'input_dir': {'default': '/'}},
        'IPSLCM': {'input_dir': {'default': '/'}},
        'ICON': {'input_dir': {'default': '/'}},
        'CESM': {'input_dir': {'default': '/'}},
    }
    cfg_dev_file = tmp_path / 'cfg-developer.yml'
    with open(cfg_dev_file, mode='w', encoding='utf-8') as file:
        yaml.safe_dump(cfg_dev, file)

    path = validate_config_developer(cfg_dev_file)
    assert path == cfg_dev_file<|MERGE_RESOLUTION|>--- conflicted
+++ resolved
@@ -21,11 +21,8 @@
     validate_path,
     validate_path_or_none,
     validate_positive,
-<<<<<<< HEAD
     validate_rootpath,
-=======
     validate_search_esgf,
->>>>>>> 2fc87613
     validate_string,
     validate_string_or_none,
 )
@@ -273,20 +270,12 @@
         validator(arg)
 
 
-<<<<<<< HEAD
-@pytest.mark.parametrize('version', (current_version, '0.0.1', '9.9.9'))
-def test_deprecate(version):
-
-    def test_func():
-        pass
-=======
 @pytest.mark.parametrize('remove_version', (current_version, '0.0.1', '9.9.9'))
 def test_handle_deprecation(remove_version):
     """Test ``_handle_deprecation``."""
     option = 'test_var'
     deprecated_version = '2.7.0'
     more_info = ' More information on this is not available.'
->>>>>>> 2fc87613
 
     if remove_version != '9.9.9':
         msg = (
