--- conflicted
+++ resolved
@@ -372,7 +372,6 @@
     assert result == files
 
 
-<<<<<<< HEAD
 def test_select_by_time_period():
 
     dataset_id = ('CMIP6.CMIP.AWI.AWI-ESM-1-1-LR.historical'
@@ -407,8 +406,6 @@
     assert sorted(result) == sorted(reference)
 
 
-=======
->>>>>>> 4b56d791
 def test_search_unknown_project():
     project = 'Unknown'
     msg = (f"Unable to download from ESGF, because project {project} is not on"
