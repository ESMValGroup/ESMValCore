--- conflicted
+++ resolved
@@ -967,7 +967,22 @@
         assert settings["extract_shape"]["shapefile"] == ar6_file
 
 
-<<<<<<< HEAD
+def test_special_name_to_dataset_invalid_special_name_type():
+    facets = {
+        "preprocessor": "preproc",
+        "variable_group": "var",
+        "diagnostic": "diag",
+        "reference_dataset": 1,
+    }
+    msg = (
+        r"Preprocessor 'preproc' uses 'reference_dataset', but "
+        r"'reference_dataset' is not a `str` for variable 'var' of diagnostic "
+        r"'diag', got '1' \(<class 'int'>\)"
+    )
+    with pytest.raises(RecipeError, match=msg):
+        _recipe._special_name_to_dataset(facets, "reference_dataset")
+
+
 def test_fix_cmip5_fx_ensemble(monkeypatch):
     def find_files(self):
         if self.facets["ensemble"] == "r0i0p0":
@@ -985,20 +1000,4 @@
 
     _recipe._fix_cmip5_fx_ensemble(dataset)
 
-    assert dataset["ensemble"] == "r0i0p0"
-=======
-def test_special_name_to_dataset_invalid_special_name_type():
-    facets = {
-        "preprocessor": "preproc",
-        "variable_group": "var",
-        "diagnostic": "diag",
-        "reference_dataset": 1,
-    }
-    msg = (
-        r"Preprocessor 'preproc' uses 'reference_dataset', but "
-        r"'reference_dataset' is not a `str` for variable 'var' of diagnostic "
-        r"'diag', got '1' \(<class 'int'>\)"
-    )
-    with pytest.raises(RecipeError, match=msg):
-        _recipe._special_name_to_dataset(facets, "reference_dataset")
->>>>>>> 6ad2fefa
+    assert dataset["ensemble"] == "r0i0p0"