--- conflicted
+++ resolved
@@ -64,10 +64,7 @@
         ]
 
         with pytest.raises(RecipeError):
-<<<<<<< HEAD
             Recipe._expand_tag(datasets, 'ensemble')
-=======
-            Recipe._expand_ensemble(datasets)
 
 
 VAR_A = {'dataset': 'A'}
@@ -101,5 +98,4 @@
 def test_allow_skipping(ancestors, var, cfg, out):
     """Test ``_allow_skipping``."""
     result = _allow_skipping(ancestors, var, cfg)
-    assert result is out
->>>>>>> 5656fb8b
+    assert result is out