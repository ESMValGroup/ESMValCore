--- conflicted
+++ resolved
@@ -1,8 +1,4 @@
-<<<<<<< HEAD
 import textwrap
-=======
-from collections import defaultdict
->>>>>>> 4b56d791
 from pathlib import Path
 from unittest import mock
 
@@ -168,11 +164,7 @@
     file0 = ESGFFile([
         pyesgf.search.results.FileResult(
             json={
-<<<<<<< HEAD
                 'dataset_id': dataset_id,
-=======
-                'dataset_id':  dataset_id,
->>>>>>> 4b56d791
                 'dataset_id_template_': [dataset_id_template],
                 'project': ['CMIP6'],
                 'size':
@@ -232,20 +224,6 @@
     }
     local_files = local_file_options[local_availability]
 
-<<<<<<< HEAD
-=======
-    mocker.patch.object(_recipe,
-                        'find_files',
-                        autospec=True,
-                        return_value=(list(local_files), []))
-    mocker.patch.object(
-        _recipe.esgf,
-        'find_files',
-        autospec=True,
-        return_value=esgf_files,
-    )
-
->>>>>>> 4b56d791
     variable = {
         'project': 'CMIP6',
         'mip': 'Amon',
@@ -267,7 +245,6 @@
     dataset.session = {'download_dir': download_dir}
     dataset.files = list(files[local_availability])
 
-<<<<<<< HEAD
     monkeypatch.setattr(_recipe, 'DOWNLOAD_FILES', set())
     _recipe._schedule_for_download([dataset])
     print(esgf_files)
@@ -275,45 +252,6 @@
         'all': set(),
         'partial': set(esgf_files[:1]),
         'none': set(esgf_files),
-=======
-
-@pytest.mark.parametrize('timerange', ['*', '185001/*', '*/185112'])
-def test_search_esgf_timerange(mocker, tmp_path, timerange):
-
-    download_dir = tmp_path / 'download_dir'
-    esgf_files = create_esgf_search_results()
-
-    mocker.patch.object(_recipe,
-                        'find_files',
-                        autospec=True,
-                        return_value=[])
-    mocker.patch.object(
-        _recipe.esgf,
-        'find_files',
-        autospec=True,
-        return_value=esgf_files,
-    )
-
-    variable = {
-        'project': 'CMIP6',
-        'mip': 'Amon',
-        'frequency': 'mon',
-        'short_name': 'tas',
-        'dataset': 'EC.-Earth3',
-        'exp': 'historical',
-        'ensemble': 'r1i1p1f1',
-        'grid': 'gr',
-        'timerange': timerange,
-        'alias': 'CMIP6_EC-Eeath3_tas',
-        'original_short_name': 'tas'
-    }
-
-    config_user = {
-        'rootpath': None,
-        'drs': None,
-        'offline': False,
-        'download_dir': download_dir
->>>>>>> 4b56d791
     }
     assert _recipe.DOWNLOAD_FILES == expected[local_availability]
 
@@ -482,13 +420,8 @@
 
     assert len(output) == 1
     product = list(output)[0]
-<<<<<<< HEAD
-    assert (product.filename == Path(
-        '/preproc/d/var/CMIP6_CanESM2_EnsembleMedian_2000-2000.nc'))
-=======
     assert product.filename == Path(
         '/preproc/d/var/CMIP6_CanESM2_EnsembleMedian_2000-2000.nc')
->>>>>>> 4b56d791
 
     for attr in common_attributes:
         assert attr in product.attributes
@@ -510,13 +443,8 @@
     stats = output_products['CMIP6_CanESM2']
     assert len(stats) == 1
     assert 'median' in stats
-<<<<<<< HEAD
-    assert (stats['median'].filename == Path(
-        '/preproc/d/var/CMIP6_CanESM2_EnsembleMedian_2000-2000.nc'))
-=======
     assert stats['median'].filename == Path(
         '/preproc/d/var/CMIP6_CanESM2_EnsembleMedian_2000-2000.nc')
->>>>>>> 4b56d791
 
 
 def test_update_multiproduct_no_product():
