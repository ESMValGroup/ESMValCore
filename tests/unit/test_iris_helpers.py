--- conflicted
+++ resolved
@@ -227,158 +227,6 @@
 
 
 @pytest.fixture
-<<<<<<< HEAD
-def lat_coord_1d():
-    """1D latitude coordinate."""
-    return DimCoord([0, 1], standard_name='latitude')
-
-
-@pytest.fixture
-def lon_coord_1d():
-    """1D longitude coordinate."""
-    return DimCoord([0, 1], standard_name='longitude')
-
-
-@pytest.fixture
-def lat_coord_2d():
-    """2D latitude coordinate."""
-    return AuxCoord([[0, 1]], standard_name='latitude')
-
-
-@pytest.fixture
-def lon_coord_2d():
-    """2D longitude coordinate."""
-    return AuxCoord([[0, 1]], standard_name='longitude')
-
-
-def test_has_irregular_grid_no_lat_lon():
-    """Test `has_irregular_grid`."""
-    cube = Cube(0)
-    assert has_irregular_grid(cube) is False
-
-
-def test_has_irregular_grid_no_lat(lon_coord_2d):
-    """Test `has_irregular_grid`."""
-    cube = Cube([[0, 1]], aux_coords_and_dims=[(lon_coord_2d, (0, 1))])
-    assert has_irregular_grid(cube) is False
-
-
-def test_has_irregular_grid_no_lon(lat_coord_2d):
-    """Test `has_irregular_grid`."""
-    cube = Cube([[0, 1]], aux_coords_and_dims=[(lat_coord_2d, (0, 1))])
-    assert has_irregular_grid(cube) is False
-
-
-def test_has_irregular_grid_1d_lon(lat_coord_2d, lon_coord_1d):
-    """Test `has_irregular_grid`."""
-    cube = Cube(
-        [[0, 1]],
-        dim_coords_and_dims=[(lon_coord_1d, 1)],
-        aux_coords_and_dims=[(lat_coord_2d, (0, 1))],
-    )
-    assert has_irregular_grid(cube) is False
-
-
-def test_has_irregular_grid_1d_lat(lat_coord_1d, lon_coord_2d):
-    """Test `has_irregular_grid`."""
-    cube = Cube(
-        [[0, 1]],
-        dim_coords_and_dims=[(lat_coord_1d, 1)],
-        aux_coords_and_dims=[(lon_coord_2d, (0, 1))],
-    )
-    assert has_irregular_grid(cube) is False
-
-
-def test_has_irregular_grid_1d_lat_lon(lat_coord_1d, lon_coord_1d):
-    """Test `has_irregular_grid`."""
-    cube = Cube(
-        [0, 1], aux_coords_and_dims=[(lat_coord_1d, 0), (lon_coord_1d, 0)]
-    )
-    assert has_irregular_grid(cube) is False
-
-
-def test_has_irregular_grid_regular_grid(lat_coord_1d, lon_coord_1d):
-    """Test `has_irregular_grid`."""
-    cube = Cube(
-        [[0, 1], [2, 3]],
-        dim_coords_and_dims=[(lat_coord_1d, 0), (lon_coord_1d, 1)],
-    )
-    assert has_irregular_grid(cube) is False
-
-
-def test_has_irregular_grid_true(lat_coord_2d, lon_coord_2d):
-    """Test `has_irregular_grid`."""
-    cube = Cube(
-        [[0, 1]],
-        aux_coords_and_dims=[(lat_coord_2d, (0, 1)), (lon_coord_2d, (0, 1))],
-    )
-    assert has_irregular_grid(cube) is True
-
-
-def test_has_unstructured_grid_no_lat_lon():
-    """Test `has_unstructured_grid`."""
-    cube = Cube(0)
-    assert has_unstructured_grid(cube) is False
-
-
-def test_has_unstructured_grid_no_lat(lon_coord_1d):
-    """Test `has_unstructured_grid`."""
-    cube = Cube([0, 1], dim_coords_and_dims=[(lon_coord_1d, 0)])
-    assert has_unstructured_grid(cube) is False
-
-
-def test_has_unstructured_grid_no_lon(lat_coord_1d):
-    """Test `has_unstructured_grid`."""
-    cube = Cube([0, 1], dim_coords_and_dims=[(lat_coord_1d, 0)])
-    assert has_unstructured_grid(cube) is False
-
-
-def test_has_unstructured_grid_2d_lat(lat_coord_2d, lon_coord_1d):
-    """Test `has_unstructured_grid`."""
-    cube = Cube(
-        [[0, 1]],
-        dim_coords_and_dims=[(lon_coord_1d, 1)],
-        aux_coords_and_dims=[(lat_coord_2d, (0, 1))],
-    )
-    assert has_unstructured_grid(cube) is False
-
-
-def test_has_unstructured_grid_2d_lon(lat_coord_1d, lon_coord_2d):
-    """Test `has_unstructured_grid`."""
-    cube = Cube(
-        [[0, 1]],
-        dim_coords_and_dims=[(lat_coord_1d, 1)],
-        aux_coords_and_dims=[(lon_coord_2d, (0, 1))],
-    )
-    assert has_unstructured_grid(cube) is False
-
-
-def test_has_unstructured_grid_2d_lat_lon(lat_coord_2d, lon_coord_2d):
-    """Test `has_unstructured_grid`."""
-    cube = Cube(
-        [[0, 1]],
-        aux_coords_and_dims=[(lat_coord_2d, (0, 1)), (lon_coord_2d, (0, 1))],
-    )
-    assert has_unstructured_grid(cube) is False
-
-
-def test_has_unstructured_grid_regular_grid(lat_coord_1d, lon_coord_1d):
-    """Test `has_unstructured_grid`."""
-    cube = Cube(
-        [[0, 1], [2, 3]],
-        dim_coords_and_dims=[(lat_coord_1d, 0), (lon_coord_1d, 1)],
-    )
-    assert has_unstructured_grid(cube) is False
-
-
-def test_has_unstructured_grid_true(lat_coord_1d, lon_coord_1d):
-    """Test `has_unstructured_grid`."""
-    cube = Cube(
-        [[0, 1], [2, 3]],
-        aux_coords_and_dims=[(lat_coord_1d, 0), (lon_coord_1d, 0)],
-    )
-    assert has_unstructured_grid(cube) is True
-=======
 def cube_3d():
     """3D sample cube."""
     # DimCoords
@@ -492,4 +340,156 @@
     )
     with pytest.raises(CoordinateMultiDimError, match=msg):
         rechunk_cube(cube_3d, ['xy'])
->>>>>>> f5151696
+
+
+@pytest.fixture
+def lat_coord_1d():
+    """1D latitude coordinate."""
+    return DimCoord([0, 1], standard_name='latitude')
+
+
+@pytest.fixture
+def lon_coord_1d():
+    """1D longitude coordinate."""
+    return DimCoord([0, 1], standard_name='longitude')
+
+
+@pytest.fixture
+def lat_coord_2d():
+    """2D latitude coordinate."""
+    return AuxCoord([[0, 1]], standard_name='latitude')
+
+
+@pytest.fixture
+def lon_coord_2d():
+    """2D longitude coordinate."""
+    return AuxCoord([[0, 1]], standard_name='longitude')
+
+
+def test_has_irregular_grid_no_lat_lon():
+    """Test `has_irregular_grid`."""
+    cube = Cube(0)
+    assert has_irregular_grid(cube) is False
+
+
+def test_has_irregular_grid_no_lat(lon_coord_2d):
+    """Test `has_irregular_grid`."""
+    cube = Cube([[0, 1]], aux_coords_and_dims=[(lon_coord_2d, (0, 1))])
+    assert has_irregular_grid(cube) is False
+
+
+def test_has_irregular_grid_no_lon(lat_coord_2d):
+    """Test `has_irregular_grid`."""
+    cube = Cube([[0, 1]], aux_coords_and_dims=[(lat_coord_2d, (0, 1))])
+    assert has_irregular_grid(cube) is False
+
+
+def test_has_irregular_grid_1d_lon(lat_coord_2d, lon_coord_1d):
+    """Test `has_irregular_grid`."""
+    cube = Cube(
+        [[0, 1]],
+        dim_coords_and_dims=[(lon_coord_1d, 1)],
+        aux_coords_and_dims=[(lat_coord_2d, (0, 1))],
+    )
+    assert has_irregular_grid(cube) is False
+
+
+def test_has_irregular_grid_1d_lat(lat_coord_1d, lon_coord_2d):
+    """Test `has_irregular_grid`."""
+    cube = Cube(
+        [[0, 1]],
+        dim_coords_and_dims=[(lat_coord_1d, 1)],
+        aux_coords_and_dims=[(lon_coord_2d, (0, 1))],
+    )
+    assert has_irregular_grid(cube) is False
+
+
+def test_has_irregular_grid_1d_lat_lon(lat_coord_1d, lon_coord_1d):
+    """Test `has_irregular_grid`."""
+    cube = Cube(
+        [0, 1], aux_coords_and_dims=[(lat_coord_1d, 0), (lon_coord_1d, 0)]
+    )
+    assert has_irregular_grid(cube) is False
+
+
+def test_has_irregular_grid_regular_grid(lat_coord_1d, lon_coord_1d):
+    """Test `has_irregular_grid`."""
+    cube = Cube(
+        [[0, 1], [2, 3]],
+        dim_coords_and_dims=[(lat_coord_1d, 0), (lon_coord_1d, 1)],
+    )
+    assert has_irregular_grid(cube) is False
+
+
+def test_has_irregular_grid_true(lat_coord_2d, lon_coord_2d):
+    """Test `has_irregular_grid`."""
+    cube = Cube(
+        [[0, 1]],
+        aux_coords_and_dims=[(lat_coord_2d, (0, 1)), (lon_coord_2d, (0, 1))],
+    )
+    assert has_irregular_grid(cube) is True
+
+
+def test_has_unstructured_grid_no_lat_lon():
+    """Test `has_unstructured_grid`."""
+    cube = Cube(0)
+    assert has_unstructured_grid(cube) is False
+
+
+def test_has_unstructured_grid_no_lat(lon_coord_1d):
+    """Test `has_unstructured_grid`."""
+    cube = Cube([0, 1], dim_coords_and_dims=[(lon_coord_1d, 0)])
+    assert has_unstructured_grid(cube) is False
+
+
+def test_has_unstructured_grid_no_lon(lat_coord_1d):
+    """Test `has_unstructured_grid`."""
+    cube = Cube([0, 1], dim_coords_and_dims=[(lat_coord_1d, 0)])
+    assert has_unstructured_grid(cube) is False
+
+
+def test_has_unstructured_grid_2d_lat(lat_coord_2d, lon_coord_1d):
+    """Test `has_unstructured_grid`."""
+    cube = Cube(
+        [[0, 1]],
+        dim_coords_and_dims=[(lon_coord_1d, 1)],
+        aux_coords_and_dims=[(lat_coord_2d, (0, 1))],
+    )
+    assert has_unstructured_grid(cube) is False
+
+
+def test_has_unstructured_grid_2d_lon(lat_coord_1d, lon_coord_2d):
+    """Test `has_unstructured_grid`."""
+    cube = Cube(
+        [[0, 1]],
+        dim_coords_and_dims=[(lat_coord_1d, 1)],
+        aux_coords_and_dims=[(lon_coord_2d, (0, 1))],
+    )
+    assert has_unstructured_grid(cube) is False
+
+
+def test_has_unstructured_grid_2d_lat_lon(lat_coord_2d, lon_coord_2d):
+    """Test `has_unstructured_grid`."""
+    cube = Cube(
+        [[0, 1]],
+        aux_coords_and_dims=[(lat_coord_2d, (0, 1)), (lon_coord_2d, (0, 1))],
+    )
+    assert has_unstructured_grid(cube) is False
+
+
+def test_has_unstructured_grid_regular_grid(lat_coord_1d, lon_coord_1d):
+    """Test `has_unstructured_grid`."""
+    cube = Cube(
+        [[0, 1], [2, 3]],
+        dim_coords_and_dims=[(lat_coord_1d, 0), (lon_coord_1d, 1)],
+    )
+    assert has_unstructured_grid(cube) is False
+
+
+def test_has_unstructured_grid_true(lat_coord_1d, lon_coord_1d):
+    """Test `has_unstructured_grid`."""
+    cube = Cube(
+        [[0, 1], [2, 3]],
+        aux_coords_and_dims=[(lat_coord_1d, 0), (lon_coord_1d, 0)],
+    )
+    assert has_unstructured_grid(cube) is True