--- conflicted
+++ resolved
@@ -264,13 +264,9 @@
 
     def _check_warnings_on_metadata(self, automatic_fixes=False):
         checker = CMORCheck(
-<<<<<<< HEAD
             self.cube, self.var_info,
             warnings_as_errors=False,
             automatic_fixes=automatic_fixes,
-=======
-            self.cube, self.var_info, automatic_fixes=automatic_fixes
->>>>>>> 4831b929
         )
         checker.check_metadata()
         self.assertTrue(checker.has_warnings())
