"""Unit tests for the CMORCheck class."""

import unittest
from copy import deepcopy

import iris
import iris.coord_categorisation
import iris.coords
import iris.util
import numpy as np
from cf_units import Unit

from esmvalcore.cmor.check import CheckLevels, CMORCheck, CMORCheckError


class VariableInfoMock:
    """Mock for the variables definition."""

    def __init__(self):
        self.table_type = 'CMIP5'
        self.short_name = 'short_name'
        self.standard_name = 'age_of_sea_ice'  # Iris don't accept fakes ...
        self.long_name = 'Long Name'
        self.units = 'years'  # ... nor in the units
        self.valid_min = '0'
        self.valid_max = '100'
        self.frequency = 'day'
        self.positive = ''

        generic_level = CoordinateInfoMock('depth')
        generic_level.generic_level = True
        generic_level.axis = 'Z'

        requested = CoordinateInfoMock('air_pressure')
        requested.requested = [str(number) for number in range(20)]

        self.coordinates = {
            'time': CoordinateInfoMock('time'),
            'lat': CoordinateInfoMock('lat'),
            'lon': CoordinateInfoMock('lon'),
            'air_pressure': requested,
            'depth': generic_level,
        }


class CoordinateInfoMock:
    """Mock for the coordinates info."""

    def __init__(self, name):
        self.name = name
        self.generic_level = False

        self.axis = ""
        self.value = ""
        standard_names = {'lat': 'latitude', 'lon': 'longitude'}
        if name in standard_names:
            self.standard_name = standard_names[name]
        else:
            self.standard_name = name
        self.long_name = "Long name"
        self.out_name = self.name
        self.var_name = self.name

        units = {
            'lat': 'degrees_north',
            'lon': 'degrees_east',
            'time': 'days since 1950-01-01 00:00:00'
        }
        if name in units:
            self.units = units[name]
        else:
            self.units = "units"

        self.stored_direction = "increasing"
        self.must_have_bounds = "yes"
        self.requested = []
        self.generic_lev_coords = {}
        self.generic_lev_name = ""

        valid_limits = {'lat': ('-90', '90'), 'lon': ('0', '360')}
        if name in valid_limits:
            self.valid_min = valid_limits[name][0]
            self.valid_max = valid_limits[name][1]
        else:
            self.valid_min = ""
            self.valid_max = ""


class TestCMORCheck(unittest.TestCase):
    """Test CMORCheck class."""

    def setUp(self):
        """Prepare tests."""
        self.var_info = VariableInfoMock()
        self.cube = self.get_cube(self.var_info)

    def test_report_error(self):
        """Test report error function."""
        checker = CMORCheck(self.cube, self.var_info)
        self.assertFalse(checker.has_errors())
        checker.report_critical('New error: {}', 'something failed')
        self.assertTrue(checker.has_errors())

    def test_fail_on_error(self):
        """Test exception is raised if fail_on_error is activated."""
        checker = CMORCheck(self.cube, self.var_info, fail_on_error=True)
        with self.assertRaises(CMORCheckError):
            checker.report_critical('New error: {}', 'something failed')

    def test_report_warning(self):
        """Test report warning function."""
        checker = CMORCheck(self.cube, self.var_info)
        self.assertFalse(checker.has_errors())
        checker.report_warning('New error: {}', 'something failed')
        self.assertTrue(checker.has_warnings())

    def test_warning_fail_on_error(self):
        """Test report warning function with fail_on_error."""
        checker = CMORCheck(self.cube, self.var_info, fail_on_error=True)
        with self.assertLogs(level='WARNING') as cm:
            checker.report_warning('New error: {}', 'something failed')
            self.assertEqual(
                cm.output,
                ['WARNING:esmvalcore.cmor.check:New error: something failed', ]
            )

    def test_report_debug_message(self):
        """"Test report debug message function"""
        checker = CMORCheck(self.cube, self.var_info)
        self.assertFalse(checker.has_debug_messages())
        checker.report_debug_message('New debug message')
        self.assertTrue(checker.has_debug_messages())

    def test_check(self):
        """Test checks succeeds for a good cube."""
        self._check_cube()

    def _check_cube(self, automatic_fixes=False, frequency=None,
                    check_level=CheckLevels.DEFAULT):
        """Apply checks and optionally automatic fixes to self.cube."""
        def checker(cube):
            return CMORCheck(
                cube,
                self.var_info,
                automatic_fixes=automatic_fixes,
                frequency=frequency,
                check_level=check_level)

        self.cube = checker(self.cube).check_metadata()
        self.cube = checker(self.cube).check_data()

    def _check_cube_metadata(self, automatic_fixes=False, frequency=None,
                             check_level=CheckLevels.DEFAULT):
        """Apply checks and optionally automatic fixes to self.cube."""
        def checker(cube):
            return CMORCheck(
                cube,
                self.var_info,
                automatic_fixes=automatic_fixes,
                frequency=frequency,
                check_level=check_level)

        self.cube = checker(self.cube).check_metadata()

    def test_check_with_month_number(self):
        """Test checks succeeds for a good cube with month number."""
        iris.coord_categorisation.add_month_number(self.cube, 'time')
        self._check_cube()

    def test_check_with_day_of_month(self):
        """Test checks succeeds for a good cube with day of month."""
        iris.coord_categorisation.add_day_of_month(self.cube, 'time')
        self._check_cube()

    def test_check_with_day_of_year(self):
        """Test checks succeeds for a good cube with day of year."""
        iris.coord_categorisation.add_day_of_year(self.cube, 'time')
        self._check_cube()

    def test_check_with_year(self):
        """Test checks succeeds for a good cube with year."""
        iris.coord_categorisation.add_year(self.cube, 'time')
        self._check_cube()

    def test_check_with_time_attributes(self):
        """Test checks succeeds for a good cube with year."""
        self.cube.coord('time').attributes['time_origin'] = "cow"
        assert self.cube.coord('time').attributes['time_origin'] == "cow"
        self._check_cube()
        assert 'time_origin' not in self.cube.coord('time').attributes

    def test_check_no_multiple_coords_same_stdname(self):
        """Test checks fails if two coords have the same standard_name."""
        self.cube.add_aux_coord(
            iris.coords.AuxCoord(
                np.reshape(np.linspace(-90, 90, num=20*20), (20, 20)),
                var_name='bad_name',
                standard_name='latitude',
                units='degrees_north'
            ),
            (1, 2)
        )
        self._check_fails_in_metadata()

    def test_check_bad_standard_name_auto_fix(self):
        """Test check pass for a bad standard_name with automatic fixes."""
        self.cube.standard_name = 'wind_speed'
        self._check_cube(automatic_fixes=True)
        self._check_cube()

    def test_check_bad_standard_name(self):
        """Test check fails for a bad short_name."""
        self.cube.standard_name = 'wind_speed'
        self._check_fails_in_metadata(automatic_fixes=False)

    def test_check_bad_long_name_auto_fix(self):
        """Test check pass for a bad standard_name with automatic fixes."""
        self.cube.long_name = 'bad_name'
        self._check_cube(automatic_fixes=True)
        self._check_cube()

    def test_check_bad_long_name_auto_fix_report_warning(self):
        """Test check pass for a bad standard_name with automatic fixes."""
        self.cube.long_name = 'bad_name'
        self._check_warnings_on_metadata(automatic_fixes=True)

    def test_check_bad_long_name(self):
        """Test check fails for a bad short_name."""
        self.cube.long_name = 'bad_name'
        self._check_fails_in_metadata()

    def test_check_with_unit_conversion(self):
        """Test check succeeds for a good cube requiring unit conversion."""
        self.cube.units = 'days'
        self._check_cube()

    def test_check_with_psu_units(self):
        """Test check succeeds for a good cube with psu units."""
        self.var_info.units = 'psu'
        self.cube = self.get_cube(self.var_info)
        self._check_cube(automatic_fixes=True)

    def test_check_with_positive(self):
        """Check variable with positive attribute."""
        self.var_info.positive = 'up'
        self.cube = self.get_cube(self.var_info)
        self._check_cube()

    def test_check_with_no_positive_cmip5(self):
        """Check CMIP5 variable with no positive attribute report warning."""
        self.cube = self.get_cube(self.var_info)
        self.var_info.positive = 'up'
        self._check_warnings_on_metadata()

    def test_check_with_no_positive_cmip6(self):
        """Check CMIP6 variable with no positive attribute report warning."""
        self.var_info.positive = 'up'
        self.var_info.table_type = 'CMIP6'
        self._check_warnings_on_metadata()

    def test_invalid_rank(self):
        """Test check fails in metadata step when rank is not correct."""
        lat = iris.coords.AuxCoord.from_coord(self.cube.coord('latitude'))
        self.cube.remove_coord('latitude')
        self.cube.add_aux_coord(lat, self.cube.coord_dims('longitude'))
        self._check_fails_in_metadata()

    def test_rank_with_aux_coords(self):
        """Check succeeds even if a required coordinate is an aux coord."""
        iris.util.demote_dim_coord_to_aux_coord(self.cube, 'latitude')
        self._check_cube()

    def test_rank_with_scalar_coords(self):
        """Check succeeds even if a required coordinate is a scalar coord."""
        self.cube = self.cube.extract(
            iris.Constraint(time=self.cube.coord('time').cell(0)))
        self._check_cube()

    def test_rank_unstructured_grid(self):
        """Check succeeds even if two required coordinates share dimensions."""
        self.cube = self._get_unstructed_grid_cube()
        self._check_cube()

    def test_unstructured_grid_automatic_fixes(self):
        """Check succeeds even if two required coordinates share dimensions."""
        self.cube = self._get_unstructed_grid_cube(correct_lon=False,
                                                   n_bounds=3)

        lon_coord = self.cube.coord('longitude')
        np.testing.assert_allclose(lon_coord.points.min(), -180.0)
        np.testing.assert_allclose(lon_coord.points.max(), 162.0)
        np.testing.assert_allclose(lon_coord.bounds.min(), -180.0)
        np.testing.assert_allclose(lon_coord.bounds.max(), 171.0)

        self._check_cube(automatic_fixes=True)

        lon_coord = self.cube.coord('longitude')
        np.testing.assert_allclose(lon_coord.points.min(), 0.0)
        np.testing.assert_allclose(lon_coord.points.max(), 342.0)
        np.testing.assert_allclose(lon_coord.bounds.min(), 0.0)
        np.testing.assert_allclose(lon_coord.bounds.max(), 351.0)

    def test_bad_generic_level(self):
        """Test check fails in metadata if generic level coord
        has wrong var_name."""
        depth_coord = CoordinateInfoMock('depth')
        depth_coord.axis = 'Z'
        depth_coord.generic_lev_name = 'olevel'
        depth_coord.out_name = 'lev'
        depth_coord.name = 'depth_coord'
        depth_coord.long_name = 'ocean depth coordinate'
        self.var_info.coordinates['depth'].generic_lev_coords = {
            'depth_coord': depth_coord}
        self.var_info.coordinates['depth'].out_name = ""
        self._check_fails_in_metadata()

    def test_valid_generic_level(self):
        """Test valid generic level coordinate."""
        self._setup_generic_level_var()
        checker = CMORCheck(self.cube, self.var_info)
        checker.check_metadata()
        checker.check_data()

    def test_invalid_generic_level(self):
        """Test invalid generic level coordinate."""
        self._setup_generic_level_var()
        self.cube.remove_coord('atmosphere_sigma_coordinate')
        self._check_fails_in_metadata()

    def test_generic_level_alternative_cmip3(self):
        """Test valid alternative for generic level coords (CMIP3)."""
        self.var_info.table_type = 'CMIP3'
        self._setup_generic_level_var()
        self.var_info.coordinates['zlevel'] = self.var_info.coordinates.pop(
            'alevel')
        self._add_plev_to_cube()
        self._check_warnings_on_metadata()

    def test_generic_level_alternative_cmip5(self):
        """Test valid alternative for generic level coords (CMIP5)."""
        self.var_info.table_type = 'CMIP5'
        self._setup_generic_level_var()
        self._add_plev_to_cube()
        self._check_warnings_on_metadata()

    def test_generic_level_alternative_cmip6(self):
        """Test valid alternative for generic level coords (CMIP6)."""
        self.var_info.table_type = 'CMIP6'
        self._setup_generic_level_var()
        self._add_plev_to_cube()
        self._check_warnings_on_metadata()

    def test_generic_level_alternative_obs4mips(self):
        """Test valid alternative for generic level coords (obs4MIPs)."""
        self.var_info.table_type = 'obs4mips'
        self._setup_generic_level_var()
        self._add_plev_to_cube()
        self._check_warnings_on_metadata()

    def test_generic_level_invalid_alternative(self):
        """Test invalid alternative for generic level coords."""
        self.var_info.table_type = 'CMIP6'
        self._setup_generic_level_var()
        self._add_plev_to_cube()
        self.cube.coord('air_pressure').standard_name = 'altitude'
        self._check_fails_in_metadata()

    def test_check_bad_var_standard_name_strict_flag(self):
        """Test check fails for a bad variable standard_name with
        --cmor-check strict."""
        self.cube.standard_name = 'wind_speed'
        self._check_fails_in_metadata(automatic_fixes=False)

    def test_check_bad_var_long_name_strict_flag(self):
        """Test check fails for a bad variable long_name with
        --cmor-check strict."""
        self.cube.long_name = "Near-Surface Wind Speed"
        self._check_fails_in_metadata(automatic_fixes=False)

    def test_check_bad_var_units_strict_flag(self):
        """Test check fails for a bad variable units with
        --cmor-check strict."""
        self.cube.units = "kg"
        self._check_fails_in_metadata(automatic_fixes=False)

    def test_check_bad_attributes_strict_flag(self):
        """Test check fails for a bad variable attribute with
        --cmor-check strict."""
        self.var_info.standard_name = "surface_upward_latent_heat_flux"
        self.var_info.positive = "up"
        self.cube = self.get_cube(self.var_info)
        self.cube.attributes['positive'] = "Wrong attribute"
        self._check_fails_in_metadata(automatic_fixes=False)

    def test_check_bad_rank_strict_flag(self):
        """Test check fails for a bad variable rank with
        --cmor-check strict."""
        lat = iris.coords.AuxCoord.from_coord(self.cube.coord('latitude'))
        self.cube.remove_coord('latitude')
        self.cube.add_aux_coord(lat, self.cube.coord_dims('longitude'))
        self._check_fails_in_metadata(automatic_fixes=False)

    def test_check_bad_coord_var_name_strict_flag(self):
        """Test check fails for bad coord var_name with
        --cmor-check strict"""
        self.var_info.table_type = 'CMIP5'
        self.cube.coord('longitude').var_name = 'bad_name'
        self._check_fails_in_metadata(automatic_fixes=False)

    def test_check_missing_lon_strict_flag(self):
        """Test check fails for missing longitude with --cmor-check strict"""
        self.var_info.table_type = 'CMIP5'
        self.cube.remove_coord('longitude')
        self._check_fails_in_metadata(automatic_fixes=False)

    def test_check_missing_lat_strict_flag(self):
        """Test check fails for missing latitude with --cmor-check strict"""
        self.var_info.table_type = 'CMIP5'
        self.cube.remove_coord('latitude')
        self._check_fails_in_metadata(automatic_fixes=False)

    def test_check_missing_time_strict_flag(self):
        """Test check fails for missing time with --cmor-check strict"""
        self.var_info.table_type = 'CMIP5'
        self.cube.remove_coord('time')
        self._check_fails_in_metadata(automatic_fixes=False)

    def test_check_missing_coord_strict_flag(self):
        """Test check fails for missing coord other than lat and lon
         with --cmor-check strict"""
        self.var_info.coordinates.update(
            {'height2m': CoordinateInfoMock('height2m')}
        )
        self._check_fails_in_metadata(automatic_fixes=False)

    def test_check_bad_var_standard_name_relaxed_flag(self):
        """Test check reports warning for a bad variable standard_name with
        --cmor-check relaxed."""
        self.cube.standard_name = 'wind_speed'
        self._check_warnings_on_metadata(automatic_fixes=False,
                                         check_level=CheckLevels.RELAXED)

    def test_check_bad_var_long_name_relaxed_flag(self):
        """Test check reports warning for a bad variable long_name with
        --cmor-check relaxed."""
        self.cube.long_name = "Near-Surface Wind Speed"
        self._check_warnings_on_metadata(automatic_fixes=False,
                                         check_level=CheckLevels.RELAXED)

    def test_check_bad_var_units_relaxed_flag(self):
        """Test check reports warning for a bad variable units with
        --cmor-check relaxed."""
        self.cube.units = "kg"
        self._check_warnings_on_metadata(automatic_fixes=False,
                                         check_level=CheckLevels.RELAXED)

    def test_check_bad_attributes_relaxed_flag(self):
        """Test check report warnings for a bad variable attribute with
        --cmor-check relaxed."""
        self.var_info.standard_name = "surface_upward_latent_heat_flux"
        self.var_info.positive = "up"
        self.cube = self.get_cube(self.var_info)
        self.cube.attributes['positive'] = "Wrong attribute"
        self._check_warnings_on_metadata(automatic_fixes=False,
                                         check_level=CheckLevels.RELAXED)

    def test_check_bad_rank_relaxed_flag(self):
        """Test check report warnings for a bad variable rank with
        --cmor-check relaxed."""
        lat = iris.coords.AuxCoord.from_coord(self.cube.coord('latitude'))
        self.cube.remove_coord('latitude')
        self.cube.add_aux_coord(lat, self.cube.coord_dims('longitude'))
        self._check_warnings_on_metadata(automatic_fixes=False,
                                         check_level=CheckLevels.RELAXED)

    def test_check_bad_coord_standard_name_relaxed_flag(self):
        """Test check reports warning for bad coord var_name with
        --cmor-check relaxed"""
        self.var_info.table_type = 'CMIP5'
        self.cube.coord('longitude').var_name = 'bad_name'
        self._check_warnings_on_metadata(automatic_fixes=False,
                                         check_level=CheckLevels.RELAXED)

    def test_check_missing_lon_relaxed_flag(self):
        """Test check fails for missing longitude with --cmor-check relaxed"""
        self.var_info.table_type = 'CMIP5'
        self.cube.remove_coord('longitude')
        self._check_fails_in_metadata(automatic_fixes=False,
                                      check_level=CheckLevels.RELAXED)

    def test_check_missing_lat_relaxed_flag(self):
        """Test check fails for missing latitude with --cmor-check relaxed"""
        self.var_info.table_type = 'CMIP5'
        self.cube.remove_coord('latitude')
        self._check_fails_in_metadata(automatic_fixes=False,
                                      check_level=CheckLevels.RELAXED)

    def test_check_missing_time_relaxed_flag(self):
        """Test check fails for missing latitude with --cmor-check relaxed"""
        self.var_info.table_type = 'CMIP5'
        self.cube.remove_coord('time')
        self._check_fails_in_metadata(automatic_fixes=False,
                                      check_level=CheckLevels.RELAXED)

    def test_check_missing_coord_relaxed_flag(self):
        """Test check reports warning for missing coord other than lat and lon
        with --cmor-check relaxed"""
        self.var_info.coordinates.update(
            {'height2m': CoordinateInfoMock('height2m')}
        )
        self._check_warnings_on_metadata(automatic_fixes=False,
                                         check_level=CheckLevels.RELAXED)

    def test_check_bad_var_standard_name_none_flag(self):
        """Test check reports warning for a bad variable standard_name with
        --cmor-check ignore."""
        self.cube.standard_name = 'wind_speed'
        self._check_warnings_on_metadata(automatic_fixes=False,
                                         check_level=CheckLevels.IGNORE)

    def test_check_bad_var_long_name_none_flag(self):
        """Test check reports warning for a bad variable long_name with
        --cmor-check ignore."""
        self.cube.long_name = "Near-Surface Wind Speed"
        self._check_warnings_on_metadata(automatic_fixes=False,
                                         check_level=CheckLevels.IGNORE)

    def test_check_bad_var_units_none_flag(self):
        """Test check reports warning for a bad variable unit with
        --cmor-check ignore."""
        self.cube.units = "kg"
        self._check_warnings_on_metadata(automatic_fixes=False,
                                         check_level=CheckLevels.IGNORE)

    def test_check_bad_attributes_none_flag(self):
        """Test check reports warning for a bad variable attribute with
        --cmor-check ignore."""
        self.var_info.standard_name = "surface_upward_latent_heat_flux"
        self.var_info.positive = "up"
        self.cube = self.get_cube(self.var_info)
        self.cube.attributes['positive'] = "Wrong attribute"
        self._check_warnings_on_metadata(automatic_fixes=False,
                                         check_level=CheckLevels.IGNORE)

    def test_check_bad_rank_none_flag(self):
        """Test check reports warning for a bad variable rank with
        --cmor-check ignore."""
        lat = iris.coords.AuxCoord.from_coord(self.cube.coord('latitude'))
        self.cube.remove_coord('latitude')
        self.cube.add_aux_coord(lat, self.cube.coord_dims('longitude'))
        self._check_warnings_on_metadata(automatic_fixes=False,
                                         check_level=CheckLevels.IGNORE)

    def test_check_bad_coord_standard_name_none_flag(self):
        """Test check reports warning for bad coord var_name with
        --cmor-check ignore."""
        self.var_info.table_type = 'CMIP5'
        self.cube.coord('longitude').var_name = 'bad_name'
        self._check_warnings_on_metadata(automatic_fixes=False,
                                         check_level=CheckLevels.IGNORE)

    def test_check_missing_lon_none_flag(self):
        """Test check reports warning for missing longitude with
        --cmor-check ignore"""
        self.var_info.table_type = 'CMIP5'
        self.cube.remove_coord('longitude')
        self._check_warnings_on_metadata(automatic_fixes=False,
                                         check_level=CheckLevels.IGNORE)

    def test_check_missing_lat_none_flag(self):
        """Test check reports warning for missing latitude with
        --cmor-check ignore"""
        self.var_info.table_type = 'CMIP5'
        self.cube.remove_coord('latitude')
        self._check_warnings_on_metadata(automatic_fixes=False,
                                         check_level=CheckLevels.IGNORE)

    def test_check_missing_time_none_flag(self):
        """Test check reports warning for missing time
        with --cmor-check ignore"""
        self.var_info.table_type = 'CMIP5'
        self.cube.remove_coord('time')
        self._check_warnings_on_metadata(automatic_fixes=False,
                                         check_level=CheckLevels.IGNORE)

    def test_check_missing_coord_none_flag(self):
        """Test check reports warning for missing coord other than lat, lon and
        time with --cmor-check ignore"""
        self.var_info.coordinates.update(
            {'height2m': CoordinateInfoMock('height2m')}
        )
        self._check_warnings_on_metadata(automatic_fixes=False,
                                         check_level=CheckLevels.IGNORE)

    def _check_fails_in_metadata(self, automatic_fixes=False, frequency=None,
                                 check_level=CheckLevels.DEFAULT):
        checker = CMORCheck(
            self.cube,
            self.var_info,
            automatic_fixes=automatic_fixes,
            frequency=frequency,
            check_level=check_level)
        with self.assertRaises(CMORCheckError):
            checker.check_metadata()

    def _check_warnings_on_metadata(self, automatic_fixes=False,
                                    check_level=CheckLevels.DEFAULT):
        checker = CMORCheck(
            self.cube, self.var_info, automatic_fixes=automatic_fixes,
            check_level=check_level
        )
        checker.check_metadata()
        self.assertTrue(checker.has_warnings())

    def _check_debug_messages_on_metadata(self, automatic_fixes=False):
        checker = CMORCheck(
            self.cube, self.var_info, automatic_fixes=automatic_fixes)
        checker.check_metadata()
        self.assertTrue(checker.has_debug_messages())

    def test_non_requested(self):
        """
        Warning if requested values are not present.

        Check issue a warning if a values requested
        for a coordinate are not correct in the metadata step
        """
        coord = self.cube.coord('air_pressure')
        values = np.linspace(0, 40, len(coord.points))
        self._update_coordinate_values(self.cube, coord, values)
        checker = CMORCheck(self.cube, self.var_info)
        checker.check_metadata()
        self.assertTrue(checker.has_warnings())

    def test_requested_str_values(self):
        """
        Warning if requested values are not present.

        Check issue a warning if a values requested
        for a coordinate are not correct in the metadata step
        """
        region_coord = CoordinateInfoMock('basin')
        region_coord.standard_name = 'region'
        region_coord.units = ''
        region_coord.requested = [
            "atlantic_arctic_ocean",
            "indian_pacific_ocean",
            "global_ocean"
        ]
        self.var_info.coordinates['region'] = region_coord
        self.cube = self.get_cube(self.var_info)
        self._check_cube()

    def test_requested_non_1d(self):
        """Warning if requested values in non-1d cannot be checked."""
        coord = self.cube.coord('air_pressure')
        values = np.linspace(0, 40, len(coord.points))
        values = np.broadcast_to(values, (20, 20))
        bounds = np.moveaxis(np.stack((values - 0.01, values + 0.01)), 0, -1)
        new_plev_coord = iris.coords.AuxCoord(
            values, bounds=bounds, var_name=coord.var_name,
            standard_name=coord.standard_name, long_name=coord.long_name,
            units=coord.units)
        self.cube.remove_coord('air_pressure')
        self.cube.add_aux_coord(new_plev_coord, (2, 3))
        checker = CMORCheck(self.cube, self.var_info)
        checker.check_metadata()
        self.assertFalse(checker.has_debug_messages())
        self.assertTrue(checker.has_warnings())

    def test_non_increasing(self):
        """Fail in metadata if increasing coordinate is decreasing."""
        coord = self.cube.coord('latitude')
        values = np.linspace(
            coord.points[-1],
            coord.points[0],
            len(coord.points)
        )
        self._update_coordinate_values(self.cube, coord, values)
        self._check_fails_in_metadata()

    def test_non_increasing_fix(self):
        """Check automatic fix for direction."""
        coord = self.cube.coord('latitude')
        values = np.linspace(
            coord.points[-1],
            coord.points[0],
            len(coord.points)
        )
        self._update_coordinate_values(self.cube, coord, values)
        self._check_cube(automatic_fixes=True)
        self._check_cube()
        # test bounds are contiguous
        bounds = self.cube.coord('latitude').bounds
        right_bounds = bounds[:-2, 1]
        left_bounds = bounds[1:-1, 0]
        self.assertTrue(np.all(left_bounds == right_bounds))

    def test_non_decreasing(self):
        """Fail in metadata if decreasing coordinate is increasing."""
        self.var_info.coordinates['lat'].stored_direction = 'decreasing'
        self._check_fails_in_metadata()

    def test_non_decreasing_fix(self):
        """Check automatic fix for non decreasing coordinate."""
        self.cube.data[0, 0, 0, 0, 0] = 70
        self.var_info.coordinates['lat'].stored_direction = 'decreasing'
        self._check_cube(automatic_fixes=True)
        self._check_cube()
        index = [0, 0, 0, 0, 0]
        index[self.cube.coord_dims('latitude')[0]] = -1
        self.assertEqual(self.cube.data.item(tuple(index)), 70)
        self.assertEqual(self.cube.data[0, 0, 0, 0, 0], 50)
        cube_points = self.cube.coord('latitude').points
        reference = np.linspace(90, -90, 20, endpoint=True)
        for index in range(20):
            self.assertTrue(
                iris.util.approx_equal(cube_points[index], reference[index]))
        # test bounds are contiguous
        bounds = self.cube.coord('latitude').bounds
        right_bounds = bounds[:-2, 1]
        left_bounds = bounds[1:-1, 0]
        self.assertTrue(np.all(left_bounds == right_bounds))

    def test_not_bounds(self):
        """Warning if bounds are not available."""
        self.cube.coord('longitude').bounds = None
        self._check_warnings_on_metadata(automatic_fixes=False)
        self.assertFalse(self.cube.coord('longitude').has_bounds())

    def test_guess_bounds_with_fixes(self):
        """Warning if bounds added with automatic fixes."""
        self.cube.coord('longitude').bounds = None
        self._check_warnings_on_metadata(automatic_fixes=True)
        self.assertTrue(self.cube.coord('longitude').has_bounds())

    def test_not_guess_bounds_with_fixes(self):
        """Warning if bounds added with automatic fixes."""
        self.cube.coord('longitude').bounds = None
        self.var_info.coordinates['lon'].must_have_bounds = "no"
        self._check_cube(automatic_fixes=True)
        self.assertFalse(self.cube.coord('longitude').has_bounds())

    def test_not_correct_lons(self):
        """Fail if longitudes are not correct in metadata step."""
        self.cube = self.cube.intersection(longitude=(-180., 180.))
        self._check_fails_in_metadata()

    def test_lons_automatic_fix(self):
        """Test automatic fixes for bad longitudes."""
        self.cube = self.cube.intersection(longitude=(-180., 180.))
        self._check_cube(automatic_fixes=True)

    def test_lons_automatic_fix_with_bounds(self):
        """Test automatic fixes for bad longitudes with added bounds."""
        self.cube.coord('longitude').bounds = None
        self.cube = self.cube.intersection(longitude=(-180., 180.))
        self._check_cube(automatic_fixes=True)
        self.assertTrue(self.cube.coord('longitude').points.min() >= 0.)
        self.assertTrue(self.cube.coord('longitude').points.max() <= 360.)
        self.assertTrue(self.cube.coord('longitude').has_bounds())

    def test_high_lons_automatic_fix(self):
        """Test automatic fixes for high longitudes."""
        self.cube = self.cube.intersection(longitude=(180., 520.))
        self._check_cube(automatic_fixes=True)

    def test_too_high_lons_automatic_fix_not_done(self):
        """Test automatic fixes for bad longitudes."""
        self.cube = self.cube.intersection(longitude=(720., 1080.))
        self._check_fails_in_metadata(automatic_fixes=True)

    def test_too_low_lons_automatic_fix_not_done(self):
        """Test automatic fixes for bad longitudes."""
        self.cube = self.cube.intersection(longitude=(-720., -360.))
        self._check_fails_in_metadata(automatic_fixes=True)

    def test_not_valid_min(self):
        """Fail if coordinate values below valid_min."""
        coord = self.cube.coord('latitude')
        values = np.linspace(
            coord.points[0] - 1,
            coord.points[-1],
            len(coord.points)
        )
        self._update_coordinate_values(self.cube, coord, values)
        self._check_fails_in_metadata()

    def test_not_valid_max(self):
        """Fail if coordinate values above valid_max."""
        coord = self.cube.coord('latitude')
        values = np.linspace(
            coord.points[0],
            coord.points[-1] + 1,
            len(coord.points)
        )
        self._update_coordinate_values(self.cube, coord, values)
        self._check_fails_in_metadata()

    @staticmethod
    def _update_coordinate_values(cube, coord, values):
        [dimension] = cube.coord_dims(coord)
        cube.remove_coord(coord)
        new_coord = iris.coords.DimCoord(
            values,
            standard_name=coord.standard_name,
            long_name=coord.long_name,
            var_name=coord.var_name,
            units=coord.units)
        cube.add_dim_coord(new_coord, dimension)

    def test_bad_units(self):
        """Fail if coordinates have bad units."""
        self.cube.coord('latitude').units = 'degrees_n'
        self._check_fails_in_metadata()

    def test_units_automatic_fix(self):
        """Test automatic fix for bad coordinate units."""
        self.cube.coord('latitude').units = 'degrees_n'
        self._check_cube(automatic_fixes=True)

    def test_units_automatic_fix_failed(self):
        """Test automatic fix fail for incompatible coordinate units."""
        self.cube.coord('latitude').units = 'degC'
        self._check_fails_in_metadata(automatic_fixes=True)

    def test_bad_time(self):
        """Fail if time have bad units."""
        self.cube.coord('time').units = 'days'
        self._check_fails_in_metadata()

    def test_time_units_automatic_fix(self):
        """Test automatic fix for time units."""
        self.cube.coord('time').units = 'days since 1860-1-1 00:00:00'
        self.cube.attributes['parent_time_units'] = 'days since ' \
                                                    '1850-1-1 00:00:00'
        self.cube.attributes['branch_time_in_parent'] = 0.
        self.cube.attributes['branch_time_in_child'] = 0.
        self._check_cube()
        assert (self.cube.coord('time').units.origin ==
                'days since 1850-1-1 00:00:00')
        assert self.cube.attributes['parent_time_units'] == 'days since ' \
                                                            '1850-1-1 00:00:00'
        assert self.cube.attributes['branch_time_in_parent'] == 0.
        assert self.cube.attributes['branch_time_in_child'] == 3652.

    def test_time_units_no_parent_exp(self):
        """Test non-conversion of time units attributes for no parent exps."""
        self.cube.coord('time').units = 'days since 1860-1-1 00:00:00'
        self.cube.attributes['parent_time_units'] = 'no parent'
        self.cube.attributes['branch_time_in_parent'] = 0.
        self.cube.attributes['branch_time_in_child'] = 0.
        self._check_cube()
        assert (self.cube.coord('time').units.origin ==
                'days since 1850-1-1 00:00:00')
        assert self.cube.attributes['parent_time_units'] == 'no parent'
        assert self.cube.attributes['branch_time_in_parent'] == 0.
        assert self.cube.attributes['branch_time_in_child'] == 0.

    def test_wrong_parent_time_unit(self):
        """Test fail for wrong parent time units."""
        self.cube.coord('time').units = 'days since 1860-1-1 00:00:00'
        self.cube.attributes['parent_time_units'] = 'days since ' \
                                                    '1860-1-1-00-00-00'
        self.cube.attributes['branch_time_in_parent'] = 0.
        self.cube.attributes['branch_time_in_child'] = 0.
        self._check_warnings_on_metadata()
        assert self.cube.attributes['branch_time_in_parent'] == 0.
        assert self.cube.attributes['branch_time_in_child'] == 0

    def test_time_automatic_fix_failed(self):
        """Test automatic fix fail for incompatible time units."""
        self.cube.coord('time').units = 'K'
        self._check_fails_in_metadata(automatic_fixes=True)

    def test_time_non_monotonic(self):
        """Test automatic fix fail for non monotonic times."""
        time = self.cube.coord('time')
        points = np.array(time.points)
        points[-1] = points[0]
        dims = self.cube.coord_dims(time)
        self.cube.remove_coord(time)
        time = iris.coords.AuxCoord.from_coord(time)
        self.cube.add_aux_coord(time.copy(points), dims)
        self._check_fails_in_metadata(automatic_fixes=True)

    def test_bad_standard_name(self):
        """Fail if coordinates have bad standard names at metadata step."""
        self.cube.coord('time').standard_name = 'region'
        self._check_fails_in_metadata()

    def test_bad_out_name_multidim_latitude(self):
        """Warning if multidimensional lat has bad var_name at metadata"""
        self.var_info.table_type = 'CMIP6'
        self.cube.remove_coord('latitude')
        self.cube.add_aux_coord(
            iris.coords.AuxCoord(
                np.reshape(np.linspace(-90, 90, num=20*20), (20, 20)),
                var_name='bad_name',
                standard_name='latitude',
                units='degrees_north'
            ),
            (1, 2)
        )
        self._check_debug_messages_on_metadata()

    def test_bad_out_name_multidim_longitude(self):
        """Warning if multidimensional lon has bad var_name at metadata"""
        self.var_info.table_type = 'CMIP6'
        self.cube.remove_coord('longitude')
        self.cube.add_aux_coord(
            iris.coords.AuxCoord(
                np.reshape(np.linspace(-90, 90, num=20*20), (20, 20)),
                var_name='bad_name',
                standard_name='longitude',
                units='degrees_east'
            ),
            (1, 2)
        )
        self._check_debug_messages_on_metadata(automatic_fixes=True)

    def test_bad_bounds_in_multidim_longitude(self):
        """Warning if multidimensional lon has bad var_name at metadata"""
        self.var_info.table_type = 'CMIP6'
        self.cube.remove_coord('longitude')
        lons = np.reshape(np.linspace(180, 540, num=20*20), (20, 20))
        bounds = np.stack([lons.copy() - 0.5, lons.copy() + 0.5], -1)
        self.cube.add_aux_coord(
            iris.coords.AuxCoord(
                lons,
                var_name='bad_name',
                standard_name='longitude',
                units='degrees_east',
                bounds=bounds,
            ),
            (1, 2)
        )
        self._check_debug_messages_on_metadata(automatic_fixes=True)

    def test_bad_out_name_onedim_latitude(self):
        """Warning if onedimensional lat has bad var_name at metadata"""
        self.var_info.table_type = 'CMIP6'
        self.cube.coord('latitude').var_name = 'bad_name'
        self._check_fails_in_metadata()

    def test_bad_out_name_onedim_longitude(self):
        """Warning if onedimensional lon has bad var_name at metadata"""
        self.var_info.table_type = 'CMIP6'
        self.cube.coord('longitude').var_name = 'bad_name'
        self._check_fails_in_metadata()

    def test_bad_out_name_other(self):
        """Warning if general coordinate has bad var_name at metadata"""
        self.var_info.table_type = 'CMIP6'
        self.cube.coord('time').var_name = 'bad_name'
        self._check_fails_in_metadata()

    def test_bad_out_name(self):
        """Fail if coordinates have bad short names at metadata step."""
        self.cube.coord('latitude').var_name = 'region'
        self._check_fails_in_metadata()

    def test_bad_data_units(self):
        """Fail if data has bad units at metadata step."""
        self.cube.units = 'hPa'
        self._check_fails_in_metadata()

    def test_bad_positive(self):
        """Fail if positive value is incorrect at metadata step."""
        self.cube.attributes['positive'] = 'up'
        self.var_info.positive = 'down'
        self._check_fails_in_metadata()

    def test_bad_standard_name_genlevel(self):
        """Check if generic level has a different."""
        self.cube.coord('depth').standard_name = None
        self._check_cube()

    def test_frequency_month_not_same_day(self):
        """Fail at metadata if frequency (day) not matches data frequency."""
        self.cube = self.get_cube(self.var_info, frequency='mon')
        time = self.cube.coord('time')
        points = np.array(time.points)
        points[1] = points[1] + 12
        dims = self.cube.coord_dims(time)
        self.cube.remove_coord(time)
        self.cube.add_dim_coord(time.copy(points), dims)
        self._check_cube(frequency='mon')

    def test_check_pt_freq(self):
        """Test checks succeeds for a good Pt frequency."""
        self.var_info.frequency = 'dayPt'
        self._check_cube()

    def test_check_pt_lowercase_freq(self):
        """Test checks succeeds for a good Pt frequency."""
        self.var_info.frequency = 'daypt'
        self._check_cube()

    def test_bad_frequency_day(self):
        """Fail at metadata if frequency (day) not matches data frequency."""
        self.cube = self.get_cube(self.var_info, frequency='mon')
        self._check_fails_in_metadata(frequency='day')

    def test_bad_frequency_subhr(self):
        """Fail at metadata if frequency (subhr) not matches data frequency."""
        self._check_fails_in_metadata(frequency='subhr')

    def test_bad_frequency_dec(self):
        """Fail at metadata if frequency (dec) not matches data frequency."""
        self._check_fails_in_metadata(frequency='d')

    def test_bad_frequency_yr(self):
        """Fail at metadata if frequency (yr) not matches data frequency."""
        self._check_fails_in_metadata(frequency='yr')

    def test_bad_frequency_mon(self):
        """Fail at metadata if frequency (mon) not matches data frequency."""
        self._check_fails_in_metadata(frequency='mon')

    def test_bad_frequency_hourly(self):
        """Fail at metadata if frequency (3hr) not matches data frequency."""
        self._check_fails_in_metadata(frequency='3hr')

    def test_frequency_not_supported(self):
        """Fail at metadata if frequency is not supported."""
        self._check_fails_in_metadata(frequency='wrong_freq')

    def test_time_bounds(self):
        """Test time bounds are guessed for all frequencies"""
        freqs = ['hr', '3hr', '6hr', 'day', 'mon', 'yr', 'dec']
        guessed = []
        for freq in freqs:
            cube = self.get_cube(self.var_info, frequency=freq)
            cube.coord('time').bounds = None
            self.cube = cube
            self._check_cube(automatic_fixes=True, frequency=freq)
            if cube.coord('time').bounds is not None:
                guessed.append(True)
        assert len(guessed) == len(freqs)

    def test_no_time_bounds(self):
        """Test time bounds are not guessed for instantaneous data"""
        self.var_info.coordinates['time'].must_have_bounds = 'no'
        self.var_info.coordinates['time1'] = (
            self.var_info.coordinates.pop('time'))
        self.cube.coord('time').bounds = None
        self._check_cube(automatic_fixes=True)
        guessed_bounds = self.cube.coord('time').bounds
        assert guessed_bounds is None

    def _check_fails_on_data(self):
        checker = CMORCheck(self.cube, self.var_info)
        checker.check_metadata()
        with self.assertRaises(CMORCheckError):
            checker.check_data()

    def _check_warnings_on_data(self):
        checker = CMORCheck(self.cube, self.var_info)
        checker.check_metadata()
        checker.check_data()
        self.assertTrue(checker.has_warnings())

    def get_cube(self,
                 var_info,
                 set_time_units="days since 1850-1-1 00:00:00",
                 frequency=None):
        """
        Create a cube based on a specification.

        Parameters
        ----------
        var_info:
            variable specification
        set_time_units: str
            units for the time coordinate
        frequency: None or str
            frequency of the generated data

        Returns
        -------
        iris.cube.Cube

        """
        coords = []
        scalar_coords = []
        index = 0
        if not frequency:
            frequency = var_info.frequency
        for dim_spec in var_info.coordinates.values():
            coord = self._create_coord_from_spec(
                dim_spec, set_time_units, frequency)
            if dim_spec.value:
                scalar_coords.append(coord)
            else:
                coords.append((coord, index))
                index += 1

        valid_min, valid_max = self._get_valid_limits(var_info)
        var_data = (np.ones(len(coords) * [20], 'f') *
                    (valid_min + (valid_max - valid_min) / 2))

        if var_info.units == 'psu':
            units = None
            attributes = {'invalid_units': 'psu'}
        else:
            units = var_info.units
            attributes = None

        cube = iris.cube.Cube(
            var_data,
            standard_name=var_info.standard_name,
            long_name=var_info.long_name,
            var_name=var_info.short_name,
            units=units,
            attributes=attributes,
        )
        if var_info.positive:
            cube.attributes['positive'] = var_info.positive

        for coord, i in coords:
            if isinstance(coord, iris.coords.DimCoord):
                cube.add_dim_coord(coord, i)
            else:
                cube.add_aux_coord(coord, i)

        for coord in scalar_coords:
            cube.add_aux_coord(coord)

        return cube

<<<<<<< HEAD
    def _get_unstructed_grid_cube(self, correct_lon=True, n_bounds=2):
        """Get cube with unstructured grid."""
        assert n_bounds in (2, 3), "Only 2 or 3 bounds per cell supported"

        cube = self.get_cube(self.var_info)
        cube = cube.extract(
            iris.Constraint(latitude=cube.coord('latitude').points[0]))
        lat_points = cube.coord('longitude').points
        lat_points = lat_points / 3.0 - 50.
        cube.remove_coord('latitude')
        iris.util.demote_dim_coord_to_aux_coord(cube, 'longitude')
        lat_points = np.concatenate(
            (
                cube.coord('longitude').points[0:10] / 4,
                cube.coord('longitude').points[0:10] / 4
            ),
            axis=0
        )
        lat_bounds = np.concatenate(
            (
                cube.coord('longitude').bounds[0:10] / 4,
                cube.coord('longitude').bounds[0:10] / 4
            ),
            axis=0
        )
        new_lat = iris.coords.AuxCoord(
            points=lat_points,
            bounds=lat_bounds,
            var_name='lat',
            standard_name='latitude',
            long_name='Latitude',
            units='degrees_north',
        )
        cube.add_aux_coord(new_lat, 1)

        # Add additional bound if desired
        if n_bounds == 3:
            for coord_name in ('latitude', 'longitude'):
                coord = cube.coord(coord_name)
                new_bounds = np.stack((
                    coord.bounds[:, 0],
                    0.5 * (coord.bounds[:, 0] + coord.bounds[:, 1]),
                    coord.bounds[:, 1],
                ))
                coord.bounds = np.swapaxes(new_bounds, 0, 1)

        # Convert longitude to [-180, 180] to check automatic fixes if desired
        if correct_lon:
            return cube
        new_lon = iris.coords.AuxCoord(
            points=cube.coord('longitude').points,
            bounds=cube.coord('longitude').bounds,
            var_name='lon',
            standard_name='longitude',
            long_name='Longitude',
            units='degrees_east',
        )
        new_lon.points = np.where(new_lon.points < 180.0, new_lon.points,
                                  new_lon.points - 360.0)
        new_lon.bounds = np.where(new_lon.bounds < 180.0, new_lon.bounds,
                                  new_lon.bounds - 360.0)
        cube.remove_coord('longitude')
        cube.add_aux_coord(new_lon, 1)
        return cube
=======
    def _setup_generic_level_var(self):
        """Setup var_info and cube with generic alevel coordinate."""
        self.var_info.coordinates.pop('depth')
        self.var_info.coordinates.pop('air_pressure')

        # Create cube with sigma coordinate
        sigma_coord = CoordinateInfoMock('standard_sigma')
        sigma_coord.axis = 'Z'
        sigma_coord.out_name = 'lev'
        sigma_coord.standard_name = 'atmosphere_sigma_coordinate'
        sigma_coord.long_name = 'sigma coordinate'
        sigma_coord.generic_lev_name = 'alevel'
        var_info_for_cube = deepcopy(self.var_info)
        var_info_for_cube.coordinates['standard_sigma'] = sigma_coord
        self.cube = self.get_cube(var_info_for_cube)

        # Create var_info with alevel coord that contains sigma coordinate in
        # generic_lev_coords dict (just like it is the case for the true CMOR
        # tables)
        gen_lev_coord = CoordinateInfoMock('alevel')
        gen_lev_coord.standard_name = None
        gen_lev_coord.generic_level = True
        gen_lev_coord.generic_lev_coords = {'standard_sigma': sigma_coord}
        self.var_info.coordinates['alevel'] = gen_lev_coord

    def _add_plev_to_cube(self):
        """Add plev coordinate to cube."""
        if self.cube.coords('atmosphere_sigma_coordinate'):
            self.cube.remove_coord('atmosphere_sigma_coordinate')
        plevs = [100000.0, 92500.0, 85000.0, 70000.0, 60000.0, 50000.0,
                 40000.0, 30000.0, 25000.0, 20000.0, 15000.0, 10000.0, 7000.0,
                 5000.0, 3000.0, 2000.0, 1000.0, 900.0, 800.0, 700.0]
        coord = iris.coords.DimCoord(
            plevs,
            var_name='plev',
            standard_name='air_pressure',
            units='Pa',
            attributes={'positive': 'down'},
        )
        coord.guess_bounds()
        self.cube.add_dim_coord(coord, 3)
>>>>>>> f73fff94

    def _get_valid_limits(self, var_info):
        if var_info.valid_min:
            valid_min = float(var_info.valid_min)
        else:
            valid_min = 0

        if var_info.valid_max:
            valid_max = float(var_info.valid_max)
        else:
            valid_max = valid_min + 100
        return valid_min, valid_max

    @staticmethod
    def _construct_scalar_coord(coord_spec):
        return iris.coords.AuxCoord(
            coord_spec.value,
            standard_name=coord_spec.standard_name,
            long_name=coord_spec.long_name,
            var_name=coord_spec.out_name,
            units=coord_spec.units,
            attributes=None)

    def _create_coord_from_spec(self, coord_spec, set_time_units, frequency):
        if coord_spec.units.startswith("days since "):
            coord_spec.units = set_time_units
        coord_spec.frequency = frequency

        if coord_spec.value:
            return self._construct_scalar_coord(coord_spec)

        if coord_spec.requested:
            try:
                float(coord_spec.requested[0])
            except ValueError:
                return self._construct_array_coord(coord_spec, aux=True)
        return self._construct_array_coord(coord_spec)

    def _construct_array_coord(self, dim_spec, aux=False):
        if dim_spec.units.startswith("days since "):
            values = self._get_time_values(dim_spec)
            unit = Unit(dim_spec.units, calendar='360_day')
        else:
            values = self._get_values(dim_spec)
            unit = Unit(dim_spec.units)
        # Set up attributes dictionary
        coord_atts = {'stored_direction': dim_spec.stored_direction}
        if aux:
            coord = iris.coords.AuxCoord(
                values,
                standard_name=dim_spec.standard_name,
                long_name=dim_spec.long_name,
                var_name=dim_spec.out_name,
                attributes=coord_atts,
                units=unit,
            )
        else:
            coord = iris.coords.DimCoord(
                values,
                standard_name=dim_spec.standard_name,
                long_name=dim_spec.long_name,
                var_name=dim_spec.out_name,
                attributes=coord_atts,
                units=unit,
            )
            coord.guess_bounds()
        return coord

    @staticmethod
    def _get_values(dim_spec):
        if dim_spec.requested:
            try:
                float(dim_spec.requested[0])
            except ValueError:
                return dim_spec.requested + [
                    f'Value{x}' for x in range(len(dim_spec.requested), 20)]
        valid_min = dim_spec.valid_min
        if valid_min:
            valid_min = float(valid_min)
        else:
            valid_min = 0.0
        valid_max = dim_spec.valid_max
        if valid_max:
            valid_max = float(valid_max)
        else:
            valid_max = 100.0
        decreasing = dim_spec.stored_direction == 'decreasing'
        endpoint = not dim_spec.standard_name == 'longitude'
        if decreasing:
            values = np.linspace(
                valid_max, valid_min, 20, endpoint=endpoint)
        else:
            values = np.linspace(
                valid_min, valid_max, 20, endpoint=endpoint)
        values = np.array(values)
        if dim_spec.requested:
            requested = [float(val) for val in dim_spec.requested]
            requested.sort(reverse=decreasing)
            for j, request in enumerate(requested):
                values[j] = request
            if decreasing:
                extra_values = np.linspace(
                    len(requested), valid_min, 20 - len(requested))
            else:
                extra_values = np.linspace(
                    len(requested), valid_max, 20 - len(requested))

            for j in range(len(requested), 20):
                values[j] = extra_values[j - len(requested)]

        return values

    @staticmethod
    def _get_time_values(dim_spec):
        frequency = dim_spec.frequency
        if frequency == 'mon':
            delta = 30
        elif frequency == 'day':
            delta = 1
        elif frequency == 'yr':
            delta = 360
        elif frequency == 'dec':
            delta = 3600
        elif frequency.endswith('hr'):
            if frequency == 'hr':
                frequency = '1hr'
            delta = float(frequency[:-2]) / 24
        else:
            raise Exception('Frequency {} not supported'.format(frequency))
        start = 0
        end = start + delta * 20
        return np.arange(start, end, step=delta)


if __name__ == "__main__":
    unittest.main()<|MERGE_RESOLUTION|>--- conflicted
+++ resolved
@@ -1129,7 +1129,6 @@
 
         return cube
 
-<<<<<<< HEAD
     def _get_unstructed_grid_cube(self, correct_lon=True, n_bounds=2):
         """Get cube with unstructured grid."""
         assert n_bounds in (2, 3), "Only 2 or 3 bounds per cell supported"
@@ -1194,7 +1193,7 @@
         cube.remove_coord('longitude')
         cube.add_aux_coord(new_lon, 1)
         return cube
-=======
+
     def _setup_generic_level_var(self):
         """Setup var_info and cube with generic alevel coordinate."""
         self.var_info.coordinates.pop('depth')
@@ -1236,7 +1235,6 @@
         )
         coord.guess_bounds()
         self.cube.add_dim_coord(coord, 3)
->>>>>>> f73fff94
 
     def _get_valid_limits(self, var_info):
         if var_info.valid_min:
