"""Unit tests for the CMORCheck class."""

import sys
import unittest
from io import StringIO

import iris
import iris.coord_categorisation
import iris.coords
import iris.util
import numpy as np
from cf_units import Unit

from esmvalcore.cmor.check import CMORCheck, CMORCheckError


class VariableInfoMock:
    """Mock for the variables defintion."""

    def __init__(self):
        self.table_type = 'CMIP5'
        self.short_name = 'short_name'
        self.standard_name = 'age_of_sea_ice'  # Iris don't accept fakes ...
        self.long_name = 'Long Name'
        self.units = 'years'  # ... nor in the units
        self.valid_min = '0'
        self.valid_max = '100'
        self.frequency = 'day'
        self.positive = ''

        generic_level = CoordinateInfoMock('depth')
        generic_level.generic_level = True
        generic_level.axis = 'Z'

        requested = CoordinateInfoMock('air_pressure')
        requested.requested = [str(number) for number in range(20)]

        self.coordinates = {
            'time': CoordinateInfoMock('time'),
            'lat': CoordinateInfoMock('lat'),
            'lon': CoordinateInfoMock('lon'),
            'air_pressure': requested,
            'depth': generic_level
        }


class CoordinateInfoMock:
    """Mock for the coordinates info."""

    def __init__(self, name):
        self.name = name
        self.generic_level = False

        self.axis = ""
        self.value = ""
        standard_names = {'lat': 'latitude', 'lon': 'longitude'}
        if name in standard_names:
            self.standard_name = standard_names[name]
        else:
            self.standard_name = name
        self.long_name = "Long name"
        self.out_name = self.name
        self.var_name = self.name

        units = {
            'lat': 'degrees_north',
            'lon': 'degrees_east',
            'time': 'days since 1950-01-01 00:00:00'
        }
        if name in units:
            self.units = units[name]
        else:
            self.units = "units"

        self.stored_direction = "increasing"
        self.requested = []

        valid_limits = {'lat': ('-90', '90'), 'lon': ('0', '360')}
        if name in valid_limits:
            self.valid_min = valid_limits[name][0]
            self.valid_max = valid_limits[name][1]
        else:
            self.valid_min = ""
            self.valid_max = ""


class TestCMORCheck(unittest.TestCase):
    """Test CMORCheck class."""

    def setUp(self):
        """Prepare tests."""
        self.var_info = VariableInfoMock()
        self.cube = self.get_cube(self.var_info)

    def test_report_error(self):
        """Test report error function."""
        checker = CMORCheck(self.cube, self.var_info)
        self.assertFalse(checker.has_errors())
        checker.report_error('New error: {}', 'something failed')
        self.assertTrue(checker.has_errors())

    def test_fail_on_error(self):
        """Test exception is raised if fail_on_error is activated."""
        checker = CMORCheck(self.cube, self.var_info, fail_on_error=True)
        with self.assertRaises(CMORCheckError):
            checker.report_error('New error: {}', 'something failed')

    def test_report_warning(self):
        """Test report warning function."""
        checker = CMORCheck(self.cube, self.var_info)
        self.assertFalse(checker.has_errors())
        checker.report_warning('New error: {}', 'something failed')
        self.assertTrue(checker.has_warnings())

    def test_warning_fail_on_error(self):
        """Test report warning function with fail_on_error."""
        checker = CMORCheck(self.cube, self.var_info, fail_on_error=True)
        stdout = sys.stdout
        sys.stdout = StringIO()
        checker.report_warning('New error: {}', 'something failed')
        output = sys.stdout.getvalue().strip()
        sys.stdout = stdout
        self.assertEqual(output, 'WARNING: New error: something failed')

    def test_report_debug_message(self):
        """"Test report debug message function"""
        checker = CMORCheck(self.cube, self.var_info)
        self.assertFalse(checker.has_debug_messages())
        checker.report_debug_message('New debug message')
        self.assertTrue(checker.has_debug_messages())

    def test_check(self):
        """Test checks succeeds for a good cube."""
        self._check_cube()

    def _check_cube(self, automatic_fixes=False, frequency=None):
        """Apply checks and optionally automatic fixes to self.cube."""
        def checker(cube):
            return CMORCheck(
                cube,
                self.var_info,
                automatic_fixes=automatic_fixes,
                frequency=frequency)

        self.cube = checker(self.cube).check_metadata()
        self.cube = checker(self.cube).check_data()

    def test_check_with_month_number(self):
        """Test checks succeeds for a good cube with month number."""
        iris.coord_categorisation.add_month_number(self.cube, 'time')
        self._check_cube()

    def test_check_with_day_of_month(self):
        """Test checks succeeds for a good cube with day of month."""
        iris.coord_categorisation.add_day_of_month(self.cube, 'time')
        self._check_cube()

    def test_check_with_day_of_year(self):
        """Test checks succeeds for a good cube with day of year."""
        iris.coord_categorisation.add_day_of_year(self.cube, 'time')
        self._check_cube()

    def test_check_with_year(self):
        """Test checks succeeds for a good cube with year."""
        iris.coord_categorisation.add_year(self.cube, 'time')
        self._check_cube()

    def test_check_bad_standard_name_auto_fix(self):
        """Test check pass for a bad standard_name with automatic fixes."""
        self.cube = self.get_cube(self.var_info)
        self.cube.standard_name = 'wind_speed'
        self._check_cube(automatic_fixes=True)
        self._check_cube()

    def test_check_bad_standard_name(self):
        """Test check fails for a bad short_name."""
        self.cube = self.get_cube(self.var_info)
        self.cube.standard_name = 'wind_speed'
        self._check_fails_in_metadata(automatic_fixes=False)

    def test_check_bad_long_name_auto_fix(self):
        """Test check pass for a bad standard_name with automatic fixes."""
        self.cube = self.get_cube(self.var_info)
        self.cube.long_name = 'bad_name'
        self._check_cube(automatic_fixes=True)
        self._check_cube()

    def test_check_bad_long_name_auto_fix_report_warning(self):
        """Test check pass for a bad standard_name with automatic fixes."""
        self.cube = self.get_cube(self.var_info)
        self.cube.long_name = 'bad_name'
        self._check_warnings_on_metadata(automatic_fixes=True)

    def test_check_bad_long_name(self):
        """Test check fails for a bad short_name."""
        self.cube = self.get_cube(self.var_info)
        self.cube.long_name = 'bad_name'
        self._check_fails_in_metadata()

    def test_check_with_unit_conversion(self):
        """Test check succeeds for a good cube requiring unit conversion."""
        self.cube.units = 'days'
        self._check_cube()

    def test_check_with_psu_units(self):
        """Test check succeeds for a good cube with psu units."""
        self.var_info.units = 'psu'
        self.cube = self.get_cube(self.var_info)
        self._check_cube(automatic_fixes=True)

    def test_check_with_positive(self):
        """Check variable with positive attribute."""
        self.var_info.positive = 'up'
        self.cube = self.get_cube(self.var_info)
        self._check_cube()

    def test_check_with_no_positive_cmip5(self):
        """Check CMIP5 variable with no positive attribute report warning."""
        self.cube = self.get_cube(self.var_info)
        self.var_info.positive = 'up'
        self._check_warnings_on_metadata()

    def test_check_with_no_positive_cmip6(self):
        """Check CMIP6 variable with no positive attribute report warning."""
        self.cube = self.get_cube(self.var_info)
        self.var_info.positive = 'up'
        self.var_info.table_type = 'CMIP6'
        self._check_warnings_on_metadata()

    def test_invalid_rank(self):
        """Test check fails in metadata step when rank is not correct."""
        lat = iris.coords.AuxCoord.from_coord(self.cube.coord('latitude'))
        self.cube.remove_coord('latitude')
        self.cube.add_aux_coord(lat, self.cube.coord_dims('longitude'))
        self._check_fails_in_metadata()

    def test_rank_with_aux_coords(self):
        """Check succeeds even if a required coordinate is an aux coord."""
        iris.util.demote_dim_coord_to_aux_coord(self.cube, 'latitude')
        self._check_cube()

    def test_rank_with_scalar_coords(self):
        """Check succeeds even if a required coordinate is a scalar coord."""
        self.cube = self.cube.extract(
            iris.Constraint(time=self.cube.coord('time').cell(0)))
        self._check_cube()

    def test_rank_unestructured_grid(self):
        """Check succeeds even if two required coordinates share dimensions."""
        self.cube = self.cube.extract(
            iris.Constraint(latitude=self.cube.coord('latitude').points[0]))
        lat_points = self.cube.coord('longitude').points
        lat_points = lat_points / 3.0 - 50.
        self.cube.remove_coord('latitude')
        iris.util.demote_dim_coord_to_aux_coord(self.cube, 'longitude')
<<<<<<< HEAD
        new_lat = iris.coords.AuxCoord(
            points=self.cube.coord('longitude').points / 4,
            var_name='lat',
            standard_name='latitude',
            long_name='Latitude',
            units='degrees_north',
        )
=======
        new_lat = self.cube.coord('longitude').copy()
        new_lat.points = lat_points
        new_lat.var_name = 'lat'
        new_lat.units = 'degrees_north'
        new_lat.standard_name = 'latitude'
        new_lat.long_name = 'Latitude'
>>>>>>> a65a30b1
        self.cube.add_aux_coord(new_lat, 1)
        self._check_cube()

    def _check_fails_in_metadata(self, automatic_fixes=False, frequency=None):
        checker = CMORCheck(
            self.cube,
            self.var_info,
            automatic_fixes=automatic_fixes,
            frequency=frequency)
        with self.assertRaises(CMORCheckError):
            checker.check_metadata()

    def _check_warnings_on_metadata(self, automatic_fixes=False):
        checker = CMORCheck(
            self.cube, self.var_info, automatic_fixes=automatic_fixes
        )
        checker.check_metadata()
        self.assertTrue(checker.has_warnings())

    def _check_debug_messages_on_metadata(self, automatic_fixes=False):
        checker = CMORCheck(
            self.cube, self.var_info, automatic_fixes=automatic_fixes)
        checker.check_metadata()
        self.assertTrue(checker.has_debug_messages())

    def test_non_requested(self):
        """
        Warning if requested values are not present.

        Check issue a warning if a values requested
        for a coordinate are not correct in the metadata step
        """
        coord = self.cube.coord('air_pressure')
        values = np.linspace(0, 40, len(coord.points))
        self._update_coordinate_values(self.cube, coord, values)
        checker = CMORCheck(self.cube, self.var_info)
        checker.check_metadata()
        self.assertTrue(checker.has_warnings())

    def test_non_increasing(self):
        """Fail in metadata if increasing coordinate is decreasing."""
        coord = self.cube.coord('latitude')
        values = np.linspace(
            coord.points[-1],
            coord.points[0],
            len(coord.points)
        )
        self._update_coordinate_values(self.cube, coord, values)
        self._check_fails_in_metadata()

    def test_non_decreasing(self):
        """Fail in metadata if decreasing coordinate is increasing."""
        self.var_info.coordinates['lat'].stored_direction = 'decreasing'
        self._check_fails_in_metadata()

    def test_non_decreasing_fix(self):
        """Check automatic fix for non decreasing coordinate."""
        self.cube.data[0, 0, 0, 0, 0] = 70
        self.var_info.coordinates['lat'].stored_direction = 'decreasing'
        self._check_cube(automatic_fixes=True)
        self._check_cube()
        index = [0, 0, 0, 0, 0]
        index[self.cube.coord_dims('latitude')[0]] = -1
        self.assertEqual(self.cube.data.item(tuple(index)), 70)
        self.assertEqual(self.cube.data[0, 0, 0, 0, 0], 50)
        cube_points = self.cube.coord('latitude').points
        reference = np.linspace(90, -90, 20, endpoint=True)
        for index in range(20):
            self.assertTrue(
                iris.util.approx_equal(cube_points[index], reference[index]))

    def test_not_correct_lons(self):
        """Fail if longitudes are not correct in metadata step."""
        self.cube = self.cube.intersection(longitude=(-180., 180.))
        self._check_fails_in_metadata()

    def test_lons_automatic_fix(self):
        """Test automatic fixes for bad longitudes."""
        self.cube = self.cube.intersection(longitude=(-180., 180.))
        self._check_cube(automatic_fixes=True)

    def test_high_lons_automatic_fix(self):
        """Test automatic fixes for high longitudes."""
        self.cube = self.cube.intersection(longitude=(180., 520.))
        self._check_cube(automatic_fixes=True)

    def test_not_valid_min(self):
        """Fail if coordinate values below valid_min."""
        coord = self.cube.coord('latitude')
        values = np.linspace(
            coord.points[0] - 1,
            coord.points[-1],
            len(coord.points)
        )
        self._update_coordinate_values(self.cube, coord, values)
        self._check_fails_in_metadata()

    def test_not_valid_max(self):
        """Fail if coordinate values above valid_max."""
        coord = self.cube.coord('latitude')
        values = np.linspace(
            coord.points[0],
            coord.points[-1] + 1,
            len(coord.points)
        )
        self._update_coordinate_values(self.cube, coord, values)
        self._check_fails_in_metadata()

    @staticmethod
    def _update_coordinate_values(cube, coord, values):
        [dimension] = cube.coord_dims(coord)
        cube.remove_coord(coord)
        new_coord = iris.coords.DimCoord(
            values,
            standard_name=coord.standard_name,
            long_name=coord.long_name,
            var_name=coord.var_name,
            units=coord.units)
        cube.add_dim_coord(new_coord, dimension)

    def test_bad_units(self):
        """Fail if coordinates have bad units."""
        self.cube.coord('latitude').units = 'degrees_n'
        self._check_fails_in_metadata()

    def test_units_automatic_fix(self):
        """Test automatic fix for bad coordinate units."""
        self.cube.coord('latitude').units = 'degrees_n'
        self._check_cube(automatic_fixes=True)

    def test_units_automatic_fix_failed(self):
        """Test automatic fix fail for incompatible coordinate units."""
        self.cube.coord('latitude').units = 'degC'
        self._check_fails_in_metadata(automatic_fixes=True)

    def test_bad_time(self):
        """Fail if time have bad units."""
        self.cube.coord('time').units = 'days'
        self._check_fails_in_metadata()

    def test_time_units_automatic_fix(self):
        """Test automatic fix for time units."""
        self.cube.coord('time').units = 'days since 1860-1-1 00:00:00'
        self.cube.attributes['parent_time_units'] = 'days since ' \
                                                    '1850-1-1 00:00:00'
        self.cube.attributes['branch_time_in_parent'] = 0.
        self.cube.attributes['branch_time_in_child'] = 0.
        self._check_cube()
        assert (self.cube.coord('time').units.origin ==
                'days since 1850-1-1 00:00:00')
        assert self.cube.attributes['parent_time_units'] == 'days since ' \
                                                            '1850-1-1 00:00:00'
        assert self.cube.attributes['branch_time_in_parent'] == 0.
        assert self.cube.attributes['branch_time_in_child'] == 3652.

    def test_time_units_no_parent_exp(self):
        """Test non-conversion of time units attributes for no parent exps."""
        self.cube.coord('time').units = 'days since 1860-1-1 00:00:00'
        self.cube.attributes['parent_time_units'] = 'no parent'
        self.cube.attributes['branch_time_in_parent'] = 0.
        self.cube.attributes['branch_time_in_child'] = 0.
        self._check_cube()
        assert (self.cube.coord('time').units.origin ==
                'days since 1850-1-1 00:00:00')
        assert self.cube.attributes['parent_time_units'] == 'no parent'
        assert self.cube.attributes['branch_time_in_parent'] == 0.
        assert self.cube.attributes['branch_time_in_child'] == 0.

    def test_wrong_parent_time_unit(self):
        """Test fail for wrong parent time units."""
        self.cube.coord('time').units = 'days since 1860-1-1 00:00:00'
        self.cube.attributes['parent_time_units'] = 'days since ' \
                                                    '1860-1-1-00-00-00'
        self.cube.attributes['branch_time_in_parent'] = 0.
        self.cube.attributes['branch_time_in_child'] = 0.
        self._check_warnings_on_metadata()
        assert self.cube.attributes['branch_time_in_parent'] == 0.
        assert self.cube.attributes['branch_time_in_child'] == 0

    def test_time_automatic_fix_failed(self):
        """Test automatic fix fail for incompatible time units."""
        self.cube.coord('time').units = 'K'
        self._check_fails_in_metadata(automatic_fixes=True)

    def test_time_non_monotonic(self):
        """Test automatic fix fail for non monotonic times."""
        time = self.cube.coord('time')
        points = np.array(time.points)
        points[-1] = points[0]
        dims = self.cube.coord_dims(time)
        self.cube.remove_coord(time)
        time = iris.coords.AuxCoord.from_coord(time)
        self.cube.add_aux_coord(time.copy(points), dims)
        self._check_fails_in_metadata(automatic_fixes=True)

    def test_bad_standard_name(self):
        """Fail if coordinates have bad standard names at metadata step."""
        self.cube.coord('time').standard_name = 'region'
        self._check_fails_in_metadata()

    def test_bad_out_name_multidim_latitude(self):
        """Warning if multidimensional lat has bad var_name at metadata"""
        self.var_info.table_type = 'CMIP6'
        self.cube.remove_coord('latitude')
        self.cube.add_aux_coord(
            iris.coords.AuxCoord(
                np.reshape(np.linspace(-90, 90, num=20*20), (20, 20)),
                var_name='bad_name',
                standard_name='latitude',
                units='degrees_north'
            ),
            (1, 2)
        )
        self._check_debug_messages_on_metadata()

    def test_bad_out_name_multidim_longitude(self):
        """Warning if multidimensional lon has bad var_name at metadata"""
        self.var_info.table_type = 'CMIP6'
        self.cube.remove_coord('longitude')
        self.cube.add_aux_coord(
            iris.coords.AuxCoord(
                np.reshape(np.linspace(-90, 90, num=20*20), (20, 20)),
                var_name='bad_name',
                standard_name='longitude',
                units='degrees_east'
            ),
            (1, 2)
        )
<<<<<<< HEAD
        self._check_debug_messages_on_metadata(automatic_fixes=True)
=======
        self.cube.coord("longitude").points = \
            self.cube.coord("longitude").points + 100.
        self._check_debug_messages_on_metadata()
>>>>>>> a65a30b1

    def test_bad_out_name_onedim_latitude(self):
        """Warning if onedimensional lat has bad var_name at metadata"""
        self.var_info.table_type = 'CMIP6'
        self.cube.coord('latitude').var_name = 'bad_name'
        self._check_fails_in_metadata()

    def test_bad_out_name_onedim_longitude(self):
        """Warning if onedimensional lon has bad var_name at metadata"""
        self.var_info.table_type = 'CMIP6'
        self.cube.coord('longitude').var_name = 'bad_name'
        self._check_fails_in_metadata()

    def test_bad_out_name_other(self):
        """Warning if general coordinate has bad var_name at metadata"""
        self.var_info.table_type = 'CMIP6'
        self.cube.coord('time').var_name = 'bad_name'
        self._check_fails_in_metadata()

    def test_bad_out_name(self):
        """Fail if coordinates have bad short names at metadata step."""
        self.cube.coord('latitude').var_name = 'region'
        self._check_fails_in_metadata()

    def test_bad_data_units(self):
        """Fail if data has bad units at metadata step."""
        self.cube.units = 'hPa'
        self._check_fails_in_metadata()

    def test_bad_positive(self):
        """Fail if positive value is incorrect at metadata step."""
        self.cube.attributes['positive'] = 'up'
        self.var_info.positive = 'down'
        self._check_fails_in_metadata()

    def test_bad_standard_name_genlevel(self):
        """Check if generic level has a different."""
        self.cube.coord('depth').standard_name = None
        self._check_cube()

    def test_frequency_month_not_same_day(self):
        """Fail at metadata if frequency (day) not matches data frequency."""
        self.cube = self.get_cube(self.var_info, frequency='mon')
        time = self.cube.coord('time')
        points = np.array(time.points)
        points[1] = points[1] + 12
        dims = self.cube.coord_dims(time)
        self.cube.remove_coord(time)
        self.cube.add_dim_coord(time.copy(points), dims)
        self._check_cube(frequency='mon')

    def test_check_pt_freq(self):
        """Test checks succeeds for a good Pt frequency."""
        self.var_info.frequency = 'dayPt'
        self._check_cube()

    def test_check_pt_lowercase_freq(self):
        """Test checks succeeds for a good Pt frequency."""
        self.var_info.frequency = 'daypt'
        self._check_cube()

    def test_bad_frequency_day(self):
        """Fail at metadata if frequency (day) not matches data frequency."""
        self.cube = self.get_cube(self.var_info, frequency='mon')
        self._check_fails_in_metadata(frequency='day')

    def test_bad_frequency_subhr(self):
        """Fail at metadata if frequency (subhr) not matches data frequency."""
        self._check_fails_in_metadata(frequency='subhr')

    def test_bad_frequency_dec(self):
        """Fail at metadata if frequency (dec) not matches data frequency."""
        self._check_fails_in_metadata(frequency='d')

    def test_bad_frequency_yr(self):
        """Fail at metadata if frequency (yr) not matches data frequency."""
        self._check_fails_in_metadata(frequency='yr')

    def test_bad_frequency_mon(self):
        """Fail at metadata if frequency (mon) not matches data frequency."""
        self._check_fails_in_metadata(frequency='mon')

    def test_bad_frequency_hourly(self):
        """Fail at metadata if frequency (3hr) not matches data frequency."""
        self._check_fails_in_metadata(frequency='3hr')

    def test_frequency_not_supported(self):
        """Fail at metadata if frequency is not supported."""
        self._check_fails_in_metadata(frequency='wrong_freq')

    def _check_fails_on_data(self):
        checker = CMORCheck(self.cube, self.var_info)
        checker.check_metadata()
        with self.assertRaises(CMORCheckError):
            checker.check_data()

    def _check_warnings_on_data(self):
        checker = CMORCheck(self.cube, self.var_info)
        checker.check_metadata()
        checker.check_data()
        self.assertTrue(checker.has_warnings())

    def get_cube(self,
                 var_info,
                 set_time_units="days since 1850-1-1 00:00:00",
                 frequency=None):
        """
        Create a cube based on a specification.

        Parameters
        ----------
        var_info:
            variable specification
        set_time_units: str
            units for the time coordinate
        frequency: None or str
            frequency of the generated data

        Returns
        -------
        iris.cube.Cube

        """
        coords = []
        scalar_coords = []
        index = 0
        if not frequency:
            frequency = var_info.frequency
        for dim_spec in var_info.coordinates.values():
            coord = self._create_coord_from_spec(dim_spec, set_time_units,
                                                 frequency)
            if isinstance(coord, iris.coords.DimCoord):
                coords.append((coord, index))
                index += 1
            elif isinstance(coord, iris.coords.AuxCoord):
                scalar_coords.append(coord)

        valid_min, valid_max = self._get_valid_limits(var_info)
        var_data = (np.ones(len(coords) * [20], 'f') *
                    (valid_min + (valid_max - valid_min) / 2))

        if var_info.units == 'psu':
            units = None
            attributes = {'invalid_units': 'psu'}
        else:
            units = var_info.units
            attributes = None

        cube = iris.cube.Cube(
            var_data,
            standard_name=var_info.standard_name,
            long_name=var_info.long_name,
            var_name=var_info.short_name,
            units=units,
            attributes=attributes,
        )
        if var_info.positive:
            cube.attributes['positive'] = var_info.positive

        for coord, i in coords:
            cube.add_dim_coord(coord, i)

        for coord in scalar_coords:
            cube.add_aux_coord(coord)

        return cube

    def _get_valid_limits(self, var_info):
        if var_info.valid_min:
            valid_min = float(var_info.valid_min)
        else:
            valid_min = 0

        if var_info.valid_max:
            valid_max = float(var_info.valid_max)
        else:
            valid_max = valid_min + 100
        return valid_min, valid_max

    @staticmethod
    def _construct_scalar_coord(coord_spec):
        return iris.coords.AuxCoord(
            coord_spec.value,
            standard_name=coord_spec.standard_name,
            long_name=coord_spec.long_name,
            var_name=coord_spec.out_name,
            units=coord_spec.units,
            attributes=None)

    def _create_coord_from_spec(self, coord_spec, set_time_units, frequency):
        if coord_spec.units.startswith("days since "):
            coord_spec.units = set_time_units
        coord_spec.frequency = frequency

        if coord_spec.value:
            return self._construct_scalar_coord(coord_spec)

        return self._construct_array_coord(coord_spec)

    def _construct_array_coord(self, dim_spec):
        if dim_spec.units.startswith("days since "):
            values = self._get_time_values(dim_spec)
            unit = Unit(dim_spec.units, calendar='360_day')
        else:
            values = self._get_values(dim_spec)
            unit = Unit(dim_spec.units)
        # Set up attributes dictionary
        coord_atts = {'stored_direction': dim_spec.stored_direction}
        coord = iris.coords.DimCoord(
            values,
            standard_name=dim_spec.standard_name,
            long_name=dim_spec.long_name,
            var_name=dim_spec.out_name,
            attributes=coord_atts,
            units=unit,
        )
        return coord

    @staticmethod
    def _get_values(dim_spec):
        valid_min = dim_spec.valid_min
        if valid_min:
            valid_min = float(valid_min)
        else:
            valid_min = 0.0
        valid_max = dim_spec.valid_max
        if valid_max:
            valid_max = float(valid_max)
        else:
            valid_max = 100.0
        decreasing = dim_spec.stored_direction == 'decreasing'
        endpoint = not dim_spec.standard_name == 'longitude'
        if decreasing:
            values = np.linspace(
                valid_max, valid_min, 20, endpoint=endpoint)
        else:
            values = np.linspace(
                valid_min, valid_max, 20, endpoint=endpoint)
        values = np.array(values)
        if dim_spec.requested:
            requested = [float(val) for val in dim_spec.requested]
            requested.sort(reverse=decreasing)
            for j, request in enumerate(requested):
                values[j] = request
            if decreasing:
                extra_values = np.linspace(
                    len(requested), valid_min, 20 - len(requested))
            else:
                extra_values = np.linspace(
                    len(requested), valid_max, 20 - len(requested))

            for j in range(len(requested), 20):
                values[j] = extra_values[j - len(requested)]

        return values

    @staticmethod
    def _get_time_values(dim_spec):
        frequency = dim_spec.frequency
        if frequency == 'mon':
            delta = 30
        elif frequency == 'day':
            delta = 1
        elif frequency.ends_with('hr'):
            delta = float(frequency[:-2]) / 24
        else:
            raise Exception('Frequency {} not supported'.format(frequency))
        start = 0
        end = start + delta * 20
        return np.arange(start, end, step=delta)


if __name__ == "__main__":
    unittest.main()<|MERGE_RESOLUTION|>--- conflicted
+++ resolved
@@ -253,7 +253,6 @@
         lat_points = lat_points / 3.0 - 50.
         self.cube.remove_coord('latitude')
         iris.util.demote_dim_coord_to_aux_coord(self.cube, 'longitude')
-<<<<<<< HEAD
         new_lat = iris.coords.AuxCoord(
             points=self.cube.coord('longitude').points / 4,
             var_name='lat',
@@ -261,14 +260,6 @@
             long_name='Latitude',
             units='degrees_north',
         )
-=======
-        new_lat = self.cube.coord('longitude').copy()
-        new_lat.points = lat_points
-        new_lat.var_name = 'lat'
-        new_lat.units = 'degrees_north'
-        new_lat.standard_name = 'latitude'
-        new_lat.long_name = 'Latitude'
->>>>>>> a65a30b1
         self.cube.add_aux_coord(new_lat, 1)
         self._check_cube()
 
@@ -497,13 +488,7 @@
             ),
             (1, 2)
         )
-<<<<<<< HEAD
         self._check_debug_messages_on_metadata(automatic_fixes=True)
-=======
-        self.cube.coord("longitude").points = \
-            self.cube.coord("longitude").points + 100.
-        self._check_debug_messages_on_metadata()
->>>>>>> a65a30b1
 
     def test_bad_out_name_onedim_latitude(self):
         """Warning if onedimensional lat has bad var_name at metadata"""
