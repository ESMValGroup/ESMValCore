"""Unit tests for the CMORCheck class."""

import sys
import unittest
from io import StringIO

import iris
import iris.coord_categorisation
import iris.coords
import iris.util
import numpy
from cf_units import Unit

from esmvalcore.cmor.check import CMORCheck, CMORCheckError


class VariableInfoMock:
    """Mock for the variables defintion."""

    def __init__(self):
        self.table_type = 'CMIP5'
        self.short_name = 'short_name'
        self.standard_name = 'age_of_sea_ice'  # Iris don't accept fakes ...
        self.long_name = 'Long Name'
        self.units = 'years'  # ... nor in the units
        self.valid_min = '0'
        self.valid_max = '100'
        self.frequency = 'day'
        self.positive = ''

        generic_level = CoordinateInfoMock('depth')
        generic_level.generic_level = True
        generic_level.axis = 'Z'

        requested = CoordinateInfoMock('air_pressure')
        requested.requested = [str(number) for number in range(20)]

        self.coordinates = {
            'time': CoordinateInfoMock('time'),
            'lat': CoordinateInfoMock('lat'),
            'lon': CoordinateInfoMock('lon'),
            'air_pressure': requested,
            'depth': generic_level
        }


class CoordinateInfoMock:
    """Mock for the coordinates info."""

    def __init__(self, name):
        self.name = name
        self.generic_level = False

        self.axis = ""
        self.value = ""
        standard_names = {'lat': 'latitude', 'lon': 'longitude'}
        if name in standard_names:
            self.standard_name = standard_names[name]
        else:
            self.standard_name = name
        self.long_name = "Long name"
        self.out_name = self.name
        self.var_name = self.name

        units = {
            'lat': 'degrees_north',
            'lon': 'degrees_east',
            'time': 'days since 1950-01-01 00:00:00'
        }
        if name in units:
            self.units = units[name]
        else:
            self.units = "units"

        self.stored_direction = "increasing"
        self.requested = []

        valid_limits = {'lat': ('-90', '90'), 'lon': ('0', '360')}
        if name in valid_limits:
            self.valid_min = valid_limits[name][0]
            self.valid_max = valid_limits[name][1]
        else:
            self.valid_min = ""
            self.valid_max = ""


class TestCMORCheck(unittest.TestCase):
    """Test CMORCheck class."""

    def setUp(self):
        """Prepare tests."""
        self.var_info = VariableInfoMock()
        self.cube = self.get_cube(self.var_info)

    def test_report_error(self):
        """Test report error function."""
        checker = CMORCheck(self.cube, self.var_info)
        self.assertFalse(checker.has_errors())
        checker.report_error('New error: {}', 'something failed')
        self.assertTrue(checker.has_errors())

    def test_fail_on_error(self):
        """Test exception is raised if fail_on_error is activated."""
        checker = CMORCheck(self.cube, self.var_info, fail_on_error=True)
        with self.assertRaises(CMORCheckError):
            checker.report_error('New error: {}', 'something failed')

    def test_report_warning(self):
        """Test report warning function."""
        checker = CMORCheck(self.cube, self.var_info)
        self.assertFalse(checker.has_errors())
        checker.report_warning('New error: {}', 'something failed')
        self.assertTrue(checker.has_warnings())

    def test_warning_fail_on_error(self):
        """Test report warning function with fail_on_error."""
        checker = CMORCheck(self.cube, self.var_info, fail_on_error=True)
        stdout = sys.stdout
        sys.stdout = StringIO()
        checker.report_warning('New error: {}', 'something failed')
        output = sys.stdout.getvalue().strip()
        sys.stdout = stdout
        self.assertEqual(output, 'WARNING: New error: something failed')

    def test_check(self):
        """Test checks succeeds for a good cube."""
        self._check_cube()

    def _check_cube(self, automatic_fixes=False, frequency=None):
        """Apply checks and optionally automatic fixes to self.cube."""
        def checker(cube):
            return CMORCheck(
                cube,
                self.var_info,
                automatic_fixes=automatic_fixes,
                frequency=frequency)

        self.cube = checker(self.cube).check_metadata()
        self.cube = checker(self.cube).check_data()

    def test_check_with_month_number(self):
        """Test checks succeeds for a good cube with month number."""
        iris.coord_categorisation.add_month_number(self.cube, 'time')
        self._check_cube()

    def test_check_with_day_of_month(self):
        """Test checks succeeds for a good cube with day of month."""
        iris.coord_categorisation.add_day_of_month(self.cube, 'time')
        self._check_cube()

    def test_check_with_day_of_year(self):
        """Test checks succeeds for a good cube with day of year."""
        iris.coord_categorisation.add_day_of_year(self.cube, 'time')
        self._check_cube()

    def test_check_with_year(self):
        """Test checks succeeds for a good cube with year."""
        iris.coord_categorisation.add_year(self.cube, 'time')
        self._check_cube()

    def test_check_bad_standard_name_auto_fix(self):
        """Test check pass for a bad standard_name with automatic fixes."""
        self.cube = self.get_cube(self.var_info)
        self.cube.standard_name = 'wind_speed'
        self._check_cube(automatic_fixes=True)
        self._check_cube()

    def test_check_bad_standard_name(self):
        """Test check fails for a bad short_name."""
        self.cube = self.get_cube(self.var_info)
        self.cube.standard_name = 'wind_speed'
        self._check_fails_in_metadata(automatic_fixes=False)

    def test_check_bad_long_name_auto_fix(self):
        """Test check pass for a bad standard_name with automatic fixes."""
        self.cube = self.get_cube(self.var_info)
        self.cube.long_name = 'bad_name'
        self._check_cube(automatic_fixes=True)
        self._check_cube()

    def test_check_bad_long_name_auto_fix_report_warning(self):
        """Test check pass for a bad standard_name with automatic fixes."""
        self.cube = self.get_cube(self.var_info)
        self.cube.long_name = 'bad_name'
        self._check_warnings_on_metadata(automatic_fixes=True)

    def test_check_bad_long_name(self):
        """Test check fails for a bad short_name."""
        self.cube = self.get_cube(self.var_info)
        self.cube.long_name = 'bad_name'
        self._check_fails_in_metadata()

    def test_check_with_unit_conversion(self):
        """Test check succeeds for a good cube requiring unit conversion."""
        self.cube.units = 'days'
        self._check_cube()

    def test_check_with_psu_units(self):
        """Test check succeeds for a good cube with psu units."""
        self.var_info.units = 'psu'
        self.cube = self.get_cube(self.var_info)
        self._check_cube(automatic_fixes=True)

    def test_check_with_positive(self):
        """Check variable with positive attribute."""
        self.var_info.positive = 'up'
        self.cube = self.get_cube(self.var_info)
        self._check_cube()

    def test_check_with_no_positive_cmip5(self):
        """Check CMIP5 variable with no positive attribute report warning."""
        self.cube = self.get_cube(self.var_info)
        self.var_info.positive = 'up'
        self._check_warnings_on_metadata()

    def test_check_with_no_positive_cmip6(self):
        """Check CMIP6 variable with no positive attribute report warning."""
        self.cube = self.get_cube(self.var_info)
        self.var_info.positive = 'up'
        self.var_info.table_type = 'CMIP6'
        self._check_warnings_on_metadata()

    def test_invalid_rank(self):
        """Test check fails in metadata step when rank is not correct."""
        lat = iris.coords.AuxCoord.from_coord(self.cube.coord('latitude'))
        self.cube.remove_coord('latitude')
        self.cube.add_aux_coord(lat, self.cube.coord_dims('longitude'))
        self._check_fails_in_metadata()

    def test_rank_with_aux_coords(self):
        """Check succeeds even if a required coordinate is an aux coord."""
        iris.util.demote_dim_coord_to_aux_coord(self.cube, 'latitude')
        self._check_cube()

    def test_rank_with_scalar_coords(self):
        """Check succeeds even if a required coordinate is a scalar coord."""
        self.cube = self.cube.extract(
            iris.Constraint(time=self.cube.coord('time').cell(0)))
        self._check_cube()

    def test_rank_unestructured_grid(self):
        """Check succeeds even if two required coordinates share dimensions."""
        self.cube = self.cube.extract(
            iris.Constraint(latitude=self.cube.coord('latitude').points[0]))
        self.cube.remove_coord('latitude')
        iris.util.demote_dim_coord_to_aux_coord(self.cube, 'longitude')
        new_lat = self.cube.coord('longitude').copy()
        new_lat.var_name = 'lat'
        new_lat.standard_name = 'latitude'
        new_lat.long_name = 'Latitude'
        self.cube.add_aux_coord(new_lat, 1)
        self._check_cube()

    def _check_fails_in_metadata(self, automatic_fixes=False, frequency=None):
        checker = CMORCheck(
            self.cube,
            self.var_info,
            automatic_fixes=automatic_fixes,
            frequency=frequency)
        with self.assertRaises(CMORCheckError):
            checker.check_metadata()

    def _check_warnings_on_metadata(self, automatic_fixes=False):
        checker = CMORCheck(
            self.cube, self.var_info, automatic_fixes=automatic_fixes
        )
        checker.check_metadata()
        self.assertTrue(checker.has_warnings())

    def test_non_requested(self):
        """
        Warning if requested values are not present.

        Check issue a warning if a values requested
        for a coordinate are not correct in the metadata step
        """
        coord = self.cube.coord('air_pressure')
        values = numpy.linspace(0, 40, len(coord.points))
        self._update_coordinate_values(self.cube, coord, values)
        checker = CMORCheck(self.cube, self.var_info)
        checker.check_metadata()
        self.assertTrue(checker.has_warnings())

    def test_non_increasing(self):
        """Fail in metadata if increasing coordinate is decreasing."""
        coord = self.cube.coord('latitude')
        values = numpy.linspace(coord.points[-1], coord.points[0],
                                len(coord.points))
        self._update_coordinate_values(self.cube, coord, values)
        self._check_fails_in_metadata()

    def test_non_decreasing(self):
        """Fail in metadata if decreasing coordinate is increasing."""
        self.var_info.coordinates['lat'].stored_direction = 'decreasing'
        self._check_fails_in_metadata()

    def test_non_decreasing_fix(self):
        """Check automatic fix for non decreasing coordinate."""
        self.cube.data[0, 0, 0, 0, 0] = 70
        self.var_info.coordinates['lat'].stored_direction = 'decreasing'
        self._check_cube(automatic_fixes=True)
        self._check_cube()
        index = [0, 0, 0, 0, 0]
        index[self.cube.coord_dims('latitude')[0]] = -1
        self.assertEqual(self.cube.data.item(tuple(index)), 70)
        self.assertEqual(self.cube.data[0, 0, 0, 0, 0], 50)
        cube_points = self.cube.coord('latitude').points
        reference = numpy.linspace(90, -90, 20, endpoint=True)
        for index in range(20):
            self.assertTrue(
                iris.util.approx_equal(cube_points[index], reference[index]))

    def test_not_correct_lons(self):
        """Fail if longitudes are not correct in metadata step."""
        self.cube = self.cube.intersection(longitude=(-180., 180.))
        self._check_fails_in_metadata()

    def test_lons_automatic_fix(self):
        """Test automatic fixes for bad longitudes."""
        self.cube = self.cube.intersection(longitude=(-180., 180.))
        self._check_cube(automatic_fixes=True)

    def test_high_lons_automatic_fix(self):
        """Test automatic fixes for high longitudes."""
        self.cube = self.cube.intersection(longitude=(180., 520.))
        self._check_cube(automatic_fixes=True)

    def test_not_valid_min(self):
        """Fail if coordinate values below valid_min."""
        coord = self.cube.coord('latitude')
        values = numpy.linspace(coord.points[0] - 1, coord.points[-1],
                                len(coord.points))
        self._update_coordinate_values(self.cube, coord, values)
        self._check_fails_in_metadata()

    def test_not_valid_max(self):
        """Fail if coordinate values above valid_max."""
        coord = self.cube.coord('latitude')
        values = numpy.linspace(coord.points[0], coord.points[-1] + 1,
                                len(coord.points))
        self._update_coordinate_values(self.cube, coord, values)
        self._check_fails_in_metadata()

    @staticmethod
    def _update_coordinate_values(cube, coord, values):
        [dimension] = cube.coord_dims(coord)
        cube.remove_coord(coord)
        new_coord = iris.coords.DimCoord(
            values,
            standard_name=coord.standard_name,
            long_name=coord.long_name,
            var_name=coord.var_name,
            units=coord.units)
        cube.add_dim_coord(new_coord, dimension)

    def test_bad_units(self):
        """Fail if coordinates have bad units."""
        self.cube.coord('latitude').units = 'degrees_n'
        self._check_fails_in_metadata()

    def test_units_automatic_fix(self):
        """Test automatic fix for bad coordinate units."""
        self.cube.coord('latitude').units = 'degrees_n'
        self._check_cube(automatic_fixes=True)

    def test_units_automatic_fix_failed(self):
        """Test automatic fix fail for incompatible coordinate units."""
        self.cube.coord('latitude').units = 'degC'
        self._check_fails_in_metadata(automatic_fixes=True)

    def test_bad_time(self):
        """Fail if time have bad units."""
        self.cube.coord('time').units = 'days'
        self._check_fails_in_metadata()

    def test_time_automatic_fix(self):
        """Test automatic fix for time units."""
        self.cube.coord('time').units = 'days since 1860-1-1 00:00:00'
        self._check_cube()
        assert (self.cube.coord('time').units.origin ==
                'days since 1950-1-1 00:00:00')

    def test_time_automatic_fix_failed(self):
        """Test automatic fix fail for incompatible time units."""
        self.cube.coord('time').units = 'K'
        self._check_fails_in_metadata(automatic_fixes=True)

    def test_bad_standard_name(self):
        """Fail if coordinates have bad standard names at metadata step."""
        self.cube.coord('time').standard_name = 'region'
        self._check_fails_in_metadata()

    def test_bad_out_name(self):
        """Fail if coordinates have bad short names at metadata step."""
        self.cube.coord('latitude').var_name = 'region'
        self._check_fails_in_metadata()

    def test_bad_data_units(self):
        """Fail if data has bad units at metadata step."""
        self.cube.units = 'hPa'
        self._check_fails_in_metadata()

<<<<<<< HEAD
=======
    def test_bad_data_standard_name(self):
        """Fail if data have bad standard_name at metadata step."""
        self.cube.standard_name = 'wind_speed'
        self._check_fails_in_metadata()

>>>>>>> 07aff384
    def test_bad_positive(self):
        """Fail if positive value is incorrect at metadata step."""
        self.cube.attributes['positive'] = 'up'
        self.var_info.positive = 'down'
        self._check_fails_in_metadata()

    def test_bad_standard_name_genlevel(self):
        """Check if generic level has a different."""
        self.cube.coord('depth').standard_name = None
        self._check_cube()

    def test_frequency_month_not_same_day(self):
        """Fail at metadata if frequency (day) not matches data frequency."""
        self.cube = self.get_cube(self.var_info, frequency='mon')
        time = self.cube.coord('time')
        points = numpy.array(time.points)
        points[1] = points[1] + 12
        dims = self.cube.coord_dims(time)
        self.cube.remove_coord(time)
        self.cube.add_dim_coord(time.copy(points), dims)
        self._check_cube(frequency='mon')

    def test_bad_frequency_day(self):
        """Fail at metadata if frequency (day) not matches data frequency."""
        self.cube = self.get_cube(self.var_info, frequency='mon')
        self._check_fails_in_metadata(frequency='day')

    def test_bad_frequency_subhr(self):
        """Fail at metadata if frequency (subhr) not matches data frequency."""
        self._check_fails_in_metadata(frequency='subhr')

    def test_bad_frequency_dec(self):
        """Fail at metadata if frequency (dec) not matches data frequency."""
        self._check_fails_in_metadata(frequency='d')

    def test_bad_frequency_yr(self):
        """Fail at metadata if frequency (yr) not matches data frequency."""
        self._check_fails_in_metadata(frequency='yr')

    def test_bad_frequency_mon(self):
        """Fail at metadata if frequency (mon) not matches data frequency."""
        self._check_fails_in_metadata(frequency='mon')

    def test_bad_frequency_hourly(self):
        """Fail at metadata if frequency (3hr) not matches data frequency."""
        self._check_fails_in_metadata(frequency='3hr')

    def test_frequency_not_supported(self):
        """Fail at metadata if frequency is not supported."""
        self._check_fails_in_metadata(frequency='wrong_freq')

    def _check_fails_on_data(self):
        checker = CMORCheck(self.cube, self.var_info)
        checker.check_metadata()
        with self.assertRaises(CMORCheckError):
            checker.check_data()

    def _check_warnings_on_data(self):
        checker = CMORCheck(self.cube, self.var_info)
        checker.check_metadata()
        checker.check_data()
        self.assertTrue(checker.has_warnings())

    def get_cube(self,
                 var_info,
                 set_time_units="days since 1850-1-1 00:00:00",
                 frequency=None):
        """
        Create a cube based on a specification.

        Parameters
        ----------
        var_info:
            variable specification
        set_time_units: str
            units for the time coordinate
        frequency: None or str
            frequency of the generated data

        Returns
        -------
        iris.cube.Cube

        """
        coords = []
        scalar_coords = []
        index = 0
        if not frequency:
            frequency = var_info.frequency
        for dim_spec in var_info.coordinates.values():
            coord = self._create_coord_from_spec(dim_spec, set_time_units,
                                                 frequency)
            if isinstance(coord, iris.coords.DimCoord):
                coords.append((coord, index))
                index += 1
            elif isinstance(coord, iris.coords.AuxCoord):
                scalar_coords.append(coord)

        valid_min, valid_max = self._get_valid_limits(var_info)
        var_data = (numpy.ones(len(coords) * [20], 'f') *
                    (valid_min + (valid_max - valid_min) / 2))

        if var_info.units == 'psu':
            units = None
            attributes = {'invalid_units': 'psu'}
        else:
            units = var_info.units
            attributes = None

        cube = iris.cube.Cube(
            var_data,
            standard_name=var_info.standard_name,
            long_name=var_info.long_name,
            var_name=var_info.short_name,
            units=units,
            attributes=attributes,
        )
        if var_info.positive:
            cube.attributes['positive'] = var_info.positive

        for coord, i in coords:
            cube.add_dim_coord(coord, i)

        for coord in scalar_coords:
            cube.add_aux_coord(coord)

        return cube

    def _get_valid_limits(self, var_info):
        if var_info.valid_min:
            valid_min = float(var_info.valid_min)
        else:
            valid_min = 0

        if var_info.valid_max:
            valid_max = float(var_info.valid_max)
        else:
            valid_max = valid_min + 100
        return valid_min, valid_max

    @staticmethod
    def _construct_scalar_coord(coord_spec):
        return iris.coords.AuxCoord(
            coord_spec.value,
            standard_name=coord_spec.standard_name,
            long_name=coord_spec.long_name,
            var_name=coord_spec.out_name,
            units=coord_spec.units,
            attributes=None)

    def _create_coord_from_spec(self, coord_spec, set_time_units, frequency):
        if coord_spec.units.startswith("days since "):
            coord_spec.units = set_time_units
        coord_spec.frequency = frequency

        if coord_spec.value:
            return self._construct_scalar_coord(coord_spec)

        return self._construct_array_coord(coord_spec)

    def _construct_array_coord(self, dim_spec):
        if dim_spec.units.startswith("days since "):
            values = self._get_time_values(dim_spec)
            unit = Unit(dim_spec.units, calendar='360_day')
        else:
            values = self._get_values(dim_spec)
            unit = Unit(dim_spec.units)
        # Set up attributes dictionary
        coord_atts = {'stored_direction': dim_spec.stored_direction}
        coord = iris.coords.DimCoord(
            values,
            standard_name=dim_spec.standard_name,
            long_name=dim_spec.long_name,
            var_name=dim_spec.out_name,
            attributes=coord_atts,
            units=unit,
        )
        return coord

    @staticmethod
    def _get_values(dim_spec):
        valid_min = dim_spec.valid_min
        if valid_min:
            valid_min = float(valid_min)
        else:
            valid_min = 0.0
        valid_max = dim_spec.valid_max
        if valid_max:
            valid_max = float(valid_max)
        else:
            valid_max = 100.0
        decreasing = dim_spec.stored_direction == 'decreasing'
        endpoint = not dim_spec.standard_name == 'longitude'
        if decreasing:
            values = numpy.linspace(
                valid_max, valid_min, 20, endpoint=endpoint)
        else:
            values = numpy.linspace(
                valid_min, valid_max, 20, endpoint=endpoint)
        values = numpy.array(values)
        if dim_spec.requested:
            requested = [float(val) for val in dim_spec.requested]
            requested.sort(reverse=decreasing)
            for j, request in enumerate(requested):
                values[j] = request
            if decreasing:
                extra_values = numpy.linspace(
                    len(requested), valid_min, 20 - len(requested))
            else:
                extra_values = numpy.linspace(
                    len(requested), valid_max, 20 - len(requested))

            for j in range(len(requested), 20):
                values[j] = extra_values[j - len(requested)]

        return values

    @staticmethod
    def _get_time_values(dim_spec):
        frequency = dim_spec.frequency
        if frequency == 'mon':
            delta = 30
        elif frequency == 'day':
            delta = 1
        elif frequency.ends_with('hr'):
            delta = float(frequency[:-2]) / 24
        else:
            raise Exception('Frequency {} not supported'.format(frequency))
        start = 0
        end = start + delta * 20
        return numpy.arange(start, end, step=delta)


if __name__ == "__main__":
    unittest.main()<|MERGE_RESOLUTION|>--- conflicted
+++ resolved
@@ -400,14 +400,6 @@
         self.cube.units = 'hPa'
         self._check_fails_in_metadata()
 
-<<<<<<< HEAD
-=======
-    def test_bad_data_standard_name(self):
-        """Fail if data have bad standard_name at metadata step."""
-        self.cube.standard_name = 'wind_speed'
-        self._check_fails_in_metadata()
-
->>>>>>> 07aff384
     def test_bad_positive(self):
         """Fail if positive value is incorrect at metadata step."""
         self.cube.attributes['positive'] = 'up'
