"""Unit tests for the variable_info module."""

from unittest import TestCase
from unittest.mock import Mock, patch

from esmvalcore.cmor.fix import Fix, fix_data, fix_file, fix_metadata


class TestFixFile(TestCase):
    """Fix file tests."""
    def setUp(self):
        """Prepare for testing."""
        self.filename = 'filename'
        self.mock_fix = Mock()
        self.mock_fix.fix_file.return_value = 'new_filename'

    def test_fix(self):
        """Check that the returned fix is applied."""
<<<<<<< HEAD
        with mock.patch(
                'esmvalcore.cmor._fixes.fix.Fix.get_fixes',
                return_value=[self.mock_fix]):
            file_returned = fix_file('filename', 'cmor_name', 'project',
                                     'model', 'output_dir')
=======
        with patch('esmvalcore.cmor._fixes.fix.Fix.get_fixes',
                   return_value=[self.mock_fix]):
            file_returned = fix_file(
                file='filename',
                short_name='short_name',
                project='project',
                dataset='model',
                mip='mip',
                output_dir='output_dir',
            )
>>>>>>> 416801e1
            self.assertNotEqual(file_returned, self.filename)
            self.assertEqual(file_returned, 'new_filename')

    def test_nofix(self):
        """Check that the same file is returned if no fix is available."""
<<<<<<< HEAD
        with mock.patch(
                'esmvalcore.cmor._fixes.fix.Fix.get_fixes', return_value=[]):
            file_returned = fix_file('filename', 'cmor_name', 'project',
                                     'model', 'output_dir')
=======
        with patch('esmvalcore.cmor._fixes.fix.Fix.get_fixes',
                   return_value=[]):
            file_returned = fix_file(
                file='filename',
                short_name='short_name',
                project='project',
                dataset='model',
                mip='mip',
                output_dir='output_dir',
            )
>>>>>>> 416801e1
            self.assertEqual(file_returned, self.filename)


class TestGetCube(TestCase):
    """Test get cube by var_name method."""
    def setUp(self):
        """Prepare for testing."""
        self.cube_1 = Mock()
        self.cube_1.var_name = 'cube1'
        self.cube_2 = Mock()
        self.cube_2.var_name = 'cube2'
        self.cubes = [self.cube_1, self.cube_2]
        self.fix = Fix(None)

    def test_get_first_cube(self):
        """Test selecting first cube."""
        self.assertIs(self.cube_1,
                      self.fix.get_cube_from_list(self.cubes, "cube1"))

    def test_get_second_cube(self):
        """Test selecting second cube."""
        self.assertIs(self.cube_2,
                      self.fix.get_cube_from_list(self.cubes, "cube2"))

    def test_get_default_raises(self):
        """Check that the default raises (Fix is not a cube)."""
        with self.assertRaises(Exception):
            self.fix.get_cube_from_list(self.cubes)

    def test_get_default(self):
        """Check that the default return the cube (fix is a cube)."""
        self.cube_1.var_name = 'fix'
        self.assertIs(self.cube_1, self.fix.get_cube_from_list(self.cubes))


class TestFixMetadata(TestCase):
    """Fix metadata tests."""
    def setUp(self):
        """Prepare for testing."""

        self.cube = self._create_mock_cube()
        self.intermediate_cube = self._create_mock_cube()
        self.fixed_cube = self._create_mock_cube()
        self.mock_fix = Mock()
        self.mock_fix.fix_metadata.return_value = [self.intermediate_cube]
        self.checker = Mock()
        self.check_metadata = self.checker.return_value.check_metadata

    @staticmethod
<<<<<<< HEAD
    def _create_mock_cube(cmor_name='cmor_name'):
        cube = mock.Mock()
        cube.var_name = cmor_name
=======
    def _create_mock_cube(var_name='short_name'):
        cube = Mock()
        cube.var_name = var_name
>>>>>>> 416801e1
        cube.attributes = {'source_file': 'source_file'}
        return cube

    def test_fix(self):
        """Check that the returned fix is applied."""
<<<<<<< HEAD
        with mock.patch(
                'esmvalcore.cmor._fixes.fix.Fix.get_fixes',
                return_value=[self.mock_fix]):
            cube_returned = fix_metadata([self.cube], 'cmor_name', 'project',
                                         'model')[0]
            self.assertTrue(cube_returned is not self.cube)
            self.assertTrue(cube_returned is self.fixed_cube)

    def test_nofix(self):
        """Check that the same cube is returned if no fix is available."""
        with mock.patch(
                'esmvalcore.cmor._fixes.fix.Fix.get_fixes', return_value=[]):
            cube_returned = fix_metadata([self.cube], 'cmor_name', 'project',
                                         'model')[0]
            self.assertTrue(cube_returned is self.cube)
            self.assertTrue(cube_returned is not self.fixed_cube)

    def test_select_var(self):
        """Check that the same cube is returned if no fix is available."""
        with mock.patch(
                'esmvalcore.cmor._fixes.fix.Fix.get_fixes', return_value=[]):
            cube_returned = fix_metadata(
                [self.cube, self._create_mock_cube('extra')],
                'cmor_name',
                'project',
                'model'
            )[0]
            self.assertTrue(cube_returned is self.cube)
=======
        self.check_metadata.side_effect = lambda: self.fixed_cube
        with patch('esmvalcore.cmor._fixes.fix.Fix.get_fixes',
                   return_value=[self.mock_fix]):
            with patch('esmvalcore.cmor.fix._get_cmor_checker',
                       return_value=self.checker):
                cube_returned = fix_metadata(
                    cubes=[self.cube],
                    short_name='short_name',
                    project='project',
                    dataset='model',
                    mip='mip',
                )[0]
                self.checker.assert_called_once_with(self.intermediate_cube)
                self.check_metadata.assert_called_once_with()
                assert cube_returned is not self.cube
                assert cube_returned is not self.intermediate_cube
                assert cube_returned is self.fixed_cube

    def test_nofix(self):
        """Check that the same cube is returned if no fix is available."""
        self.check_metadata.side_effect = lambda: self.cube
        with patch('esmvalcore.cmor._fixes.fix.Fix.get_fixes',
                   return_value=[]):
            with patch('esmvalcore.cmor.fix._get_cmor_checker',
                       return_value=self.checker):
                cube_returned = fix_metadata(
                    cubes=[self.cube],
                    short_name='short_name',
                    project='project',
                    dataset='model',
                    mip='mip',
                )[0]
                self.checker.assert_called_once_with(self.cube)
                self.check_metadata.assert_called_once_with()
                assert cube_returned is self.cube
                assert cube_returned is not self.intermediate_cube
                assert cube_returned is not self.fixed_cube

    def test_select_var(self):
        """Check that the same cube is returned if no fix is available."""
        self.check_metadata.side_effect = lambda: self.cube
        with patch('esmvalcore.cmor._fixes.fix.Fix.get_fixes',
                   return_value=[]):
            with patch('esmvalcore.cmor.fix._get_cmor_checker',
                       return_value=self.checker):
                cube_returned = fix_metadata(
                    cubes=[self.cube,
                           self._create_mock_cube('extra')],
                    short_name='short_name',
                    project='CMIP6',
                    dataset='model',
                    mip='mip',
                )[0]
                self.checker.assert_called_once_with(self.cube)
                self.check_metadata.assert_called_once_with()
                assert cube_returned is self.cube
>>>>>>> 416801e1

    def test_select_var_failed_if_bad_var_name(self):
        """Check that the same cube is returned if no fix is available."""
        with patch('esmvalcore.cmor._fixes.fix.Fix.get_fixes',
                   return_value=[]):
            with self.assertRaises(ValueError):
                fix_metadata(
                    cubes=[
                        self._create_mock_cube('not_me'),
                        self._create_mock_cube('me_neither')
                    ],
<<<<<<< HEAD
                    'cmor_name',
                    'project',
                    'model'
=======
                    short_name='short_name',
                    project='CMIP6',
                    dataset='model',
                    mip='mip',
>>>>>>> 416801e1
                )

    def test_cmor_checker_called(self):
        """Check that the cmor check is done."""
<<<<<<< HEAD
        checker = mock.Mock()
        checker.return_value = mock.Mock()
        with mock.patch(
                'esmvalcore.cmor._fixes.fix.Fix.get_fixes', return_value=[]):
            with mock.patch(        
                    'esmvalcore.cmor.fix._get_cmor_checker',
                    return_value=checker) as get_mock:
                with mock.patch(
                        'esmvalcore.cmor.table.CMOR_TABLES') as tables_mock:
                    fix_metadata([self.cube], 'cmor_name', 'project', 'model',
                                'cmor_table', 'mip', 'frequency')
                    get_mock.assert_called_once_with(
                        automatic_fixes=True,
                        fail_on_error=False,
                        frequency='frequency',
                        mip='mip',
                        cmor_name='cmor_name',
                        table='cmor_table')
                    checker.assert_called_once_with(self.cube)
                    checker.return_value.check_metadata.assert_called_once_with()
=======
        checker = Mock()
        checker.return_value = Mock()
        with patch('esmvalcore.cmor._fixes.fix.Fix.get_fixes',
                   return_value=[]):
            with patch('esmvalcore.cmor.fix._get_cmor_checker',
                       return_value=checker) as get_mock:
                fix_metadata(
                    cubes=[self.cube],
                    short_name='short_name',
                    project='CMIP6',
                    dataset='dataset',
                    mip='mip',
                    frequency='frequency',
                )
                get_mock.assert_called_once_with(
                    automatic_fixes=True,
                    fail_on_error=False,
                    frequency='frequency',
                    mip='mip',
                    short_name='short_name',
                    table='CMIP6',
                )
                checker.assert_called_once_with(self.cube)
                checker.return_value.check_metadata.assert_called_once_with()
>>>>>>> 416801e1


class TestFixData(TestCase):
    """Fix data tests."""
    def setUp(self):
        """Prepare for testing."""
        self.cube = Mock()
        self.intermediate_cube = Mock()
        self.fixed_cube = Mock()
        self.mock_fix = Mock()
        self.mock_fix.fix_data.return_value = self.intermediate_cube
        self.checker = Mock()
        self.check_data = self.checker.return_value.check_data

    def test_fix(self):
        """Check that the returned fix is applied."""
<<<<<<< HEAD
        with mock.patch(
                'esmvalcore.cmor._fixes.fix.Fix.get_fixes',
                return_value=[self.mock_fix]):
            cube_returned = fix_data(self.cube, 'cmor_name', 'project',
                                     'model')
            self.assertTrue(cube_returned is not self.cube)
            self.assertTrue(cube_returned is self.fixed_cube)

    def test_nofix(self):
        """Check that the same cube is returned if no fix is available."""
        with mock.patch(
                'esmvalcore.cmor._fixes.fix.Fix.get_fixes', return_value=[]):
            cube_returned = fix_data(self.cube, 'cmor_name', 'project',
                                     'model')
            self.assertTrue(cube_returned is self.cube)
            self.assertTrue(cube_returned is not self.fixed_cube)

    def test_cmor_checker_called(self):
        """Check that the cmor check is done."""
        checker = mock.Mock()
        checker.return_value = mock.Mock()
        with mock.patch(
                'esmvalcore.cmor._fixes.fix.Fix.get_fixes', return_value=[]):
            with mock.patch(
                    'esmvalcore.cmor.fix._get_cmor_checker',
                    return_value=checker) as get_mock:
                fix_data(self.cube, 'cmor_name', 'project', 'model',
                         'cmor_table', 'mip', 'frequency')
=======
        self.check_data.side_effect = lambda: self.fixed_cube
        with patch('esmvalcore.cmor._fixes.fix.Fix.get_fixes',
                   return_value=[self.mock_fix]):
            with patch('esmvalcore.cmor.fix._get_cmor_checker',
                       return_value=self.checker):
                cube_returned = fix_data(
                    self.cube,
                    short_name='short_name',
                    project='project',
                    dataset='model',
                    mip='mip',
                )
                self.checker.assert_called_once_with(self.intermediate_cube)
                self.check_data.assert_called_once_with()
                assert cube_returned is not self.cube
                assert cube_returned is not self.intermediate_cube
                assert cube_returned is self.fixed_cube

    def test_nofix(self):
        """Check that the same cube is returned if no fix is available."""
        self.check_data.side_effect = lambda: self.cube
        with patch('esmvalcore.cmor._fixes.fix.Fix.get_fixes',
                   return_value=[]):
            with patch('esmvalcore.cmor.fix._get_cmor_checker',
                       return_value=self.checker):
                cube_returned = fix_data(
                    self.cube,
                    short_name='short_name',
                    project='CMIP6',
                    dataset='model',
                    mip='mip',
                )
                self.checker.assert_called_once_with(self.cube)
                self.check_data.assert_called_once_with()
                assert cube_returned is self.cube
                assert cube_returned is not self.intermediate_cube
                assert cube_returned is not self.fixed_cube

    def test_cmor_checker_called(self):
        """Check that the cmor check is done."""
        checker = Mock()
        checker.return_value = Mock()
        with patch('esmvalcore.cmor._fixes.fix.Fix.get_fixes',
                   return_value=[]):
            with patch('esmvalcore.cmor.fix._get_cmor_checker',
                       return_value=checker) as get_mock:
                fix_data(self.cube, 'short_name', 'CMIP6', 'model', 'mip',
                         'frequency')
>>>>>>> 416801e1
                get_mock.assert_called_once_with(
                    table='CMIP6',
                    automatic_fixes=True,
                    fail_on_error=False,
                    frequency='frequency',
                    mip='mip',
<<<<<<< HEAD
                    cmor_name='cmor_name',
                    table='cmor_table')
=======
                    short_name='short_name',
                )
>>>>>>> 416801e1
                checker.assert_called_once_with(self.cube)
                checker.return_value.check_data.assert_called_once_with()<|MERGE_RESOLUTION|>--- conflicted
+++ resolved
@@ -16,46 +16,31 @@
 
     def test_fix(self):
         """Check that the returned fix is applied."""
-<<<<<<< HEAD
-        with mock.patch(
-                'esmvalcore.cmor._fixes.fix.Fix.get_fixes',
-                return_value=[self.mock_fix]):
-            file_returned = fix_file('filename', 'cmor_name', 'project',
-                                     'model', 'output_dir')
-=======
         with patch('esmvalcore.cmor._fixes.fix.Fix.get_fixes',
                    return_value=[self.mock_fix]):
             file_returned = fix_file(
                 file='filename',
-                short_name='short_name',
+                cmor_name='cmor_name',
                 project='project',
                 dataset='model',
                 mip='mip',
                 output_dir='output_dir',
             )
->>>>>>> 416801e1
             self.assertNotEqual(file_returned, self.filename)
             self.assertEqual(file_returned, 'new_filename')
 
     def test_nofix(self):
         """Check that the same file is returned if no fix is available."""
-<<<<<<< HEAD
-        with mock.patch(
-                'esmvalcore.cmor._fixes.fix.Fix.get_fixes', return_value=[]):
-            file_returned = fix_file('filename', 'cmor_name', 'project',
-                                     'model', 'output_dir')
-=======
         with patch('esmvalcore.cmor._fixes.fix.Fix.get_fixes',
                    return_value=[]):
             file_returned = fix_file(
                 file='filename',
-                short_name='short_name',
+                cmor_name='cmor_name',
                 project='project',
                 dataset='model',
                 mip='mip',
                 output_dir='output_dir',
             )
->>>>>>> 416801e1
             self.assertEqual(file_returned, self.filename)
 
 
@@ -105,179 +90,130 @@
         self.check_metadata = self.checker.return_value.check_metadata
 
     @staticmethod
-<<<<<<< HEAD
-    def _create_mock_cube(cmor_name='cmor_name'):
-        cube = mock.Mock()
-        cube.var_name = cmor_name
-=======
-    def _create_mock_cube(var_name='short_name'):
+    def _create_mock_cube(short_name='short_name'):
         cube = Mock()
-        cube.var_name = var_name
->>>>>>> 416801e1
+        cube.var_name = short_name
         cube.attributes = {'source_file': 'source_file'}
         return cube
 
     def test_fix(self):
         """Check that the returned fix is applied."""
-<<<<<<< HEAD
-        with mock.patch(
-                'esmvalcore.cmor._fixes.fix.Fix.get_fixes',
-                return_value=[self.mock_fix]):
-            cube_returned = fix_metadata([self.cube], 'cmor_name', 'project',
-                                         'model')[0]
-            self.assertTrue(cube_returned is not self.cube)
-            self.assertTrue(cube_returned is self.fixed_cube)
+        self.check_metadata.side_effect = lambda: self.fixed_cube
+        with patch('esmvalcore.cmor._fixes.fix.Fix.get_fixes',
+                   return_value=[self.mock_fix]):
+            with patch('esmvalcore.cmor.fix._get_cmor_checker',
+                       return_value=self.checker):
+                with patch('esmvalcore.cmor.fix.get_var_info',
+                           return_value=Mock()):
+                    cube_returned = fix_metadata(
+                        cubes=[self.cube],
+                        cmor_name='cmor_name',
+                        project='project',
+                        dataset='model',
+                        mip='mip',
+                    )[0]
+        self.checker.assert_called_once_with(self.intermediate_cube)
+        self.check_metadata.assert_called_once_with()
+        assert cube_returned is not self.cube
+        assert cube_returned is not self.intermediate_cube
+        assert cube_returned is self.fixed_cube
 
     def test_nofix(self):
         """Check that the same cube is returned if no fix is available."""
-        with mock.patch(
-                'esmvalcore.cmor._fixes.fix.Fix.get_fixes', return_value=[]):
-            cube_returned = fix_metadata([self.cube], 'cmor_name', 'project',
-                                         'model')[0]
-            self.assertTrue(cube_returned is self.cube)
-            self.assertTrue(cube_returned is not self.fixed_cube)
+        self.check_metadata.side_effect = lambda: self.cube
+        with patch('esmvalcore.cmor._fixes.fix.Fix.get_fixes',
+                   return_value=[]):
+            with patch('esmvalcore.cmor.fix._get_cmor_checker',
+                       return_value=self.checker):
+                with patch('esmvalcore.cmor.fix.get_var_info',
+                           return_value=Mock()):
+                    cube_returned = fix_metadata(
+                        cubes=[self.cube],
+                        cmor_name='cmor_name',
+                        project='project',
+                        dataset='model',
+                        mip='mip',
+                    )[0]
+                    self.checker.assert_called_once_with(self.cube)
+                    self.check_metadata.assert_called_once_with()
+                    assert cube_returned is self.cube
+                    assert cube_returned is not self.intermediate_cube
+                    assert cube_returned is not self.fixed_cube
 
     def test_select_var(self):
         """Check that the same cube is returned if no fix is available."""
-        with mock.patch(
-                'esmvalcore.cmor._fixes.fix.Fix.get_fixes', return_value=[]):
-            cube_returned = fix_metadata(
-                [self.cube, self._create_mock_cube('extra')],
-                'cmor_name',
-                'project',
-                'model'
-            )[0]
-            self.assertTrue(cube_returned is self.cube)
-=======
-        self.check_metadata.side_effect = lambda: self.fixed_cube
-        with patch('esmvalcore.cmor._fixes.fix.Fix.get_fixes',
-                   return_value=[self.mock_fix]):
-            with patch('esmvalcore.cmor.fix._get_cmor_checker',
-                       return_value=self.checker):
-                cube_returned = fix_metadata(
-                    cubes=[self.cube],
-                    short_name='short_name',
-                    project='project',
-                    dataset='model',
-                    mip='mip',
-                )[0]
-                self.checker.assert_called_once_with(self.intermediate_cube)
-                self.check_metadata.assert_called_once_with()
-                assert cube_returned is not self.cube
-                assert cube_returned is not self.intermediate_cube
-                assert cube_returned is self.fixed_cube
-
-    def test_nofix(self):
-        """Check that the same cube is returned if no fix is available."""
         self.check_metadata.side_effect = lambda: self.cube
-        with patch('esmvalcore.cmor._fixes.fix.Fix.get_fixes',
-                   return_value=[]):
-            with patch('esmvalcore.cmor.fix._get_cmor_checker',
-                       return_value=self.checker):
-                cube_returned = fix_metadata(
-                    cubes=[self.cube],
-                    short_name='short_name',
-                    project='project',
-                    dataset='model',
-                    mip='mip',
-                )[0]
-                self.checker.assert_called_once_with(self.cube)
-                self.check_metadata.assert_called_once_with()
-                assert cube_returned is self.cube
-                assert cube_returned is not self.intermediate_cube
-                assert cube_returned is not self.fixed_cube
-
-    def test_select_var(self):
-        """Check that the same cube is returned if no fix is available."""
-        self.check_metadata.side_effect = lambda: self.cube
-        with patch('esmvalcore.cmor._fixes.fix.Fix.get_fixes',
-                   return_value=[]):
-            with patch('esmvalcore.cmor.fix._get_cmor_checker',
-                       return_value=self.checker):
-                cube_returned = fix_metadata(
-                    cubes=[self.cube,
-                           self._create_mock_cube('extra')],
-                    short_name='short_name',
-                    project='CMIP6',
-                    dataset='model',
-                    mip='mip',
-                )[0]
-                self.checker.assert_called_once_with(self.cube)
-                self.check_metadata.assert_called_once_with()
-                assert cube_returned is self.cube
->>>>>>> 416801e1
+        var_info = Mock()
+        var_info.short_name = 'short_name'
+        with patch('esmvalcore.cmor._fixes.fix.Fix.get_fixes',
+                   return_value=[]):
+            with patch('esmvalcore.cmor.fix._get_cmor_checker',
+                       return_value=self.checker):
+                with patch('esmvalcore.cmor.fix.get_var_info',
+                           return_value=var_info):
+                    cube_returned = fix_metadata(
+                        cubes=[
+                            self.cube,
+                            self._create_mock_cube('extra')],
+                        cmor_name='cmor_name',
+                        project='CMIP6',
+                        dataset='model',
+                        mip='mip',
+                    )[0]
+                    self.checker.assert_called_once_with(self.cube)
+                    self.check_metadata.assert_called_once_with()
+                    assert cube_returned is self.cube
 
     def test_select_var_failed_if_bad_var_name(self):
         """Check that the same cube is returned if no fix is available."""
-        with patch('esmvalcore.cmor._fixes.fix.Fix.get_fixes',
-                   return_value=[]):
-            with self.assertRaises(ValueError):
-                fix_metadata(
-                    cubes=[
-                        self._create_mock_cube('not_me'),
-                        self._create_mock_cube('me_neither')
-                    ],
-<<<<<<< HEAD
-                    'cmor_name',
-                    'project',
-                    'model'
-=======
-                    short_name='short_name',
-                    project='CMIP6',
-                    dataset='model',
-                    mip='mip',
->>>>>>> 416801e1
-                )
+        var_info = Mock()
+        var_info.short_name = 'short_name'
+        with patch('esmvalcore.cmor._fixes.fix.Fix.get_fixes',
+                   return_value=[]):
+            with patch('esmvalcore.cmor.fix.get_var_info',
+                       return_value=var_info):
+                with self.assertRaises(ValueError):
+                    fix_metadata(
+                        cubes=[
+                            self._create_mock_cube('not_me'),
+                            self._create_mock_cube('me_neither')
+                        ],
+                        cmor_name='cmor_name',
+                        project='CMIP6',
+                        dataset='model',
+                        mip='mip',
+                    )
 
     def test_cmor_checker_called(self):
         """Check that the cmor check is done."""
-<<<<<<< HEAD
-        checker = mock.Mock()
-        checker.return_value = mock.Mock()
-        with mock.patch(
-                'esmvalcore.cmor._fixes.fix.Fix.get_fixes', return_value=[]):
-            with mock.patch(        
-                    'esmvalcore.cmor.fix._get_cmor_checker',
-                    return_value=checker) as get_mock:
-                with mock.patch(
-                        'esmvalcore.cmor.table.CMOR_TABLES') as tables_mock:
-                    fix_metadata([self.cube], 'cmor_name', 'project', 'model',
-                                'cmor_table', 'mip', 'frequency')
+        checker = Mock()
+        checker.return_value = Mock()
+        var_info = Mock()
+        var_info.shoart_name = 'short_name'
+        with patch('esmvalcore.cmor._fixes.fix.Fix.get_fixes',
+                   return_value=[]):
+            with patch('esmvalcore.cmor.fix._get_cmor_checker',
+                       return_value=checker) as get_mock:
+                with patch('esmvalcore.cmor.fix.get_var_info',
+                           return_value=var_info):
+                    fix_metadata(
+                        cubes=[self.cube],
+                        cmor_name='cmor_name',
+                        project='CMIP6',
+                        dataset='dataset',
+                        mip='mip',
+                        frequency='frequency',
+                    )
                     get_mock.assert_called_once_with(
                         automatic_fixes=True,
                         fail_on_error=False,
                         frequency='frequency',
                         mip='mip',
                         cmor_name='cmor_name',
-                        table='cmor_table')
-                    checker.assert_called_once_with(self.cube)
-                    checker.return_value.check_metadata.assert_called_once_with()
-=======
-        checker = Mock()
-        checker.return_value = Mock()
-        with patch('esmvalcore.cmor._fixes.fix.Fix.get_fixes',
-                   return_value=[]):
-            with patch('esmvalcore.cmor.fix._get_cmor_checker',
-                       return_value=checker) as get_mock:
-                fix_metadata(
-                    cubes=[self.cube],
-                    short_name='short_name',
-                    project='CMIP6',
-                    dataset='dataset',
-                    mip='mip',
-                    frequency='frequency',
-                )
-                get_mock.assert_called_once_with(
-                    automatic_fixes=True,
-                    fail_on_error=False,
-                    frequency='frequency',
-                    mip='mip',
-                    short_name='short_name',
-                    table='CMIP6',
-                )
-                checker.assert_called_once_with(self.cube)
-                checker.return_value.check_metadata.assert_called_once_with()
->>>>>>> 416801e1
+                        table='CMIP6',
+                    )
+        checker.assert_called_once_with(self.cube)
+        checker.return_value.check_metadata.assert_called_once_with()
 
 
 class TestFixData(TestCase):
@@ -294,36 +230,6 @@
 
     def test_fix(self):
         """Check that the returned fix is applied."""
-<<<<<<< HEAD
-        with mock.patch(
-                'esmvalcore.cmor._fixes.fix.Fix.get_fixes',
-                return_value=[self.mock_fix]):
-            cube_returned = fix_data(self.cube, 'cmor_name', 'project',
-                                     'model')
-            self.assertTrue(cube_returned is not self.cube)
-            self.assertTrue(cube_returned is self.fixed_cube)
-
-    def test_nofix(self):
-        """Check that the same cube is returned if no fix is available."""
-        with mock.patch(
-                'esmvalcore.cmor._fixes.fix.Fix.get_fixes', return_value=[]):
-            cube_returned = fix_data(self.cube, 'cmor_name', 'project',
-                                     'model')
-            self.assertTrue(cube_returned is self.cube)
-            self.assertTrue(cube_returned is not self.fixed_cube)
-
-    def test_cmor_checker_called(self):
-        """Check that the cmor check is done."""
-        checker = mock.Mock()
-        checker.return_value = mock.Mock()
-        with mock.patch(
-                'esmvalcore.cmor._fixes.fix.Fix.get_fixes', return_value=[]):
-            with mock.patch(
-                    'esmvalcore.cmor.fix._get_cmor_checker',
-                    return_value=checker) as get_mock:
-                fix_data(self.cube, 'cmor_name', 'project', 'model',
-                         'cmor_table', 'mip', 'frequency')
-=======
         self.check_data.side_effect = lambda: self.fixed_cube
         with patch('esmvalcore.cmor._fixes.fix.Fix.get_fixes',
                    return_value=[self.mock_fix]):
@@ -331,7 +237,7 @@
                        return_value=self.checker):
                 cube_returned = fix_data(
                     self.cube,
-                    short_name='short_name',
+                    cmor_name='cmor_name',
                     project='project',
                     dataset='model',
                     mip='mip',
@@ -351,16 +257,16 @@
                        return_value=self.checker):
                 cube_returned = fix_data(
                     self.cube,
-                    short_name='short_name',
+                    cmor_name='cmor_name',
                     project='CMIP6',
                     dataset='model',
                     mip='mip',
                 )
-                self.checker.assert_called_once_with(self.cube)
-                self.check_data.assert_called_once_with()
-                assert cube_returned is self.cube
-                assert cube_returned is not self.intermediate_cube
-                assert cube_returned is not self.fixed_cube
+        self.checker.assert_called_once_with(self.cube)
+        self.check_data.assert_called_once_with()
+        assert cube_returned is self.cube
+        assert cube_returned is not self.intermediate_cube
+        assert cube_returned is not self.fixed_cube
 
     def test_cmor_checker_called(self):
         """Check that the cmor check is done."""
@@ -370,21 +276,15 @@
                    return_value=[]):
             with patch('esmvalcore.cmor.fix._get_cmor_checker',
                        return_value=checker) as get_mock:
-                fix_data(self.cube, 'short_name', 'CMIP6', 'model', 'mip',
+                fix_data(self.cube, 'cmor_name', 'CMIP6', 'model', 'mip',
                          'frequency')
->>>>>>> 416801e1
                 get_mock.assert_called_once_with(
                     table='CMIP6',
                     automatic_fixes=True,
                     fail_on_error=False,
                     frequency='frequency',
                     mip='mip',
-<<<<<<< HEAD
                     cmor_name='cmor_name',
-                    table='cmor_table')
-=======
-                    short_name='short_name',
                 )
->>>>>>> 416801e1
                 checker.assert_called_once_with(self.cube)
                 checker.return_value.check_data.assert_called_once_with()