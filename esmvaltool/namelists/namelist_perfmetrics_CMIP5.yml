--- conflicted
+++ resolved
@@ -130,92 +130,6 @@
     variables:
       ta:
         preprocessor: pp850
-        reference_model: ERA-Interim
-        alternative_model: NCEP
-        mip: Amon
-        field: T3M
-    additional_models:
-      - {model: ACCESS1-0,        project: CMIP5, exp: historical, ensemble: r1i1p1, start_year: 2000, end_year: 2002}
-      - {model: ACCESS1-3,        project: CMIP5, exp: historical, ensemble: r1i1p1, start_year: 2000, end_year: 2002}
-      - {model: bcc-csm1-1,       project: CMIP5, exp: historical, ensemble: r1i1p1, start_year: 2000, end_year: 2002}
-      - {model: bcc-csm1-1-m,     project: CMIP5, exp: historical, ensemble: r1i1p1, start_year: 2000, end_year: 2002}
-      - {model: BNU-ESM,          project: CMIP5, exp: historical, ensemble: r1i1p1, start_year: 2000, end_year: 2002}
-      - {model: CanCM4,           project: CMIP5, exp: historical, ensemble: r1i1p1, start_year: 2000, end_year: 2002}
-      - {model: CanESM2,          project: CMIP5, exp: historical, ensemble: r1i1p1, start_year: 2000, end_year: 2002}
-      - {model: CCSM4,            project: CMIP5, exp: historical, ensemble: r1i1p1, start_year: 2000, end_year: 2002}
-      - {model: CESM1-BGC,        project: CMIP5, exp: historical, ensemble: r1i1p1, start_year: 2000, end_year: 2002}
-      - {model: CESM1-CAM5,       project: CMIP5, exp: historical, ensemble: r1i1p1, start_year: 2000, end_year: 2002}
-      - {model: CESM1-CAM5-1-FV2, project: CMIP5, exp: historical, ensemble: r1i1p1, start_year: 2000, end_year: 2002}
-      - {model: CESM1-FASTCHEM,   project: CMIP5, exp: historical, ensemble: r1i1p1, start_year: 2000, end_year: 2002}
-      - {model: CESM1-WACCM,      project: CMIP5, exp: historical, ensemble: r1i1p1, start_year: 2000, end_year: 2002}
-      - {model: CMCC-CESM,        project: CMIP5, exp: historical, ensemble: r1i1p1, start_year: 2000, end_year: 2002}
-      - {model: CMCC-CM,          project: CMIP5, exp: historical, ensemble: r1i1p1, start_year: 2000, end_year: 2002}
-      - {model: CMCC-CMS,         project: CMIP5, exp: historical, ensemble: r1i1p1, start_year: 2000, end_year: 2002}
-      - {model: CNRM-CM5,         project: CMIP5, exp: historical, ensemble: r1i1p1, start_year: 2000, end_year: 2002}
-      - {model: CNRM-CM5-2,       project: CMIP5, exp: historical, ensemble: r1i1p1, start_year: 2000, end_year: 2002}
-      - {model: CSIRO-Mk3-6-0,    project: CMIP5, exp: historical, ensemble: r1i1p1, start_year: 2000, end_year: 2002}
-      - {model: EC-EARTH,         project: CMIP5, exp: historical, ensemble: r6i1p1, start_year: 2000, end_year: 2002}
-      - {model: FGOALS-g2,        project: CMIP5, exp: historical, ensemble: r1i1p1, start_year: 2000, end_year: 2002}
-      - {model: FGOALS-s2,        project: CMIP5, exp: historical, ensemble: r1i1p1, start_year: 2000, end_year: 2002}
-      - {model: FIO-ESM,          project: CMIP5, exp: historical, ensemble: r1i1p1, start_year: 2000, end_year: 2002}
-      - {model: GFDL-CM2p1,       project: CMIP5, exp: historical, ensemble: r1i1p1, start_year: 2000, end_year: 2002}
-      - {model: GFDL-CM3,         project: CMIP5, exp: historical, ensemble: r1i1p1, start_year: 2000, end_year: 2002}
-      - {model: GFDL-ESM2G,       project: CMIP5, exp: historical, ensemble: r1i1p1, start_year: 2000, end_year: 2002}
-      - {model: GFDL-ESM2M,       project: CMIP5, exp: historical, ensemble: r1i1p1, start_year: 2000, end_year: 2002}
-      - {model: GISS-E2-H,        project: CMIP5, exp: historical, ensemble: r1i1p2, start_year: 2000, end_year: 2002}
-      - {model: GISS-E2-H-CC,     project: CMIP5, exp: historical, ensemble: r1i1p1, start_year: 2000, end_year: 2002}
-      - {model: GISS-E2-R,        project: CMIP5, exp: historical, ensemble: r1i1p2, start_year: 2000, end_year: 2002}
-      - {model: GISS-E2-R-CC,     project: CMIP5, exp: historical, ensemble: r1i1p1, start_year: 2000, end_year: 2002}
-      - {model: HadCM3,           project: CMIP5, exp: historical, ensemble: r1i1p1, start_year: 2000, end_year: 2002}
-      - {model: HadGEM2-AO,       project: CMIP5, exp: historical, ensemble: r1i1p1, start_year: 2000, end_year: 2002}
-      - {model: HadGEM2-CC,       project: CMIP5, exp: historical, ensemble: r1i1p1, start_year: 2000, end_year: 2002}
-      - {model: HadGEM2-ES,       project: CMIP5, exp: historical, ensemble: r1i1p1, start_year: 2000, end_year: 2002}
-      - {model: inmcm4,           project: CMIP5, exp: historical, ensemble: r1i1p1, start_year: 2000, end_year: 2002}
-      - {model: IPSL-CM5A-LR,     project: CMIP5, exp: historical, ensemble: r1i1p1, start_year: 2000, end_year: 2002}
-      - {model: IPSL-CM5A-MR,     project: CMIP5, exp: historical, ensemble: r1i1p1, start_year: 2000, end_year: 2002}
-      - {model: IPSL-CM5B-LR,     project: CMIP5, exp: historical, ensemble: r1i1p1, start_year: 2000, end_year: 2002}
-      - {model: MIROC4h,          project: CMIP5, exp: historical, ensemble: r1i1p1, start_year: 2000, end_year: 2002}
-      - {model: MIROC5,           project: CMIP5, exp: historical, ensemble: r1i1p1, start_year: 2000, end_year: 2002}
-      - {model: MIROC-ESM,        project: CMIP5, exp: historical, ensemble: r1i1p1, start_year: 2000, end_year: 2002}
-      - {model: MIROC-ESM-CHEM,   project: CMIP5, exp: historical, ensemble: r1i1p1, start_year: 2000, end_year: 2002}
-      - {model: MPI-ESM-LR,       project: CMIP5, exp: historical, ensemble: r1i1p1, start_year: 2000, end_year: 2002}
-      - {model: MPI-ESM-MR,       project: CMIP5, exp: historical, ensemble: r1i1p1, start_year: 2000, end_year: 2002}
-      - {model: MPI-ESM-P,        project: CMIP5, exp: historical, ensemble: r1i1p1, start_year: 2000, end_year: 2002}
-      - {model: MRI-CGCM3,        project: CMIP5, exp: historical, ensemble: r1i1p1, start_year: 2000, end_year: 2002}
-      - {model: MRI-ESM1,         project: CMIP5, exp: historical, ensemble: r1i1p1, start_year: 2000, end_year: 2002}
-      - {model: NorESM1-M,        project: CMIP5, exp: historical, ensemble: r1i1p1, start_year: 2000, end_year: 2002}
-<<<<<<< HEAD
-      - {model: NorESM1-ME,       project: CMIP5, exp: historical, ensemble: r1i1p1, start_year: 2000, end_year: 2002}     
-      - {model: ERA-Interim,  project: OBS,  type: reanaly,  version: 1,  start_year: 2000,  end_year: 2002,  tier: 3}
-      - {model: NCEP,         project: OBS,  type: reanaly,  version: 1,  start_year: 2000,  end_year: 2002,  tier: 2}
-=======
-      - {model: NorESM1-ME,       project: CMIP5, exp: historical, ensemble: r1i1p1, start_year: 2000, end_year: 2002}
-      - {model: ERA-Interim,      project: OBS, type: reanaly, version: 1, start_year: 2000, end_year: 2002, tier: 3}
-      - {model: NCEP,             project: OBS, type: reanaly, version: 1, start_year: 2000, end_year: 2002, tier: 2}
->>>>>>> 50ba5dd5
-    scripts:
-      cycle: &cycle_settings
-        script: perfmetrics/main.ncl
-        plot_type: cycle       # Plot type ('cycle' [time], 'zonal' [plev, lat], 'latlon' [lat, lon], 'cycle_latlon' [time, lat, lon])
-        time_avg: monthlyclim  # Time average ('opt' argument of time_operations.ncl)
-        region: Global         # Selected region ('Global', 'Tropics', 'NH extratropics', 'SH extratropics')
-        plot_stddev: ref_model # Plot standard deviation ('all', 'none', 'ref_model' or given model name)
-        legend_outside: true   # Plot legend in a separate file
-        styleset: CMIP5        # Plot style
-      grading: &grading_settings
-        <<: *cycle_settings
-        plot_type: cycle_latlon                # Plot type ('cycle' [time], 'zonal' [plev, lat], 'latlon' [lat, lon], 'cycle_latlon' [time, lat, lon])
-        draw_plots: false                      # Do not draw plots
-        calc_grading: true                     # Calculate grading
-        metric: [RMSD, taylor]                 # Metric ('RMSD', 'BIAS', taylor')
-        normalization: [centered_median, none] # Normalization ('mean', 'median', 'centered_median', 'none')
-
-
-  ta200:
-    description: Air temperature at 200 hPa global.
-    variables:
-      ta:
-        preprocessor: pp200
         reference_model: ERA-Interim
         alternative_model: NCEP
         mip: Amon
@@ -274,19 +188,28 @@
       - {model: ERA-Interim,      project: OBS, type: reanaly, version: 1, start_year: 2000, end_year: 2002, tier: 3}
       - {model: NCEP,             project: OBS, type: reanaly, version: 1, start_year: 2000, end_year: 2002, tier: 2}
     scripts:
-      cycle:
+      cycle: &cycle_settings
+        script: perfmetrics/main.ncl
+        plot_type: cycle       # Plot type ('cycle' [time], 'zonal' [plev, lat], 'latlon' [lat, lon], 'cycle_latlon' [time, lat, lon])
+        time_avg: monthlyclim  # Time average ('opt' argument of time_operations.ncl)
+        region: Global         # Selected region ('Global', 'Tropics', 'NH extratropics', 'SH extratropics')
+        plot_stddev: ref_model # Plot standard deviation ('all', 'none', 'ref_model' or given model name)
+        legend_outside: true   # Plot legend in a separate file
+        styleset: CMIP5        # Plot style
+      grading: &grading_settings
         <<: *cycle_settings
-      grading:
-        <<: *grading_settings
-        metric: [RMSD]                   # Metric ('RMSD', 'BIAS', taylor')
-        normalization: [centered_median] # Normalization ('mean', 'median', 'centered_median', 'none')
-
-
-  ta30:
-    description: Air temperature at 30 hPa global.
+        plot_type: cycle_latlon                # Plot type ('cycle' [time], 'zonal' [plev, lat], 'latlon' [lat, lon], 'cycle_latlon' [time, lat, lon])
+        draw_plots: false                      # Do not draw plots
+        calc_grading: true                     # Calculate grading
+        metric: [RMSD, taylor]                 # Metric ('RMSD', 'BIAS', taylor')
+        normalization: [centered_median, none] # Normalization ('mean', 'median', 'centered_median', 'none')
+
+
+  ta200:
+    description: Air temperature at 200 hPa global.
     variables:
       ta:
-        preprocessor: pp30
+        preprocessor: pp200
         reference_model: ERA-Interim
         alternative_model: NCEP
         mip: Amon
@@ -347,12 +270,17 @@
     scripts:
       cycle:
         <<: *cycle_settings
-
-  ta5:
-    description: Air temperature at 5 hPa global.
+      grading:
+        <<: *grading_settings
+        metric: [RMSD]                   # Metric ('RMSD', 'BIAS', taylor')
+        normalization: [centered_median] # Normalization ('mean', 'median', 'centered_median', 'none')
+
+
+  ta30:
+    description: Air temperature at 30 hPa global.
     variables:
       ta:
-        preprocessor: pp5
+        preprocessor: pp30
         reference_model: ERA-Interim
         alternative_model: NCEP
         mip: Amon
@@ -413,6 +341,72 @@
     scripts:
       cycle:
         <<: *cycle_settings
+
+  ta5:
+    description: Air temperature at 5 hPa global.
+    variables:
+      ta:
+        preprocessor: pp5
+        reference_model: ERA-Interim
+        alternative_model: NCEP
+        mip: Amon
+        field: T3M
+    additional_models:
+      - {model: ACCESS1-0,        project: CMIP5, exp: historical, ensemble: r1i1p1, start_year: 2000, end_year: 2002}
+      - {model: ACCESS1-3,        project: CMIP5, exp: historical, ensemble: r1i1p1, start_year: 2000, end_year: 2002}
+      - {model: bcc-csm1-1,       project: CMIP5, exp: historical, ensemble: r1i1p1, start_year: 2000, end_year: 2002}
+      - {model: bcc-csm1-1-m,     project: CMIP5, exp: historical, ensemble: r1i1p1, start_year: 2000, end_year: 2002}
+      - {model: BNU-ESM,          project: CMIP5, exp: historical, ensemble: r1i1p1, start_year: 2000, end_year: 2002}
+      - {model: CanCM4,           project: CMIP5, exp: historical, ensemble: r1i1p1, start_year: 2000, end_year: 2002}
+      - {model: CanESM2,          project: CMIP5, exp: historical, ensemble: r1i1p1, start_year: 2000, end_year: 2002}
+      - {model: CCSM4,            project: CMIP5, exp: historical, ensemble: r1i1p1, start_year: 2000, end_year: 2002}
+      - {model: CESM1-BGC,        project: CMIP5, exp: historical, ensemble: r1i1p1, start_year: 2000, end_year: 2002}
+      - {model: CESM1-CAM5,       project: CMIP5, exp: historical, ensemble: r1i1p1, start_year: 2000, end_year: 2002}
+      - {model: CESM1-CAM5-1-FV2, project: CMIP5, exp: historical, ensemble: r1i1p1, start_year: 2000, end_year: 2002}
+      - {model: CESM1-FASTCHEM,   project: CMIP5, exp: historical, ensemble: r1i1p1, start_year: 2000, end_year: 2002}
+      - {model: CESM1-WACCM,      project: CMIP5, exp: historical, ensemble: r1i1p1, start_year: 2000, end_year: 2002}
+      - {model: CMCC-CESM,        project: CMIP5, exp: historical, ensemble: r1i1p1, start_year: 2000, end_year: 2002}
+      - {model: CMCC-CM,          project: CMIP5, exp: historical, ensemble: r1i1p1, start_year: 2000, end_year: 2002}
+      - {model: CMCC-CMS,         project: CMIP5, exp: historical, ensemble: r1i1p1, start_year: 2000, end_year: 2002}
+      - {model: CNRM-CM5,         project: CMIP5, exp: historical, ensemble: r1i1p1, start_year: 2000, end_year: 2002}
+      - {model: CNRM-CM5-2,       project: CMIP5, exp: historical, ensemble: r1i1p1, start_year: 2000, end_year: 2002}
+      - {model: CSIRO-Mk3-6-0,    project: CMIP5, exp: historical, ensemble: r1i1p1, start_year: 2000, end_year: 2002}
+      - {model: EC-EARTH,         project: CMIP5, exp: historical, ensemble: r6i1p1, start_year: 2000, end_year: 2002}
+      - {model: FGOALS-g2,        project: CMIP5, exp: historical, ensemble: r1i1p1, start_year: 2000, end_year: 2002}
+      - {model: FGOALS-s2,        project: CMIP5, exp: historical, ensemble: r1i1p1, start_year: 2000, end_year: 2002}
+      - {model: FIO-ESM,          project: CMIP5, exp: historical, ensemble: r1i1p1, start_year: 2000, end_year: 2002}
+      - {model: GFDL-CM2p1,       project: CMIP5, exp: historical, ensemble: r1i1p1, start_year: 2000, end_year: 2002}
+      - {model: GFDL-CM3,         project: CMIP5, exp: historical, ensemble: r1i1p1, start_year: 2000, end_year: 2002}
+      - {model: GFDL-ESM2G,       project: CMIP5, exp: historical, ensemble: r1i1p1, start_year: 2000, end_year: 2002}
+      - {model: GFDL-ESM2M,       project: CMIP5, exp: historical, ensemble: r1i1p1, start_year: 2000, end_year: 2002}
+      - {model: GISS-E2-H,        project: CMIP5, exp: historical, ensemble: r1i1p2, start_year: 2000, end_year: 2002}
+      - {model: GISS-E2-H-CC,     project: CMIP5, exp: historical, ensemble: r1i1p1, start_year: 2000, end_year: 2002}
+      - {model: GISS-E2-R,        project: CMIP5, exp: historical, ensemble: r1i1p2, start_year: 2000, end_year: 2002}
+      - {model: GISS-E2-R-CC,     project: CMIP5, exp: historical, ensemble: r1i1p1, start_year: 2000, end_year: 2002}
+      - {model: HadCM3,           project: CMIP5, exp: historical, ensemble: r1i1p1, start_year: 2000, end_year: 2002}
+      - {model: HadGEM2-AO,       project: CMIP5, exp: historical, ensemble: r1i1p1, start_year: 2000, end_year: 2002}
+      - {model: HadGEM2-CC,       project: CMIP5, exp: historical, ensemble: r1i1p1, start_year: 2000, end_year: 2002}
+      - {model: HadGEM2-ES,       project: CMIP5, exp: historical, ensemble: r1i1p1, start_year: 2000, end_year: 2002}
+      - {model: inmcm4,           project: CMIP5, exp: historical, ensemble: r1i1p1, start_year: 2000, end_year: 2002}
+      - {model: IPSL-CM5A-LR,     project: CMIP5, exp: historical, ensemble: r1i1p1, start_year: 2000, end_year: 2002}
+      - {model: IPSL-CM5A-MR,     project: CMIP5, exp: historical, ensemble: r1i1p1, start_year: 2000, end_year: 2002}
+      - {model: IPSL-CM5B-LR,     project: CMIP5, exp: historical, ensemble: r1i1p1, start_year: 2000, end_year: 2002}
+      - {model: MIROC4h,          project: CMIP5, exp: historical, ensemble: r1i1p1, start_year: 2000, end_year: 2002}
+      - {model: MIROC5,           project: CMIP5, exp: historical, ensemble: r1i1p1, start_year: 2000, end_year: 2002}
+      - {model: MIROC-ESM,        project: CMIP5, exp: historical, ensemble: r1i1p1, start_year: 2000, end_year: 2002}
+      - {model: MIROC-ESM-CHEM,   project: CMIP5, exp: historical, ensemble: r1i1p1, start_year: 2000, end_year: 2002}
+      - {model: MPI-ESM-LR,       project: CMIP5, exp: historical, ensemble: r1i1p1, start_year: 2000, end_year: 2002}
+      - {model: MPI-ESM-MR,       project: CMIP5, exp: historical, ensemble: r1i1p1, start_year: 2000, end_year: 2002}
+      - {model: MPI-ESM-P,        project: CMIP5, exp: historical, ensemble: r1i1p1, start_year: 2000, end_year: 2002}
+      - {model: MRI-CGCM3,        project: CMIP5, exp: historical, ensemble: r1i1p1, start_year: 2000, end_year: 2002}
+      - {model: MRI-ESM1,         project: CMIP5, exp: historical, ensemble: r1i1p1, start_year: 2000, end_year: 2002}
+      - {model: NorESM1-M,        project: CMIP5, exp: historical, ensemble: r1i1p1, start_year: 2000, end_year: 2002}
+      - {model: NorESM1-ME,       project: CMIP5, exp: historical, ensemble: r1i1p1, start_year: 2000, end_year: 2002}
+      - {model: ERA-Interim,      project: OBS, type: reanaly, version: 1, start_year: 2000, end_year: 2002, tier: 3}
+      - {model: NCEP,             project: OBS, type: reanaly, version: 1, start_year: 2000, end_year: 2002, tier: 2}
+    scripts:
+      cycle:
+        <<: *cycle_settings
         
   taZONAL:
     description: Air temperature zonal mean
@@ -895,11 +889,7 @@
       - {model: MRI-CGCM3,        project: CMIP5, exp: historical, ensemble: r1i1p1, start_year: 2000, end_year: 2002}
       - {model: MRI-ESM1,         project: CMIP5, exp: historical, ensemble: r1i1p1, start_year: 2000, end_year: 2002}
       - {model: NorESM1-M,        project: CMIP5, exp: historical, ensemble: r1i1p1, start_year: 2000, end_year: 2002}
-<<<<<<< HEAD
       - {model: NorESM1-ME,       project: CMIP5, exp: historical, ensemble: r1i1p1, start_year: 2000, end_year: 2002}
-=======
-      - {model: NorESM1-ME,       project: CMIP5, exp: historical, ensemble: r1i1p1, start_year: 2000, end_year: 2002}    
->>>>>>> 50ba5dd5
       - {model: ERA-Interim,  project: OBS,  type: reanaly,  version: 1,  start_year: 2000,  end_year: 2002,  tier: 3}
       - {model: NCEP,         project: OBS,  type: reanaly,  version: 1,  start_year: 2000,  end_year: 2002,  tier: 2}
     scripts:
@@ -934,10 +924,6 @@
 ### lwcre: LONGWAVE CLOUD FORCING ####################################################################################################################
 
 ### swcre: SHORTWAVE CLOUD FORCING ###################################################################################################################
-
-### od550aer: AEROSOL OPTICAL DEPTH AT 550 nm ########################################################################################################
-
-<<<<<<< HEAD
 
   swcre:
     description: Shortwave cloud radiative effect
@@ -998,7 +984,9 @@
         
   grading_collect:
     description: Wrapper to collect and plot previously calculated gradings
-=======
+
+### od550aer: AEROSOL OPTICAL DEPTH AT 550 nm ########################################################################################################
+
 ### od870aer: AEROSOL OPTICAL DEPTH AT 870 nm ########################################################################################################
 
 ### od550lt1aer: FINE MODE AEROSOL OPTICAL DEPTH AT 550 nm ###########################################################################################
@@ -1016,7 +1004,6 @@
 
   collect:
     description: Wrapper to collect and plot previously calculated metrics
->>>>>>> 50ba5dd5
     scripts:
       RMSD:
         script: perfmetrics/collect.ncl
