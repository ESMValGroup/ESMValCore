###############################################################################
# namelist_perfmetrics_CMIP5.xml
#
# Description
# Namelist for plotting the performance metrics for the CMIP5 models,
# including the "standard" ECVs as in Gleckler et al., plus some additional
# variables (like ozone, sea-ice, aerosol...)
#
# Authors
# Franziska Frank (DLR, Germany)
# Mattia Righi (DLR, Germany)
# Veronika Eyring (DLR, Germany)
#
# Project
# DLR ESMVal
#
# Reference
# Gleckler et al., J. Geophys. Res., 113, D06104, doi: 10.1029/2007JD008972
# (2008)
#
# This namelist is part of the ESMValTool
###############################################################################
---

models:

preprocessors:
  pp850:
    extract_levels:
      levels: 85000
      scheme: linear
    regrid:
      target_grid: ERA-Interim
      scheme: linear
    mask_fillvalues:
      threshold_fraction: 0.95
    multi_model_statistics:
      span: overlap
      statistics: [mean, median]
      exclude: [reference_model, alternative_model]

  pp500:
    extract_levels:
      levels: 50000
      scheme: linear
    regrid:
      target_grid: ERA-Interim
      scheme: linear
    mask_fillvalues:
      threshold_fraction: 0.95
    multi_model_statistics:
      span: overlap
      statistics: [mean, median]
      exclude: [reference_model, alternative_model]
      
  pp200:
    extract_levels:
      levels: 20000
      scheme: linear
    regrid:
      target_grid: ERA-Interim
      scheme: linear
    mask_fillvalues:
      threshold_fraction: 0.95
    multi_model_statistics:
      span: overlap
      statistics: [mean, median]
      exclude: [reference_model, alternative_model]      

  pp30:
    extract_levels:
      levels: 3000
      scheme: linear
    regrid:
      target_grid: ERA-Interim
      scheme: linear
    mask_fillvalues:
      threshold_fraction: 0.95
    multi_model_statistics:
      span: overlap
      statistics: [mean, median]
      exclude: [reference_model, alternative_model]

  pp5:
    extract_levels:
      levels: 500
      scheme: linear
    regrid:
      target_grid: ERA-Interim
      scheme: linear
    mask_fillvalues:
      threshold_fraction: 0.95
    multi_model_statistics:
      span: overlap
      statistics: [mean, median]
      exclude: [reference_model, alternative_model]
      
  ppNOLEV:
    regrid:
      target_grid: ERA-Interim
      scheme: linear
    mask_fillvalues:
      threshold_fraction: 0.95
    multi_model_statistics:
      span: overlap
      statistics: [mean, median]
      exclude: [reference_model, alternative_model]
    
  ppALL:
    extract_levels:
      levels: ERA-Interim
      scheme: linear
    regrid:
      target_grid: ERA-Interim
      scheme: linear
    mask_fillvalues:
      threshold_fraction: 0.95
    multi_model_statistics:
      span: overlap
      statistics: [mean, median]
      exclude: [reference_model, alternative_model]


diagnostics:

### ta: AIR TEMPERATURE ##############################################################################################################################
  
  ta850:
    description: Air temperature at 850 hPa global.
    variables:
      ta:
        preprocessor: pp850
        reference_model: ERA-Interim
        alternative_model: NCEP
        mip: Amon
        field: T3M
    additional_models:
      - {model: ACCESS1-0,        project: CMIP5, exp: historical, ensemble: r1i1p1, start_year: 2000, end_year: 2002}
      - {model: ACCESS1-3,        project: CMIP5, exp: historical, ensemble: r1i1p1, start_year: 2000, end_year: 2002}
      - {model: bcc-csm1-1,       project: CMIP5, exp: historical, ensemble: r1i1p1, start_year: 2000, end_year: 2002}
      - {model: bcc-csm1-1-m,     project: CMIP5, exp: historical, ensemble: r1i1p1, start_year: 2000, end_year: 2002}
      - {model: BNU-ESM,          project: CMIP5, exp: historical, ensemble: r1i1p1, start_year: 2000, end_year: 2002}
      - {model: CanCM4,           project: CMIP5, exp: historical, ensemble: r1i1p1, start_year: 2000, end_year: 2002}
      - {model: CanESM2,          project: CMIP5, exp: historical, ensemble: r1i1p1, start_year: 2000, end_year: 2002}
      - {model: CCSM4,            project: CMIP5, exp: historical, ensemble: r1i1p1, start_year: 2000, end_year: 2002}
      - {model: CESM1-BGC,        project: CMIP5, exp: historical, ensemble: r1i1p1, start_year: 2000, end_year: 2002}
      - {model: CESM1-CAM5,       project: CMIP5, exp: historical, ensemble: r1i1p1, start_year: 2000, end_year: 2002}
      - {model: CESM1-CAM5-1-FV2, project: CMIP5, exp: historical, ensemble: r1i1p1, start_year: 2000, end_year: 2002}
      - {model: CESM1-FASTCHEM,   project: CMIP5, exp: historical, ensemble: r1i1p1, start_year: 2000, end_year: 2002}
      - {model: CESM1-WACCM,      project: CMIP5, exp: historical, ensemble: r1i1p1, start_year: 2000, end_year: 2002}
      - {model: CMCC-CESM,        project: CMIP5, exp: historical, ensemble: r1i1p1, start_year: 2000, end_year: 2002}
      - {model: CMCC-CM,          project: CMIP5, exp: historical, ensemble: r1i1p1, start_year: 2000, end_year: 2002}
      - {model: CMCC-CMS,         project: CMIP5, exp: historical, ensemble: r1i1p1, start_year: 2000, end_year: 2002}
      - {model: CNRM-CM5,         project: CMIP5, exp: historical, ensemble: r1i1p1, start_year: 2000, end_year: 2002}
      - {model: CNRM-CM5-2,       project: CMIP5, exp: historical, ensemble: r1i1p1, start_year: 2000, end_year: 2002}
      - {model: CSIRO-Mk3-6-0,    project: CMIP5, exp: historical, ensemble: r1i1p1, start_year: 2000, end_year: 2002}
      - {model: EC-EARTH,         project: CMIP5, exp: historical, ensemble: r6i1p1, start_year: 2000, end_year: 2002}
      - {model: FGOALS-g2,        project: CMIP5, exp: historical, ensemble: r1i1p1, start_year: 2000, end_year: 2002}
      - {model: FGOALS-s2,        project: CMIP5, exp: historical, ensemble: r1i1p1, start_year: 2000, end_year: 2002}
      - {model: FIO-ESM,          project: CMIP5, exp: historical, ensemble: r1i1p1, start_year: 2000, end_year: 2002}
      - {model: GFDL-CM2p1,       project: CMIP5, exp: historical, ensemble: r1i1p1, start_year: 2000, end_year: 2002}
      - {model: GFDL-CM3,         project: CMIP5, exp: historical, ensemble: r1i1p1, start_year: 2000, end_year: 2002}
      - {model: GFDL-ESM2G,       project: CMIP5, exp: historical, ensemble: r1i1p1, start_year: 2000, end_year: 2002}
      - {model: GFDL-ESM2M,       project: CMIP5, exp: historical, ensemble: r1i1p1, start_year: 2000, end_year: 2002}
      - {model: GISS-E2-H,        project: CMIP5, exp: historical, ensemble: r1i1p2, start_year: 2000, end_year: 2002}
      - {model: GISS-E2-H-CC,     project: CMIP5, exp: historical, ensemble: r1i1p1, start_year: 2000, end_year: 2002}
      - {model: GISS-E2-R,        project: CMIP5, exp: historical, ensemble: r1i1p2, start_year: 2000, end_year: 2002}
      - {model: GISS-E2-R-CC,     project: CMIP5, exp: historical, ensemble: r1i1p1, start_year: 2000, end_year: 2002}
      - {model: HadCM3,           project: CMIP5, exp: historical, ensemble: r1i1p1, start_year: 2000, end_year: 2002}
      - {model: HadGEM2-AO,       project: CMIP5, exp: historical, ensemble: r1i1p1, start_year: 2000, end_year: 2002}
      - {model: HadGEM2-CC,       project: CMIP5, exp: historical, ensemble: r1i1p1, start_year: 2000, end_year: 2002}
      - {model: HadGEM2-ES,       project: CMIP5, exp: historical, ensemble: r1i1p1, start_year: 2000, end_year: 2002}
      - {model: inmcm4,           project: CMIP5, exp: historical, ensemble: r1i1p1, start_year: 2000, end_year: 2002}
      - {model: IPSL-CM5A-LR,     project: CMIP5, exp: historical, ensemble: r1i1p1, start_year: 2000, end_year: 2002}
      - {model: IPSL-CM5A-MR,     project: CMIP5, exp: historical, ensemble: r1i1p1, start_year: 2000, end_year: 2002}
      - {model: IPSL-CM5B-LR,     project: CMIP5, exp: historical, ensemble: r1i1p1, start_year: 2000, end_year: 2002}
      - {model: MIROC4h,          project: CMIP5, exp: historical, ensemble: r1i1p1, start_year: 2000, end_year: 2002}
      - {model: MIROC5,           project: CMIP5, exp: historical, ensemble: r1i1p1, start_year: 2000, end_year: 2002}
      - {model: MIROC-ESM,        project: CMIP5, exp: historical, ensemble: r1i1p1, start_year: 2000, end_year: 2002}
      - {model: MIROC-ESM-CHEM,   project: CMIP5, exp: historical, ensemble: r1i1p1, start_year: 2000, end_year: 2002}
      - {model: MPI-ESM-LR,       project: CMIP5, exp: historical, ensemble: r1i1p1, start_year: 2000, end_year: 2002}
      - {model: MPI-ESM-MR,       project: CMIP5, exp: historical, ensemble: r1i1p1, start_year: 2000, end_year: 2002}
      - {model: MPI-ESM-P,        project: CMIP5, exp: historical, ensemble: r1i1p1, start_year: 2000, end_year: 2002}
      - {model: MRI-CGCM3,        project: CMIP5, exp: historical, ensemble: r1i1p1, start_year: 2000, end_year: 2002}
      - {model: MRI-ESM1,         project: CMIP5, exp: historical, ensemble: r1i1p1, start_year: 2000, end_year: 2002}
      - {model: NorESM1-M,        project: CMIP5, exp: historical, ensemble: r1i1p1, start_year: 2000, end_year: 2002}
      - {model: NorESM1-ME,       project: CMIP5, exp: historical, ensemble: r1i1p1, start_year: 2000, end_year: 2002}
      - {model: ERA-Interim,      project: OBS, type: reanaly, version: 1, start_year: 2000, end_year: 2002, tier: 3}
      - {model: NCEP,             project: OBS, type: reanaly, version: 1, start_year: 2000, end_year: 2002, tier: 2}
    scripts:
      cycle: &cycle_settings
        script: perfmetrics/main.ncl
        plot_type: cycle       # Plot type ('cycle' [time], 'zonal' [plev, lat], 'latlon' [lat, lon], 'cycle_latlon' [time, lat, lon])
        time_avg: monthlyclim  # Time average ('opt' argument of time_operations.ncl)
        region: Global         # Selected region ('Global', 'Tropics', 'NH extratropics', 'SH extratropics')
        plot_stddev: ref_model # Plot standard deviation ('all', 'none', 'ref_model' or given model name)
        legend_outside: true   # Plot legend in a separate file
        styleset: CMIP5        # Plot style
      grading: &grading_settings
        <<: *cycle_settings
        plot_type: cycle_latlon                # Plot type ('cycle' [time], 'zonal' [plev, lat], 'latlon' [lat, lon], 'cycle_latlon' [time, lat, lon])
        draw_plots: false                      # Do not draw plots
        calc_grading: true                     # Calculate grading
        metric: [RMSD, taylor]                 # Metric ('RMSD', 'BIAS', taylor')
        normalization: [centered_median, none] # Normalization ('mean', 'median', 'centered_median', 'none')


  ta200:
    description: Air temperature at 200 hPa global.
    variables:
      ta:
        preprocessor: pp200
        reference_model: ERA-Interim
        alternative_model: NCEP
        mip: Amon
        field: T3M
    additional_models:
      - {model: ACCESS1-0,        project: CMIP5, exp: historical, ensemble: r1i1p1, start_year: 2000, end_year: 2002}
      - {model: ACCESS1-3,        project: CMIP5, exp: historical, ensemble: r1i1p1, start_year: 2000, end_year: 2002}
      - {model: bcc-csm1-1,       project: CMIP5, exp: historical, ensemble: r1i1p1, start_year: 2000, end_year: 2002}
      - {model: bcc-csm1-1-m,     project: CMIP5, exp: historical, ensemble: r1i1p1, start_year: 2000, end_year: 2002}
      - {model: BNU-ESM,          project: CMIP5, exp: historical, ensemble: r1i1p1, start_year: 2000, end_year: 2002}
      - {model: CanCM4,           project: CMIP5, exp: historical, ensemble: r1i1p1, start_year: 2000, end_year: 2002}
      - {model: CanESM2,          project: CMIP5, exp: historical, ensemble: r1i1p1, start_year: 2000, end_year: 2002}
      - {model: CCSM4,            project: CMIP5, exp: historical, ensemble: r1i1p1, start_year: 2000, end_year: 2002}
      - {model: CESM1-BGC,        project: CMIP5, exp: historical, ensemble: r1i1p1, start_year: 2000, end_year: 2002}
      - {model: CESM1-CAM5,       project: CMIP5, exp: historical, ensemble: r1i1p1, start_year: 2000, end_year: 2002}
      - {model: CESM1-CAM5-1-FV2, project: CMIP5, exp: historical, ensemble: r1i1p1, start_year: 2000, end_year: 2002}
      - {model: CESM1-FASTCHEM,   project: CMIP5, exp: historical, ensemble: r1i1p1, start_year: 2000, end_year: 2002}
      - {model: CESM1-WACCM,      project: CMIP5, exp: historical, ensemble: r1i1p1, start_year: 2000, end_year: 2002}
      - {model: CMCC-CESM,        project: CMIP5, exp: historical, ensemble: r1i1p1, start_year: 2000, end_year: 2002}
      - {model: CMCC-CM,          project: CMIP5, exp: historical, ensemble: r1i1p1, start_year: 2000, end_year: 2002}
      - {model: CMCC-CMS,         project: CMIP5, exp: historical, ensemble: r1i1p1, start_year: 2000, end_year: 2002}
      - {model: CNRM-CM5,         project: CMIP5, exp: historical, ensemble: r1i1p1, start_year: 2000, end_year: 2002}
      - {model: CNRM-CM5-2,       project: CMIP5, exp: historical, ensemble: r1i1p1, start_year: 2000, end_year: 2002}
      - {model: CSIRO-Mk3-6-0,    project: CMIP5, exp: historical, ensemble: r1i1p1, start_year: 2000, end_year: 2002}
      - {model: EC-EARTH,         project: CMIP5, exp: historical, ensemble: r6i1p1, start_year: 2000, end_year: 2002}
      - {model: FGOALS-g2,        project: CMIP5, exp: historical, ensemble: r1i1p1, start_year: 2000, end_year: 2002}
      - {model: FGOALS-s2,        project: CMIP5, exp: historical, ensemble: r1i1p1, start_year: 2000, end_year: 2002}
      - {model: FIO-ESM,          project: CMIP5, exp: historical, ensemble: r1i1p1, start_year: 2000, end_year: 2002}
      - {model: GFDL-CM2p1,       project: CMIP5, exp: historical, ensemble: r1i1p1, start_year: 2000, end_year: 2002}
      - {model: GFDL-CM3,         project: CMIP5, exp: historical, ensemble: r1i1p1, start_year: 2000, end_year: 2002}
      - {model: GFDL-ESM2G,       project: CMIP5, exp: historical, ensemble: r1i1p1, start_year: 2000, end_year: 2002}
      - {model: GFDL-ESM2M,       project: CMIP5, exp: historical, ensemble: r1i1p1, start_year: 2000, end_year: 2002}
      - {model: GISS-E2-H,        project: CMIP5, exp: historical, ensemble: r1i1p2, start_year: 2000, end_year: 2002}
      - {model: GISS-E2-H-CC,     project: CMIP5, exp: historical, ensemble: r1i1p1, start_year: 2000, end_year: 2002}
      - {model: GISS-E2-R,        project: CMIP5, exp: historical, ensemble: r1i1p2, start_year: 2000, end_year: 2002}
      - {model: GISS-E2-R-CC,     project: CMIP5, exp: historical, ensemble: r1i1p1, start_year: 2000, end_year: 2002}
      - {model: HadCM3,           project: CMIP5, exp: historical, ensemble: r1i1p1, start_year: 2000, end_year: 2002}
      - {model: HadGEM2-AO,       project: CMIP5, exp: historical, ensemble: r1i1p1, start_year: 2000, end_year: 2002}
      - {model: HadGEM2-CC,       project: CMIP5, exp: historical, ensemble: r1i1p1, start_year: 2000, end_year: 2002}
      - {model: HadGEM2-ES,       project: CMIP5, exp: historical, ensemble: r1i1p1, start_year: 2000, end_year: 2002}
      - {model: inmcm4,           project: CMIP5, exp: historical, ensemble: r1i1p1, start_year: 2000, end_year: 2002}
      - {model: IPSL-CM5A-LR,     project: CMIP5, exp: historical, ensemble: r1i1p1, start_year: 2000, end_year: 2002}
      - {model: IPSL-CM5A-MR,     project: CMIP5, exp: historical, ensemble: r1i1p1, start_year: 2000, end_year: 2002}
      - {model: IPSL-CM5B-LR,     project: CMIP5, exp: historical, ensemble: r1i1p1, start_year: 2000, end_year: 2002}
      - {model: MIROC4h,          project: CMIP5, exp: historical, ensemble: r1i1p1, start_year: 2000, end_year: 2002}
      - {model: MIROC5,           project: CMIP5, exp: historical, ensemble: r1i1p1, start_year: 2000, end_year: 2002}
      - {model: MIROC-ESM,        project: CMIP5, exp: historical, ensemble: r1i1p1, start_year: 2000, end_year: 2002}
      - {model: MIROC-ESM-CHEM,   project: CMIP5, exp: historical, ensemble: r1i1p1, start_year: 2000, end_year: 2002}
      - {model: MPI-ESM-LR,       project: CMIP5, exp: historical, ensemble: r1i1p1, start_year: 2000, end_year: 2002}
      - {model: MPI-ESM-MR,       project: CMIP5, exp: historical, ensemble: r1i1p1, start_year: 2000, end_year: 2002}
      - {model: MPI-ESM-P,        project: CMIP5, exp: historical, ensemble: r1i1p1, start_year: 2000, end_year: 2002}
      - {model: MRI-CGCM3,        project: CMIP5, exp: historical, ensemble: r1i1p1, start_year: 2000, end_year: 2002}
      - {model: MRI-ESM1,         project: CMIP5, exp: historical, ensemble: r1i1p1, start_year: 2000, end_year: 2002}
      - {model: NorESM1-M,        project: CMIP5, exp: historical, ensemble: r1i1p1, start_year: 2000, end_year: 2002}
      - {model: NorESM1-ME,       project: CMIP5, exp: historical, ensemble: r1i1p1, start_year: 2000, end_year: 2002}
      - {model: ERA-Interim,      project: OBS, type: reanaly, version: 1, start_year: 2000, end_year: 2002, tier: 3}
      - {model: NCEP,             project: OBS, type: reanaly, version: 1, start_year: 2000, end_year: 2002, tier: 2}
    scripts:
      cycle:
        <<: *cycle_settings
      grading:
        <<: *grading_settings

  ta30:
    description: Air temperature at 30 hPa global.
    variables:
      ta:
        preprocessor: pp30
        reference_model: ERA-Interim
        alternative_model: NCEP
        mip: Amon
        field: T3M
    additional_models:
      - {model: ACCESS1-0,        project: CMIP5, exp: historical, ensemble: r1i1p1, start_year: 2000, end_year: 2002}
      - {model: ACCESS1-3,        project: CMIP5, exp: historical, ensemble: r1i1p1, start_year: 2000, end_year: 2002}
      - {model: bcc-csm1-1,       project: CMIP5, exp: historical, ensemble: r1i1p1, start_year: 2000, end_year: 2002}
      - {model: bcc-csm1-1-m,     project: CMIP5, exp: historical, ensemble: r1i1p1, start_year: 2000, end_year: 2002}
      - {model: BNU-ESM,          project: CMIP5, exp: historical, ensemble: r1i1p1, start_year: 2000, end_year: 2002}
      - {model: CanCM4,           project: CMIP5, exp: historical, ensemble: r1i1p1, start_year: 2000, end_year: 2002}
      - {model: CanESM2,          project: CMIP5, exp: historical, ensemble: r1i1p1, start_year: 2000, end_year: 2002}
      - {model: CCSM4,            project: CMIP5, exp: historical, ensemble: r1i1p1, start_year: 2000, end_year: 2002}
      - {model: CESM1-BGC,        project: CMIP5, exp: historical, ensemble: r1i1p1, start_year: 2000, end_year: 2002}
      - {model: CESM1-CAM5,       project: CMIP5, exp: historical, ensemble: r1i1p1, start_year: 2000, end_year: 2002}
      - {model: CESM1-CAM5-1-FV2, project: CMIP5, exp: historical, ensemble: r1i1p1, start_year: 2000, end_year: 2002}
      - {model: CESM1-FASTCHEM,   project: CMIP5, exp: historical, ensemble: r1i1p1, start_year: 2000, end_year: 2002}
      - {model: CESM1-WACCM,      project: CMIP5, exp: historical, ensemble: r1i1p1, start_year: 2000, end_year: 2002}
      - {model: CMCC-CESM,        project: CMIP5, exp: historical, ensemble: r1i1p1, start_year: 2000, end_year: 2002}
      - {model: CMCC-CM,          project: CMIP5, exp: historical, ensemble: r1i1p1, start_year: 2000, end_year: 2002}
      - {model: CMCC-CMS,         project: CMIP5, exp: historical, ensemble: r1i1p1, start_year: 2000, end_year: 2002}
      - {model: CNRM-CM5,         project: CMIP5, exp: historical, ensemble: r1i1p1, start_year: 2000, end_year: 2002}
      - {model: CNRM-CM5-2,       project: CMIP5, exp: historical, ensemble: r1i1p1, start_year: 2000, end_year: 2002}
      - {model: CSIRO-Mk3-6-0,    project: CMIP5, exp: historical, ensemble: r1i1p1, start_year: 2000, end_year: 2002}
      - {model: EC-EARTH,         project: CMIP5, exp: historical, ensemble: r6i1p1, start_year: 2000, end_year: 2002}
      - {model: FGOALS-g2,        project: CMIP5, exp: historical, ensemble: r1i1p1, start_year: 2000, end_year: 2002}
      - {model: FGOALS-s2,        project: CMIP5, exp: historical, ensemble: r1i1p1, start_year: 2000, end_year: 2002}
      - {model: FIO-ESM,          project: CMIP5, exp: historical, ensemble: r1i1p1, start_year: 2000, end_year: 2002}
      - {model: GFDL-CM2p1,       project: CMIP5, exp: historical, ensemble: r1i1p1, start_year: 2000, end_year: 2002}
      - {model: GFDL-CM3,         project: CMIP5, exp: historical, ensemble: r1i1p1, start_year: 2000, end_year: 2002}
      - {model: GFDL-ESM2G,       project: CMIP5, exp: historical, ensemble: r1i1p1, start_year: 2000, end_year: 2002}
      - {model: GFDL-ESM2M,       project: CMIP5, exp: historical, ensemble: r1i1p1, start_year: 2000, end_year: 2002}
      - {model: GISS-E2-H,        project: CMIP5, exp: historical, ensemble: r1i1p2, start_year: 2000, end_year: 2002}
      - {model: GISS-E2-H-CC,     project: CMIP5, exp: historical, ensemble: r1i1p1, start_year: 2000, end_year: 2002}
      - {model: GISS-E2-R,        project: CMIP5, exp: historical, ensemble: r1i1p2, start_year: 2000, end_year: 2002}
      - {model: GISS-E2-R-CC,     project: CMIP5, exp: historical, ensemble: r1i1p1, start_year: 2000, end_year: 2002}
      - {model: HadCM3,           project: CMIP5, exp: historical, ensemble: r1i1p1, start_year: 2000, end_year: 2002}
      - {model: HadGEM2-AO,       project: CMIP5, exp: historical, ensemble: r1i1p1, start_year: 2000, end_year: 2002}
      - {model: HadGEM2-CC,       project: CMIP5, exp: historical, ensemble: r1i1p1, start_year: 2000, end_year: 2002}
      - {model: HadGEM2-ES,       project: CMIP5, exp: historical, ensemble: r1i1p1, start_year: 2000, end_year: 2002}
      - {model: inmcm4,           project: CMIP5, exp: historical, ensemble: r1i1p1, start_year: 2000, end_year: 2002}
      - {model: IPSL-CM5A-LR,     project: CMIP5, exp: historical, ensemble: r1i1p1, start_year: 2000, end_year: 2002}
      - {model: IPSL-CM5A-MR,     project: CMIP5, exp: historical, ensemble: r1i1p1, start_year: 2000, end_year: 2002}
      - {model: IPSL-CM5B-LR,     project: CMIP5, exp: historical, ensemble: r1i1p1, start_year: 2000, end_year: 2002}
      - {model: MIROC4h,          project: CMIP5, exp: historical, ensemble: r1i1p1, start_year: 2000, end_year: 2002}
      - {model: MIROC5,           project: CMIP5, exp: historical, ensemble: r1i1p1, start_year: 2000, end_year: 2002}
      - {model: MIROC-ESM,        project: CMIP5, exp: historical, ensemble: r1i1p1, start_year: 2000, end_year: 2002}
      - {model: MIROC-ESM-CHEM,   project: CMIP5, exp: historical, ensemble: r1i1p1, start_year: 2000, end_year: 2002}
      - {model: MPI-ESM-LR,       project: CMIP5, exp: historical, ensemble: r1i1p1, start_year: 2000, end_year: 2002}
      - {model: MPI-ESM-MR,       project: CMIP5, exp: historical, ensemble: r1i1p1, start_year: 2000, end_year: 2002}
      - {model: MPI-ESM-P,        project: CMIP5, exp: historical, ensemble: r1i1p1, start_year: 2000, end_year: 2002}
      - {model: MRI-CGCM3,        project: CMIP5, exp: historical, ensemble: r1i1p1, start_year: 2000, end_year: 2002}
      - {model: MRI-ESM1,         project: CMIP5, exp: historical, ensemble: r1i1p1, start_year: 2000, end_year: 2002}
      - {model: NorESM1-M,        project: CMIP5, exp: historical, ensemble: r1i1p1, start_year: 2000, end_year: 2002}
      - {model: NorESM1-ME,       project: CMIP5, exp: historical, ensemble: r1i1p1, start_year: 2000, end_year: 2002}
      - {model: ERA-Interim,      project: OBS, type: reanaly, version: 1, start_year: 2000, end_year: 2002, tier: 3}
      - {model: NCEP,             project: OBS, type: reanaly, version: 1, start_year: 2000, end_year: 2002, tier: 2}
    scripts:
      cycle:
        <<: *cycle_settings

  ta5:
    description: Air temperature at 5 hPa global.
    variables:
      ta:
        preprocessor: pp5
        reference_model: ERA-Interim
        alternative_model: NCEP
        mip: Amon
        field: T3M
    additional_models:
      - {model: ACCESS1-0,        project: CMIP5, exp: historical, ensemble: r1i1p1, start_year: 2000, end_year: 2002}
      - {model: ACCESS1-3,        project: CMIP5, exp: historical, ensemble: r1i1p1, start_year: 2000, end_year: 2002}
      - {model: bcc-csm1-1,       project: CMIP5, exp: historical, ensemble: r1i1p1, start_year: 2000, end_year: 2002}
      - {model: bcc-csm1-1-m,     project: CMIP5, exp: historical, ensemble: r1i1p1, start_year: 2000, end_year: 2002}
      - {model: BNU-ESM,          project: CMIP5, exp: historical, ensemble: r1i1p1, start_year: 2000, end_year: 2002}
      - {model: CanCM4,           project: CMIP5, exp: historical, ensemble: r1i1p1, start_year: 2000, end_year: 2002}
      - {model: CanESM2,          project: CMIP5, exp: historical, ensemble: r1i1p1, start_year: 2000, end_year: 2002}
      - {model: CCSM4,            project: CMIP5, exp: historical, ensemble: r1i1p1, start_year: 2000, end_year: 2002}
      - {model: CESM1-BGC,        project: CMIP5, exp: historical, ensemble: r1i1p1, start_year: 2000, end_year: 2002}
      - {model: CESM1-CAM5,       project: CMIP5, exp: historical, ensemble: r1i1p1, start_year: 2000, end_year: 2002}
      - {model: CESM1-CAM5-1-FV2, project: CMIP5, exp: historical, ensemble: r1i1p1, start_year: 2000, end_year: 2002}
      - {model: CESM1-FASTCHEM,   project: CMIP5, exp: historical, ensemble: r1i1p1, start_year: 2000, end_year: 2002}
      - {model: CESM1-WACCM,      project: CMIP5, exp: historical, ensemble: r1i1p1, start_year: 2000, end_year: 2002}
      - {model: CMCC-CESM,        project: CMIP5, exp: historical, ensemble: r1i1p1, start_year: 2000, end_year: 2002}
      - {model: CMCC-CM,          project: CMIP5, exp: historical, ensemble: r1i1p1, start_year: 2000, end_year: 2002}
      - {model: CMCC-CMS,         project: CMIP5, exp: historical, ensemble: r1i1p1, start_year: 2000, end_year: 2002}
      - {model: CNRM-CM5,         project: CMIP5, exp: historical, ensemble: r1i1p1, start_year: 2000, end_year: 2002}
      - {model: CNRM-CM5-2,       project: CMIP5, exp: historical, ensemble: r1i1p1, start_year: 2000, end_year: 2002}
      - {model: CSIRO-Mk3-6-0,    project: CMIP5, exp: historical, ensemble: r1i1p1, start_year: 2000, end_year: 2002}
      - {model: EC-EARTH,         project: CMIP5, exp: historical, ensemble: r6i1p1, start_year: 2000, end_year: 2002}
      - {model: FGOALS-g2,        project: CMIP5, exp: historical, ensemble: r1i1p1, start_year: 2000, end_year: 2002}
      - {model: FGOALS-s2,        project: CMIP5, exp: historical, ensemble: r1i1p1, start_year: 2000, end_year: 2002}
      - {model: FIO-ESM,          project: CMIP5, exp: historical, ensemble: r1i1p1, start_year: 2000, end_year: 2002}
      - {model: GFDL-CM2p1,       project: CMIP5, exp: historical, ensemble: r1i1p1, start_year: 2000, end_year: 2002}
      - {model: GFDL-CM3,         project: CMIP5, exp: historical, ensemble: r1i1p1, start_year: 2000, end_year: 2002}
      - {model: GFDL-ESM2G,       project: CMIP5, exp: historical, ensemble: r1i1p1, start_year: 2000, end_year: 2002}
      - {model: GFDL-ESM2M,       project: CMIP5, exp: historical, ensemble: r1i1p1, start_year: 2000, end_year: 2002}
      - {model: GISS-E2-H,        project: CMIP5, exp: historical, ensemble: r1i1p2, start_year: 2000, end_year: 2002}
      - {model: GISS-E2-H-CC,     project: CMIP5, exp: historical, ensemble: r1i1p1, start_year: 2000, end_year: 2002}
      - {model: GISS-E2-R,        project: CMIP5, exp: historical, ensemble: r1i1p2, start_year: 2000, end_year: 2002}
      - {model: GISS-E2-R-CC,     project: CMIP5, exp: historical, ensemble: r1i1p1, start_year: 2000, end_year: 2002}
      - {model: HadCM3,           project: CMIP5, exp: historical, ensemble: r1i1p1, start_year: 2000, end_year: 2002}
      - {model: HadGEM2-AO,       project: CMIP5, exp: historical, ensemble: r1i1p1, start_year: 2000, end_year: 2002}
      - {model: HadGEM2-CC,       project: CMIP5, exp: historical, ensemble: r1i1p1, start_year: 2000, end_year: 2002}
      - {model: HadGEM2-ES,       project: CMIP5, exp: historical, ensemble: r1i1p1, start_year: 2000, end_year: 2002}
      - {model: inmcm4,           project: CMIP5, exp: historical, ensemble: r1i1p1, start_year: 2000, end_year: 2002}
      - {model: IPSL-CM5A-LR,     project: CMIP5, exp: historical, ensemble: r1i1p1, start_year: 2000, end_year: 2002}
      - {model: IPSL-CM5A-MR,     project: CMIP5, exp: historical, ensemble: r1i1p1, start_year: 2000, end_year: 2002}
      - {model: IPSL-CM5B-LR,     project: CMIP5, exp: historical, ensemble: r1i1p1, start_year: 2000, end_year: 2002}
      - {model: MIROC4h,          project: CMIP5, exp: historical, ensemble: r1i1p1, start_year: 2000, end_year: 2002}
      - {model: MIROC5,           project: CMIP5, exp: historical, ensemble: r1i1p1, start_year: 2000, end_year: 2002}
      - {model: MIROC-ESM,        project: CMIP5, exp: historical, ensemble: r1i1p1, start_year: 2000, end_year: 2002}
      - {model: MIROC-ESM-CHEM,   project: CMIP5, exp: historical, ensemble: r1i1p1, start_year: 2000, end_year: 2002}
      - {model: MPI-ESM-LR,       project: CMIP5, exp: historical, ensemble: r1i1p1, start_year: 2000, end_year: 2002}
      - {model: MPI-ESM-MR,       project: CMIP5, exp: historical, ensemble: r1i1p1, start_year: 2000, end_year: 2002}
      - {model: MPI-ESM-P,        project: CMIP5, exp: historical, ensemble: r1i1p1, start_year: 2000, end_year: 2002}
      - {model: MRI-CGCM3,        project: CMIP5, exp: historical, ensemble: r1i1p1, start_year: 2000, end_year: 2002}
      - {model: MRI-ESM1,         project: CMIP5, exp: historical, ensemble: r1i1p1, start_year: 2000, end_year: 2002}
      - {model: NorESM1-M,        project: CMIP5, exp: historical, ensemble: r1i1p1, start_year: 2000, end_year: 2002}
      - {model: NorESM1-ME,       project: CMIP5, exp: historical, ensemble: r1i1p1, start_year: 2000, end_year: 2002}
      - {model: ERA-Interim,      project: OBS, type: reanaly, version: 1, start_year: 2000, end_year: 2002, tier: 3}
      - {model: NCEP,             project: OBS, type: reanaly, version: 1, start_year: 2000, end_year: 2002, tier: 2}
    scripts:
      cycle:
        <<: *cycle_settings
        
  taZONAL:
    description: Air temperature zonal mean
    variables:
      ta:
        preprocessor: ppALL
        reference_model: ERA-Interim
        alternative_model: NCEP
        mip: Amon
        field: T3M    
    additional_models:
      - {model: ACCESS1-0,        project: CMIP5, exp: historical, ensemble: r1i1p1, start_year: 2000, end_year: 2002}
      - {model: ACCESS1-3,        project: CMIP5, exp: historical, ensemble: r1i1p1, start_year: 2000, end_year: 2002}
      - {model: bcc-csm1-1,       project: CMIP5, exp: historical, ensemble: r1i1p1, start_year: 2000, end_year: 2002}
      - {model: bcc-csm1-1-m,     project: CMIP5, exp: historical, ensemble: r1i1p1, start_year: 2000, end_year: 2002}
      - {model: BNU-ESM,          project: CMIP5, exp: historical, ensemble: r1i1p1, start_year: 2000, end_year: 2002}
      - {model: CanCM4,           project: CMIP5, exp: historical, ensemble: r1i1p1, start_year: 2000, end_year: 2002}
      - {model: CanESM2,          project: CMIP5, exp: historical, ensemble: r1i1p1, start_year: 2000, end_year: 2002}
      - {model: CCSM4,            project: CMIP5, exp: historical, ensemble: r1i1p1, start_year: 2000, end_year: 2002}
      - {model: CESM1-BGC,        project: CMIP5, exp: historical, ensemble: r1i1p1, start_year: 2000, end_year: 2002}
      - {model: CESM1-CAM5,       project: CMIP5, exp: historical, ensemble: r1i1p1, start_year: 2000, end_year: 2002}
      - {model: CESM1-CAM5-1-FV2, project: CMIP5, exp: historical, ensemble: r1i1p1, start_year: 2000, end_year: 2002}
      - {model: CESM1-FASTCHEM,   project: CMIP5, exp: historical, ensemble: r1i1p1, start_year: 2000, end_year: 2002}
      - {model: CESM1-WACCM,      project: CMIP5, exp: historical, ensemble: r1i1p1, start_year: 2000, end_year: 2002}
      - {model: CMCC-CESM,        project: CMIP5, exp: historical, ensemble: r1i1p1, start_year: 2000, end_year: 2002}
      - {model: CMCC-CM,          project: CMIP5, exp: historical, ensemble: r1i1p1, start_year: 2000, end_year: 2002}
      - {model: CMCC-CMS,         project: CMIP5, exp: historical, ensemble: r1i1p1, start_year: 2000, end_year: 2002}
      - {model: CNRM-CM5,         project: CMIP5, exp: historical, ensemble: r1i1p1, start_year: 2000, end_year: 2002}
      - {model: CNRM-CM5-2,       project: CMIP5, exp: historical, ensemble: r1i1p1, start_year: 2000, end_year: 2002}
      - {model: CSIRO-Mk3-6-0,    project: CMIP5, exp: historical, ensemble: r1i1p1, start_year: 2000, end_year: 2002}
      - {model: EC-EARTH,         project: CMIP5, exp: historical, ensemble: r6i1p1, start_year: 2000, end_year: 2002}
      - {model: FGOALS-g2,        project: CMIP5, exp: historical, ensemble: r1i1p1, start_year: 2000, end_year: 2002}
      - {model: FGOALS-s2,        project: CMIP5, exp: historical, ensemble: r1i1p1, start_year: 2000, end_year: 2002}
      - {model: FIO-ESM,          project: CMIP5, exp: historical, ensemble: r1i1p1, start_year: 2000, end_year: 2002}
      - {model: GFDL-CM2p1,       project: CMIP5, exp: historical, ensemble: r1i1p1, start_year: 2000, end_year: 2002}
      - {model: GFDL-CM3,         project: CMIP5, exp: historical, ensemble: r1i1p1, start_year: 2000, end_year: 2002}
      - {model: GFDL-ESM2G,       project: CMIP5, exp: historical, ensemble: r1i1p1, start_year: 2000, end_year: 2002}
      - {model: GFDL-ESM2M,       project: CMIP5, exp: historical, ensemble: r1i1p1, start_year: 2000, end_year: 2002}
      - {model: GISS-E2-H,        project: CMIP5, exp: historical, ensemble: r1i1p2, start_year: 2000, end_year: 2002}
      - {model: GISS-E2-H-CC,     project: CMIP5, exp: historical, ensemble: r1i1p1, start_year: 2000, end_year: 2002}
      - {model: GISS-E2-R,        project: CMIP5, exp: historical, ensemble: r1i1p2, start_year: 2000, end_year: 2002}
      - {model: GISS-E2-R-CC,     project: CMIP5, exp: historical, ensemble: r1i1p1, start_year: 2000, end_year: 2002}
      - {model: HadCM3,           project: CMIP5, exp: historical, ensemble: r1i1p1, start_year: 2000, end_year: 2002}
      - {model: HadGEM2-AO,       project: CMIP5, exp: historical, ensemble: r1i1p1, start_year: 2000, end_year: 2002}
      - {model: HadGEM2-CC,       project: CMIP5, exp: historical, ensemble: r1i1p1, start_year: 2000, end_year: 2002}
      - {model: HadGEM2-ES,       project: CMIP5, exp: historical, ensemble: r1i1p1, start_year: 2000, end_year: 2002}
      - {model: inmcm4,           project: CMIP5, exp: historical, ensemble: r1i1p1, start_year: 2000, end_year: 2002}
      - {model: IPSL-CM5A-LR,     project: CMIP5, exp: historical, ensemble: r1i1p1, start_year: 2000, end_year: 2002}
      - {model: IPSL-CM5A-MR,     project: CMIP5, exp: historical, ensemble: r1i1p1, start_year: 2000, end_year: 2002}
      - {model: IPSL-CM5B-LR,     project: CMIP5, exp: historical, ensemble: r1i1p1, start_year: 2000, end_year: 2002}
      - {model: MIROC4h,          project: CMIP5, exp: historical, ensemble: r1i1p1, start_year: 2000, end_year: 2002}
      - {model: MIROC5,           project: CMIP5, exp: historical, ensemble: r1i1p1, start_year: 2000, end_year: 2002}
      - {model: MIROC-ESM,        project: CMIP5, exp: historical, ensemble: r1i1p1, start_year: 2000, end_year: 2002}
      - {model: MIROC-ESM-CHEM,   project: CMIP5, exp: historical, ensemble: r1i1p1, start_year: 2000, end_year: 2002}
      - {model: MPI-ESM-LR,       project: CMIP5, exp: historical, ensemble: r1i1p1, start_year: 2000, end_year: 2002}
      - {model: MPI-ESM-MR,       project: CMIP5, exp: historical, ensemble: r1i1p1, start_year: 2000, end_year: 2002}
      - {model: MPI-ESM-P,        project: CMIP5, exp: historical, ensemble: r1i1p1, start_year: 2000, end_year: 2002}
      - {model: MRI-CGCM3,        project: CMIP5, exp: historical, ensemble: r1i1p1, start_year: 2000, end_year: 2002}
      - {model: MRI-ESM1,         project: CMIP5, exp: historical, ensemble: r1i1p1, start_year: 2000, end_year: 2002}
      - {model: NorESM1-M,        project: CMIP5, exp: historical, ensemble: r1i1p1, start_year: 2000, end_year: 2002}
      - {model: NorESM1-ME,       project: CMIP5, exp: historical, ensemble: r1i1p1, start_year: 2000, end_year: 2002}
      - {model: ERA-Interim,  project: OBS,  type: reanaly,  version: 1,  start_year: 2000,  end_year: 2002,  tier: 3}
      - {model: NCEP,         project: OBS,  type: reanaly,  version: 1,  start_year: 2000,  end_year: 2002,  tier: 2}
    scripts:
      zonal: &zonal_settings
        script: perfmetrics/main.ncl
        plot_type: zonal         # Plot type ('cycle' [time], 'zonal' [plev, lat], 'latlon' [lat, lon], 'cycle_latlon' [time, lat, lon])
        time_avg: annualclim     # Time average ('opt' argument of time_operations.ncl)
        region: Global           # Selected region ('Global', 'Tropics', 'NH extratropics', 'SH extratropics')
        plot_diff: true          # Draw difference plots
        t_test: true             # Calculate t-test in difference plots
        conf_level: 0.95         # Confidence level for the t-test
        stippling: true          # Mask non-significant values with stippling
        abs_levs: [200, 210, 220, 230, 240, 250, 260, 270, 280, 290, 300] # Contour levels for absolute plot
        diff_levs: [-10, -8, -6, -4, -2, 0, 2, 4, 6, 8, 10]               # Contour levels for difference plot


<<<<<<< HEAD
=======
### ua: EASTWARD WIND ################################################################################################################################

  ua850:
    description: Eastward wind at 850 hPa global.
    variables:
      ua:
        preprocessor: pp850
        reference_model: ERA-Interim
        alternative_model: NCEP
        mip: Amon
        field: T3M
    additional_models:
      - {model: ACCESS1-0,        project: CMIP5, exp: historical, ensemble: r1i1p1, start_year: 2000, end_year: 2002}
      - {model: ACCESS1-3,        project: CMIP5, exp: historical, ensemble: r1i1p1, start_year: 2000, end_year: 2002}
      - {model: bcc-csm1-1,       project: CMIP5, exp: historical, ensemble: r1i1p1, start_year: 2000, end_year: 2002}
      - {model: bcc-csm1-1-m,     project: CMIP5, exp: historical, ensemble: r1i1p1, start_year: 2000, end_year: 2002}
      - {model: BNU-ESM,          project: CMIP5, exp: historical, ensemble: r1i1p1, start_year: 2000, end_year: 2002}
      - {model: CanCM4,           project: CMIP5, exp: historical, ensemble: r1i1p1, start_year: 2000, end_year: 2002}
      - {model: CanESM2,          project: CMIP5, exp: historical, ensemble: r1i1p1, start_year: 2000, end_year: 2002}
      - {model: CCSM4,            project: CMIP5, exp: historical, ensemble: r1i1p1, start_year: 2000, end_year: 2002}
      - {model: CESM1-BGC,        project: CMIP5, exp: historical, ensemble: r1i1p1, start_year: 2000, end_year: 2002}
      - {model: CESM1-CAM5,       project: CMIP5, exp: historical, ensemble: r1i1p1, start_year: 2000, end_year: 2002}
      - {model: CESM1-CAM5-1-FV2, project: CMIP5, exp: historical, ensemble: r1i1p1, start_year: 2000, end_year: 2002}
      - {model: CESM1-FASTCHEM,   project: CMIP5, exp: historical, ensemble: r1i1p1, start_year: 2000, end_year: 2002}
      - {model: CESM1-WACCM,      project: CMIP5, exp: historical, ensemble: r1i1p1, start_year: 2000, end_year: 2002}
      - {model: CMCC-CESM,        project: CMIP5, exp: historical, ensemble: r1i1p1, start_year: 2000, end_year: 2002}
      - {model: CMCC-CM,          project: CMIP5, exp: historical, ensemble: r1i1p1, start_year: 2000, end_year: 2002}
      - {model: CMCC-CMS,         project: CMIP5, exp: historical, ensemble: r1i1p1, start_year: 2000, end_year: 2002}
      - {model: CNRM-CM5,         project: CMIP5, exp: historical, ensemble: r1i1p1, start_year: 2000, end_year: 2002}
      - {model: CNRM-CM5-2,       project: CMIP5, exp: historical, ensemble: r1i1p1, start_year: 2000, end_year: 2002}
      - {model: CSIRO-Mk3-6-0,    project: CMIP5, exp: historical, ensemble: r1i1p1, start_year: 2000, end_year: 2002}
      - {model: EC-EARTH,         project: CMIP5, exp: historical, ensemble: r6i1p1, start_year: 2000, end_year: 2002}
      - {model: FGOALS-g2,        project: CMIP5, exp: historical, ensemble: r1i1p1, start_year: 2000, end_year: 2002}
      - {model: FIO-ESM,          project: CMIP5, exp: historical, ensemble: r1i1p1, start_year: 2000, end_year: 2002}
      - {model: GFDL-CM2p1,       project: CMIP5, exp: historical, ensemble: r1i1p1, start_year: 2000, end_year: 2002}
      - {model: GFDL-CM3,         project: CMIP5, exp: historical, ensemble: r1i1p1, start_year: 2000, end_year: 2002}
      - {model: GFDL-ESM2G,       project: CMIP5, exp: historical, ensemble: r1i1p1, start_year: 2000, end_year: 2002}
      - {model: GFDL-ESM2M,       project: CMIP5, exp: historical, ensemble: r1i1p1, start_year: 2000, end_year: 2002}
      - {model: GISS-E2-H,        project: CMIP5, exp: historical, ensemble: r1i1p2, start_year: 2000, end_year: 2002}
      - {model: GISS-E2-H-CC,     project: CMIP5, exp: historical, ensemble: r1i1p1, start_year: 2000, end_year: 2002}
      - {model: GISS-E2-R,        project: CMIP5, exp: historical, ensemble: r1i1p2, start_year: 2000, end_year: 2002}
      - {model: GISS-E2-R-CC,     project: CMIP5, exp: historical, ensemble: r1i1p1, start_year: 2000, end_year: 2002}
      - {model: HadCM3,           project: CMIP5, exp: historical, ensemble: r1i1p1, start_year: 2000, end_year: 2002}
      - {model: HadGEM2-AO,       project: CMIP5, exp: historical, ensemble: r1i1p1, start_year: 2000, end_year: 2002}
      - {model: HadGEM2-CC,       project: CMIP5, exp: historical, ensemble: r1i1p1, start_year: 2000, end_year: 2002}
      - {model: HadGEM2-ES,       project: CMIP5, exp: historical, ensemble: r1i1p1, start_year: 2000, end_year: 2002}
      - {model: inmcm4,           project: CMIP5, exp: historical, ensemble: r1i1p1, start_year: 2000, end_year: 2002}
      - {model: IPSL-CM5A-LR,     project: CMIP5, exp: historical, ensemble: r1i1p1, start_year: 2000, end_year: 2002}
      - {model: IPSL-CM5A-MR,     project: CMIP5, exp: historical, ensemble: r1i1p1, start_year: 2000, end_year: 2002}
      - {model: IPSL-CM5B-LR,     project: CMIP5, exp: historical, ensemble: r1i1p1, start_year: 2000, end_year: 2002}
      - {model: MIROC4h,          project: CMIP5, exp: historical, ensemble: r1i1p1, start_year: 2000, end_year: 2002}
      - {model: MIROC5,           project: CMIP5, exp: historical, ensemble: r1i1p1, start_year: 2000, end_year: 2002}
      - {model: MIROC-ESM,        project: CMIP5, exp: historical, ensemble: r1i1p1, start_year: 2000, end_year: 2002}
      - {model: MIROC-ESM-CHEM,   project: CMIP5, exp: historical, ensemble: r1i1p1, start_year: 2000, end_year: 2002}
      - {model: MPI-ESM-LR,       project: CMIP5, exp: historical, ensemble: r1i1p1, start_year: 2000, end_year: 2002}
      - {model: MPI-ESM-MR,       project: CMIP5, exp: historical, ensemble: r1i1p1, start_year: 2000, end_year: 2002}
      - {model: MPI-ESM-P,        project: CMIP5, exp: historical, ensemble: r1i1p1, start_year: 2000, end_year: 2002}
      - {model: MRI-CGCM3,        project: CMIP5, exp: historical, ensemble: r1i1p1, start_year: 2000, end_year: 2002}
      - {model: MRI-ESM1,         project: CMIP5, exp: historical, ensemble: r1i1p1, start_year: 2000, end_year: 2002}
      - {model: NorESM1-M,        project: CMIP5, exp: historical, ensemble: r1i1p1, start_year: 2000, end_year: 2002}
      - {model: NorESM1-ME,       project: CMIP5, exp: historical, ensemble: r1i1p1, start_year: 2000, end_year: 2002}
      - {model: ERA-Interim,  project: OBS,  type: reanaly,  version: 1,  start_year: 2000,  end_year: 2002,  tier: 3}
      - {model: NCEP,         project: OBS,  type: reanaly,  version: 1,  start_year: 2000,  end_year: 2002,  tier: 2}
    scripts:
      grading:
        <<: *grading_settings


  ua200:
    description: Eastward wind at 200 hPa global.
    variables:
      ua:
        preprocessor: pp200
        reference_model: ERA-Interim
        alternative_model: NCEP
        mip: Amon
        field: T3M
    additional_models:
      - {model: ACCESS1-0,        project: CMIP5, exp: historical, ensemble: r1i1p1, start_year: 2000, end_year: 2002}
      - {model: ACCESS1-3,        project: CMIP5, exp: historical, ensemble: r1i1p1, start_year: 2000, end_year: 2002}
      - {model: bcc-csm1-1,       project: CMIP5, exp: historical, ensemble: r1i1p1, start_year: 2000, end_year: 2002}
      - {model: bcc-csm1-1-m,     project: CMIP5, exp: historical, ensemble: r1i1p1, start_year: 2000, end_year: 2002}
      - {model: BNU-ESM,          project: CMIP5, exp: historical, ensemble: r1i1p1, start_year: 2000, end_year: 2002}
      - {model: CanCM4,           project: CMIP5, exp: historical, ensemble: r1i1p1, start_year: 2000, end_year: 2002}
      - {model: CanESM2,          project: CMIP5, exp: historical, ensemble: r1i1p1, start_year: 2000, end_year: 2002}
      - {model: CCSM4,            project: CMIP5, exp: historical, ensemble: r1i1p1, start_year: 2000, end_year: 2002}
      - {model: CESM1-BGC,        project: CMIP5, exp: historical, ensemble: r1i1p1, start_year: 2000, end_year: 2002}
      - {model: CESM1-CAM5,       project: CMIP5, exp: historical, ensemble: r1i1p1, start_year: 2000, end_year: 2002}
      - {model: CESM1-CAM5-1-FV2, project: CMIP5, exp: historical, ensemble: r1i1p1, start_year: 2000, end_year: 2002}
      - {model: CESM1-FASTCHEM,   project: CMIP5, exp: historical, ensemble: r1i1p1, start_year: 2000, end_year: 2002}
      - {model: CESM1-WACCM,      project: CMIP5, exp: historical, ensemble: r1i1p1, start_year: 2000, end_year: 2002}
      - {model: CMCC-CESM,        project: CMIP5, exp: historical, ensemble: r1i1p1, start_year: 2000, end_year: 2002}
      - {model: CMCC-CM,          project: CMIP5, exp: historical, ensemble: r1i1p1, start_year: 2000, end_year: 2002}
      - {model: CMCC-CMS,         project: CMIP5, exp: historical, ensemble: r1i1p1, start_year: 2000, end_year: 2002}
      - {model: CNRM-CM5,         project: CMIP5, exp: historical, ensemble: r1i1p1, start_year: 2000, end_year: 2002}
      - {model: CNRM-CM5-2,       project: CMIP5, exp: historical, ensemble: r1i1p1, start_year: 2000, end_year: 2002}
      - {model: CSIRO-Mk3-6-0,    project: CMIP5, exp: historical, ensemble: r1i1p1, start_year: 2000, end_year: 2002}
      - {model: EC-EARTH,         project: CMIP5, exp: historical, ensemble: r6i1p1, start_year: 2000, end_year: 2002}
      - {model: FGOALS-g2,        project: CMIP5, exp: historical, ensemble: r1i1p1, start_year: 2000, end_year: 2002}
      - {model: FIO-ESM,          project: CMIP5, exp: historical, ensemble: r1i1p1, start_year: 2000, end_year: 2002}
      - {model: GFDL-CM2p1,       project: CMIP5, exp: historical, ensemble: r1i1p1, start_year: 2000, end_year: 2002}
      - {model: GFDL-CM3,         project: CMIP5, exp: historical, ensemble: r1i1p1, start_year: 2000, end_year: 2002}
      - {model: GFDL-ESM2G,       project: CMIP5, exp: historical, ensemble: r1i1p1, start_year: 2000, end_year: 2002}
      - {model: GFDL-ESM2M,       project: CMIP5, exp: historical, ensemble: r1i1p1, start_year: 2000, end_year: 2002}
      - {model: GISS-E2-H,        project: CMIP5, exp: historical, ensemble: r1i1p2, start_year: 2000, end_year: 2002}
      - {model: GISS-E2-H-CC,     project: CMIP5, exp: historical, ensemble: r1i1p1, start_year: 2000, end_year: 2002}
      - {model: GISS-E2-R,        project: CMIP5, exp: historical, ensemble: r1i1p2, start_year: 2000, end_year: 2002}
      - {model: GISS-E2-R-CC,     project: CMIP5, exp: historical, ensemble: r1i1p1, start_year: 2000, end_year: 2002}
      - {model: HadCM3,           project: CMIP5, exp: historical, ensemble: r1i1p1, start_year: 2000, end_year: 2002}
      - {model: HadGEM2-AO,       project: CMIP5, exp: historical, ensemble: r1i1p1, start_year: 2000, end_year: 2002}
      - {model: HadGEM2-CC,       project: CMIP5, exp: historical, ensemble: r1i1p1, start_year: 2000, end_year: 2002}
      - {model: HadGEM2-ES,       project: CMIP5, exp: historical, ensemble: r1i1p1, start_year: 2000, end_year: 2002}
      - {model: inmcm4,           project: CMIP5, exp: historical, ensemble: r1i1p1, start_year: 2000, end_year: 2002}
      - {model: IPSL-CM5A-LR,     project: CMIP5, exp: historical, ensemble: r1i1p1, start_year: 2000, end_year: 2002}
      - {model: IPSL-CM5A-MR,     project: CMIP5, exp: historical, ensemble: r1i1p1, start_year: 2000, end_year: 2002}
      - {model: IPSL-CM5B-LR,     project: CMIP5, exp: historical, ensemble: r1i1p1, start_year: 2000, end_year: 2002}
      - {model: MIROC4h,          project: CMIP5, exp: historical, ensemble: r1i1p1, start_year: 2000, end_year: 2002}
      - {model: MIROC5,           project: CMIP5, exp: historical, ensemble: r1i1p1, start_year: 2000, end_year: 2002}
      - {model: MIROC-ESM,        project: CMIP5, exp: historical, ensemble: r1i1p1, start_year: 2000, end_year: 2002}
      - {model: MIROC-ESM-CHEM,   project: CMIP5, exp: historical, ensemble: r1i1p1, start_year: 2000, end_year: 2002}
      - {model: MPI-ESM-LR,       project: CMIP5, exp: historical, ensemble: r1i1p1, start_year: 2000, end_year: 2002}
      - {model: MPI-ESM-MR,       project: CMIP5, exp: historical, ensemble: r1i1p1, start_year: 2000, end_year: 2002}
      - {model: MPI-ESM-P,        project: CMIP5, exp: historical, ensemble: r1i1p1, start_year: 2000, end_year: 2002}
      - {model: MRI-CGCM3,        project: CMIP5, exp: historical, ensemble: r1i1p1, start_year: 2000, end_year: 2002}
      - {model: MRI-ESM1,         project: CMIP5, exp: historical, ensemble: r1i1p1, start_year: 2000, end_year: 2002}
      - {model: NorESM1-M,        project: CMIP5, exp: historical, ensemble: r1i1p1, start_year: 2000, end_year: 2002}
      - {model: NorESM1-ME,       project: CMIP5, exp: historical, ensemble: r1i1p1, start_year: 2000, end_year: 2002}
      - {model: ERA-Interim,  project: OBS,  type: reanaly,  version: 1,  start_year: 2000,  end_year: 2002,  tier: 3}
      - {model: NCEP,         project: OBS,  type: reanaly,  version: 1,  start_year: 2000,  end_year: 2002,  tier: 2}
    scripts:
      grading:
        <<: *grading_settings


### va: NORTHWARD WIND ###############################################################################################################################

  va850:
    description: Northward wind at 850 hPa global.
    variables:
      va:
        preprocessor: pp850
        reference_model: ERA-Interim
        alternative_model: NCEP
        mip: Amon
        field: T3M
    additional_models:
      - {model: ACCESS1-0,        project: CMIP5, exp: historical, ensemble: r1i1p1, start_year: 2000, end_year: 2002}
      - {model: ACCESS1-3,        project: CMIP5, exp: historical, ensemble: r1i1p1, start_year: 2000, end_year: 2002}
      - {model: bcc-csm1-1,       project: CMIP5, exp: historical, ensemble: r1i1p1, start_year: 2000, end_year: 2002}
      - {model: bcc-csm1-1-m,     project: CMIP5, exp: historical, ensemble: r1i1p1, start_year: 2000, end_year: 2002}
      - {model: BNU-ESM,          project: CMIP5, exp: historical, ensemble: r1i1p1, start_year: 2000, end_year: 2002}
      - {model: CanCM4,           project: CMIP5, exp: historical, ensemble: r1i1p1, start_year: 2000, end_year: 2002}
      - {model: CanESM2,          project: CMIP5, exp: historical, ensemble: r1i1p1, start_year: 2000, end_year: 2002}
      - {model: CCSM4,            project: CMIP5, exp: historical, ensemble: r1i1p1, start_year: 2000, end_year: 2002}
      - {model: CESM1-BGC,        project: CMIP5, exp: historical, ensemble: r1i1p1, start_year: 2000, end_year: 2002}
      - {model: CESM1-CAM5,       project: CMIP5, exp: historical, ensemble: r1i1p1, start_year: 2000, end_year: 2002}
      - {model: CESM1-FASTCHEM,   project: CMIP5, exp: historical, ensemble: r1i1p1, start_year: 2000, end_year: 2002}
      - {model: CESM1-WACCM,      project: CMIP5, exp: historical, ensemble: r1i1p1, start_year: 2000, end_year: 2002}
      - {model: CMCC-CESM,        project: CMIP5, exp: historical, ensemble: r1i1p1, start_year: 2000, end_year: 2002}
      - {model: CMCC-CM,          project: CMIP5, exp: historical, ensemble: r1i1p1, start_year: 2000, end_year: 2002}
      - {model: CMCC-CMS,         project: CMIP5, exp: historical, ensemble: r1i1p1, start_year: 2000, end_year: 2002}
      - {model: CNRM-CM5,         project: CMIP5, exp: historical, ensemble: r1i1p1, start_year: 2000, end_year: 2002}
      - {model: CNRM-CM5-2,       project: CMIP5, exp: historical, ensemble: r1i1p1, start_year: 2000, end_year: 2002}
      - {model: CSIRO-Mk3-6-0,    project: CMIP5, exp: historical, ensemble: r1i1p1, start_year: 2000, end_year: 2002}
      - {model: EC-EARTH,         project: CMIP5, exp: historical, ensemble: r6i1p1, start_year: 2000, end_year: 2002}
      - {model: FGOALS-g2,        project: CMIP5, exp: historical, ensemble: r1i1p1, start_year: 2000, end_year: 2002}
      - {model: FIO-ESM,          project: CMIP5, exp: historical, ensemble: r1i1p1, start_year: 2000, end_year: 2002}
      - {model: GFDL-CM2p1,       project: CMIP5, exp: historical, ensemble: r1i1p1, start_year: 2000, end_year: 2002}
      - {model: GFDL-CM3,         project: CMIP5, exp: historical, ensemble: r1i1p1, start_year: 2000, end_year: 2002}
      - {model: GFDL-ESM2G,       project: CMIP5, exp: historical, ensemble: r1i1p1, start_year: 2000, end_year: 2002}
      - {model: GFDL-ESM2M,       project: CMIP5, exp: historical, ensemble: r1i1p1, start_year: 2000, end_year: 2002}
      - {model: GISS-E2-H,        project: CMIP5, exp: historical, ensemble: r1i1p2, start_year: 2000, end_year: 2002}
      - {model: GISS-E2-H-CC,     project: CMIP5, exp: historical, ensemble: r1i1p1, start_year: 2000, end_year: 2002}
      - {model: GISS-E2-R,        project: CMIP5, exp: historical, ensemble: r1i1p2, start_year: 2000, end_year: 2002}
      - {model: GISS-E2-R-CC,     project: CMIP5, exp: historical, ensemble: r1i1p1, start_year: 2000, end_year: 2002}
      - {model: HadCM3,           project: CMIP5, exp: historical, ensemble: r1i1p1, start_year: 2000, end_year: 2002}
      - {model: HadGEM2-AO,       project: CMIP5, exp: historical, ensemble: r1i1p1, start_year: 2000, end_year: 2002}
      - {model: HadGEM2-CC,       project: CMIP5, exp: historical, ensemble: r1i1p1, start_year: 2000, end_year: 2002}
      - {model: HadGEM2-ES,       project: CMIP5, exp: historical, ensemble: r1i1p1, start_year: 2000, end_year: 2002}
      - {model: inmcm4,           project: CMIP5, exp: historical, ensemble: r1i1p1, start_year: 2000, end_year: 2002}
      - {model: IPSL-CM5A-LR,     project: CMIP5, exp: historical, ensemble: r1i1p1, start_year: 2000, end_year: 2002}
      - {model: IPSL-CM5A-MR,     project: CMIP5, exp: historical, ensemble: r1i1p1, start_year: 2000, end_year: 2002}
      - {model: IPSL-CM5B-LR,     project: CMIP5, exp: historical, ensemble: r1i1p1, start_year: 2000, end_year: 2002}
      - {model: MIROC4h,          project: CMIP5, exp: historical, ensemble: r1i1p1, start_year: 2000, end_year: 2002}
      - {model: MIROC5,           project: CMIP5, exp: historical, ensemble: r1i1p1, start_year: 2000, end_year: 2002}
      - {model: MIROC-ESM,        project: CMIP5, exp: historical, ensemble: r1i1p1, start_year: 2000, end_year: 2002}
      - {model: MIROC-ESM-CHEM,   project: CMIP5, exp: historical, ensemble: r1i1p1, start_year: 2000, end_year: 2002}
      - {model: MPI-ESM-LR,       project: CMIP5, exp: historical, ensemble: r1i1p1, start_year: 2000, end_year: 2002}
      - {model: MPI-ESM-MR,       project: CMIP5, exp: historical, ensemble: r1i1p1, start_year: 2000, end_year: 2002}
      - {model: MPI-ESM-P,        project: CMIP5, exp: historical, ensemble: r1i1p1, start_year: 2000, end_year: 2002}
      - {model: MRI-CGCM3,        project: CMIP5, exp: historical, ensemble: r1i1p1, start_year: 2000, end_year: 2002}
      - {model: MRI-ESM1,         project: CMIP5, exp: historical, ensemble: r1i1p1, start_year: 2000, end_year: 2002}
      - {model: NorESM1-M,        project: CMIP5, exp: historical, ensemble: r1i1p1, start_year: 2000, end_year: 2002}
      - {model: NorESM1-ME,       project: CMIP5, exp: historical, ensemble: r1i1p1, start_year: 2000, end_year: 2002}
      - {model: ERA-Interim,  project: OBS,  type: reanaly,  version: 1,  start_year: 2000,  end_year: 2002,  tier: 3}
      - {model: NCEP,         project: OBS,  type: reanaly,  version: 1,  start_year: 2000,  end_year: 2002,  tier: 2}
    scripts:
      grading:
        <<: *grading_settings


  va200:
    description: Northward wind at 200 hPa global.
    variables:
      va:
        preprocessor: pp200
        reference_model: ERA-Interim
        alternative_model: NCEP
        mip: Amon
        field: T3M
    additional_models:
      - {model: ACCESS1-0,        project: CMIP5, exp: historical, ensemble: r1i1p1, start_year: 2000, end_year: 2002}
      - {model: ACCESS1-3,        project: CMIP5, exp: historical, ensemble: r1i1p1, start_year: 2000, end_year: 2002}
      - {model: bcc-csm1-1,       project: CMIP5, exp: historical, ensemble: r1i1p1, start_year: 2000, end_year: 2002}
      - {model: bcc-csm1-1-m,     project: CMIP5, exp: historical, ensemble: r1i1p1, start_year: 2000, end_year: 2002}
      - {model: BNU-ESM,          project: CMIP5, exp: historical, ensemble: r1i1p1, start_year: 2000, end_year: 2002}
      - {model: CanCM4,           project: CMIP5, exp: historical, ensemble: r1i1p1, start_year: 2000, end_year: 2002}
      - {model: CanESM2,          project: CMIP5, exp: historical, ensemble: r1i1p1, start_year: 2000, end_year: 2002}
      - {model: CCSM4,            project: CMIP5, exp: historical, ensemble: r1i1p1, start_year: 2000, end_year: 2002}
      - {model: CESM1-BGC,        project: CMIP5, exp: historical, ensemble: r1i1p1, start_year: 2000, end_year: 2002}
      - {model: CESM1-CAM5,       project: CMIP5, exp: historical, ensemble: r1i1p1, start_year: 2000, end_year: 2002}
      - {model: CESM1-FASTCHEM,   project: CMIP5, exp: historical, ensemble: r1i1p1, start_year: 2000, end_year: 2002}
      - {model: CESM1-WACCM,      project: CMIP5, exp: historical, ensemble: r1i1p1, start_year: 2000, end_year: 2002}
      - {model: CMCC-CESM,        project: CMIP5, exp: historical, ensemble: r1i1p1, start_year: 2000, end_year: 2002}
      - {model: CMCC-CM,          project: CMIP5, exp: historical, ensemble: r1i1p1, start_year: 2000, end_year: 2002}
      - {model: CMCC-CMS,         project: CMIP5, exp: historical, ensemble: r1i1p1, start_year: 2000, end_year: 2002}
      - {model: CNRM-CM5,         project: CMIP5, exp: historical, ensemble: r1i1p1, start_year: 2000, end_year: 2002}
      - {model: CNRM-CM5-2,       project: CMIP5, exp: historical, ensemble: r1i1p1, start_year: 2000, end_year: 2002}
      - {model: CSIRO-Mk3-6-0,    project: CMIP5, exp: historical, ensemble: r1i1p1, start_year: 2000, end_year: 2002}
      - {model: EC-EARTH,         project: CMIP5, exp: historical, ensemble: r6i1p1, start_year: 2000, end_year: 2002}
      - {model: FGOALS-g2,        project: CMIP5, exp: historical, ensemble: r1i1p1, start_year: 2000, end_year: 2002}
      - {model: FIO-ESM,          project: CMIP5, exp: historical, ensemble: r1i1p1, start_year: 2000, end_year: 2002}
      - {model: GFDL-CM2p1,       project: CMIP5, exp: historical, ensemble: r1i1p1, start_year: 2000, end_year: 2002}
      - {model: GFDL-CM3,         project: CMIP5, exp: historical, ensemble: r1i1p1, start_year: 2000, end_year: 2002}
      - {model: GFDL-ESM2G,       project: CMIP5, exp: historical, ensemble: r1i1p1, start_year: 2000, end_year: 2002}
      - {model: GFDL-ESM2M,       project: CMIP5, exp: historical, ensemble: r1i1p1, start_year: 2000, end_year: 2002}
      - {model: GISS-E2-H,        project: CMIP5, exp: historical, ensemble: r1i1p2, start_year: 2000, end_year: 2002}
      - {model: GISS-E2-H-CC,     project: CMIP5, exp: historical, ensemble: r1i1p1, start_year: 2000, end_year: 2002}
      - {model: GISS-E2-R,        project: CMIP5, exp: historical, ensemble: r1i1p2, start_year: 2000, end_year: 2002}
      - {model: GISS-E2-R-CC,     project: CMIP5, exp: historical, ensemble: r1i1p1, start_year: 2000, end_year: 2002}
      - {model: HadCM3,           project: CMIP5, exp: historical, ensemble: r1i1p1, start_year: 2000, end_year: 2002}
      - {model: HadGEM2-AO,       project: CMIP5, exp: historical, ensemble: r1i1p1, start_year: 2000, end_year: 2002}
      - {model: HadGEM2-CC,       project: CMIP5, exp: historical, ensemble: r1i1p1, start_year: 2000, end_year: 2002}
      - {model: HadGEM2-ES,       project: CMIP5, exp: historical, ensemble: r1i1p1, start_year: 2000, end_year: 2002}
      - {model: inmcm4,           project: CMIP5, exp: historical, ensemble: r1i1p1, start_year: 2000, end_year: 2002}
      - {model: IPSL-CM5A-LR,     project: CMIP5, exp: historical, ensemble: r1i1p1, start_year: 2000, end_year: 2002}
      - {model: IPSL-CM5A-MR,     project: CMIP5, exp: historical, ensemble: r1i1p1, start_year: 2000, end_year: 2002}
      - {model: IPSL-CM5B-LR,     project: CMIP5, exp: historical, ensemble: r1i1p1, start_year: 2000, end_year: 2002}
      - {model: MIROC4h,          project: CMIP5, exp: historical, ensemble: r1i1p1, start_year: 2000, end_year: 2002}
      - {model: MIROC5,           project: CMIP5, exp: historical, ensemble: r1i1p1, start_year: 2000, end_year: 2002}
      - {model: MIROC-ESM,        project: CMIP5, exp: historical, ensemble: r1i1p1, start_year: 2000, end_year: 2002}
      - {model: MIROC-ESM-CHEM,   project: CMIP5, exp: historical, ensemble: r1i1p1, start_year: 2000, end_year: 2002}
      - {model: MPI-ESM-LR,       project: CMIP5, exp: historical, ensemble: r1i1p1, start_year: 2000, end_year: 2002}
      - {model: MPI-ESM-MR,       project: CMIP5, exp: historical, ensemble: r1i1p1, start_year: 2000, end_year: 2002}
      - {model: MPI-ESM-P,        project: CMIP5, exp: historical, ensemble: r1i1p1, start_year: 2000, end_year: 2002}
      - {model: MRI-CGCM3,        project: CMIP5, exp: historical, ensemble: r1i1p1, start_year: 2000, end_year: 2002}
      - {model: MRI-ESM1,         project: CMIP5, exp: historical, ensemble: r1i1p1, start_year: 2000, end_year: 2002}
      - {model: NorESM1-M,        project: CMIP5, exp: historical, ensemble: r1i1p1, start_year: 2000, end_year: 2002}
      - {model: NorESM1-ME,       project: CMIP5, exp: historical, ensemble: r1i1p1, start_year: 2000, end_year: 2002}
      - {model: ERA-Interim,  project: OBS,  type: reanaly,  version: 1,  start_year: 2000,  end_year: 2002,  tier: 3}
      - {model: NCEP,         project: OBS,  type: reanaly,  version: 1,  start_year: 2000,  end_year: 2002,  tier: 2}
    scripts:
      grading:
        <<: *grading_settings


### zg: GEOPOTENTIAL HEIGHT ##########################################################################################################################

  zg500:
    description: Geopotential height 500 hPa global.
    variables:
      zg:
        preprocessor: pp500
        reference_model: ERA-Interim
        alternative_model: NCEP
        mip: Amon
        field: T3M
    additional_models:
      - {model: ACCESS1-0,        project: CMIP5, exp: historical, ensemble: r1i1p1, start_year: 2000, end_year: 2002}
      - {model: ACCESS1-3,        project: CMIP5, exp: historical, ensemble: r1i1p1, start_year: 2000, end_year: 2002}
      - {model: bcc-csm1-1,       project: CMIP5, exp: historical, ensemble: r1i1p1, start_year: 2000, end_year: 2002}
      - {model: bcc-csm1-1-m,     project: CMIP5, exp: historical, ensemble: r1i1p1, start_year: 2000, end_year: 2002}
      - {model: BNU-ESM,          project: CMIP5, exp: historical, ensemble: r1i1p1, start_year: 2000, end_year: 2002}
      - {model: CanCM4,           project: CMIP5, exp: historical, ensemble: r1i1p1, start_year: 2000, end_year: 2002}
      - {model: CanESM2,          project: CMIP5, exp: historical, ensemble: r1i1p1, start_year: 2000, end_year: 2002}
      - {model: CCSM4,            project: CMIP5, exp: historical, ensemble: r1i1p1, start_year: 2000, end_year: 2002}
      - {model: CESM1-BGC,        project: CMIP5, exp: historical, ensemble: r1i1p1, start_year: 2000, end_year: 2002}
      - {model: CESM1-CAM5,       project: CMIP5, exp: historical, ensemble: r1i1p1, start_year: 2000, end_year: 2002}
      - {model: CESM1-CAM5-1-FV2, project: CMIP5, exp: historical, ensemble: r1i1p1, start_year: 2000, end_year: 2002}
      - {model: CESM1-FASTCHEM,   project: CMIP5, exp: historical, ensemble: r1i1p1, start_year: 2000, end_year: 2002}
      - {model: CESM1-WACCM,      project: CMIP5, exp: historical, ensemble: r1i1p1, start_year: 2000, end_year: 2002}
      - {model: CMCC-CESM,        project: CMIP5, exp: historical, ensemble: r1i1p1, start_year: 2000, end_year: 2002}
      - {model: CMCC-CM,          project: CMIP5, exp: historical, ensemble: r1i1p1, start_year: 2000, end_year: 2002}
      - {model: CMCC-CMS,         project: CMIP5, exp: historical, ensemble: r1i1p1, start_year: 2000, end_year: 2002}
      - {model: CNRM-CM5,         project: CMIP5, exp: historical, ensemble: r1i1p1, start_year: 2000, end_year: 2002}
      - {model: CNRM-CM5-2,       project: CMIP5, exp: historical, ensemble: r1i1p1, start_year: 2000, end_year: 2002}
      - {model: CSIRO-Mk3-6-0,    project: CMIP5, exp: historical, ensemble: r1i1p1, start_year: 2000, end_year: 2002}
      - {model: FGOALS-g2,        project: CMIP5, exp: historical, ensemble: r1i1p1, start_year: 2000, end_year: 2002}
      - {model: FGOALS-s2,        project: CMIP5, exp: historical, ensemble: r1i1p1, start_year: 2000, end_year: 2002}
      - {model: FIO-ESM,          project: CMIP5, exp: historical, ensemble: r1i1p1, start_year: 2000, end_year: 2002}
      - {model: GFDL-CM2p1,       project: CMIP5, exp: historical, ensemble: r1i1p1, start_year: 2000, end_year: 2002}
      - {model: GFDL-CM3,         project: CMIP5, exp: historical, ensemble: r1i1p1, start_year: 2000, end_year: 2002}
      - {model: GFDL-ESM2G,       project: CMIP5, exp: historical, ensemble: r1i1p1, start_year: 2000, end_year: 2002}
      - {model: GFDL-ESM2M,       project: CMIP5, exp: historical, ensemble: r1i1p1, start_year: 2000, end_year: 2002}
      - {model: GISS-E2-H,        project: CMIP5, exp: historical, ensemble: r1i1p2, start_year: 2000, end_year: 2002}
      - {model: GISS-E2-H-CC,     project: CMIP5, exp: historical, ensemble: r1i1p1, start_year: 2000, end_year: 2002}
      - {model: GISS-E2-R-CC,     project: CMIP5, exp: historical, ensemble: r1i1p1, start_year: 2000, end_year: 2002}
      - {model: HadCM3,           project: CMIP5, exp: historical, ensemble: r1i1p1, start_year: 2000, end_year: 2002}
      - {model: HadGEM2-AO,       project: CMIP5, exp: historical, ensemble: r1i1p1, start_year: 2000, end_year: 2002}
      - {model: HadGEM2-CC,       project: CMIP5, exp: historical, ensemble: r1i1p1, start_year: 2000, end_year: 2002}
      - {model: HadGEM2-ES,       project: CMIP5, exp: historical, ensemble: r1i1p1, start_year: 2000, end_year: 2002}
      - {model: inmcm4,           project: CMIP5, exp: historical, ensemble: r1i1p1, start_year: 2000, end_year: 2002}
      - {model: IPSL-CM5A-LR,     project: CMIP5, exp: historical, ensemble: r1i1p1, start_year: 2000, end_year: 2002}
      - {model: IPSL-CM5A-MR,     project: CMIP5, exp: historical, ensemble: r1i1p1, start_year: 2000, end_year: 2002}
      - {model: IPSL-CM5B-LR,     project: CMIP5, exp: historical, ensemble: r1i1p1, start_year: 2000, end_year: 2002}
      - {model: MIROC4h,          project: CMIP5, exp: historical, ensemble: r1i1p1, start_year: 2000, end_year: 2002}
      - {model: MIROC5,           project: CMIP5, exp: historical, ensemble: r1i1p1, start_year: 2000, end_year: 2002}
      - {model: MIROC-ESM,        project: CMIP5, exp: historical, ensemble: r1i1p1, start_year: 2000, end_year: 2002}
      - {model: MIROC-ESM-CHEM,   project: CMIP5, exp: historical, ensemble: r1i1p1, start_year: 2000, end_year: 2002}
      - {model: MPI-ESM-LR,       project: CMIP5, exp: historical, ensemble: r1i1p1, start_year: 2000, end_year: 2002}
      - {model: MPI-ESM-MR,       project: CMIP5, exp: historical, ensemble: r1i1p1, start_year: 2000, end_year: 2002}
      - {model: MPI-ESM-P,        project: CMIP5, exp: historical, ensemble: r1i1p1, start_year: 2000, end_year: 2002}
      - {model: MRI-CGCM3,        project: CMIP5, exp: historical, ensemble: r1i1p1, start_year: 2000, end_year: 2002}
      - {model: NorESM1-M,        project: CMIP5, exp: historical, ensemble: r1i1p1, start_year: 2000, end_year: 2002}
      - {model: NorESM1-ME,       project: CMIP5, exp: historical, ensemble: r1i1p1, start_year: 2000, end_year: 2002}     
      - {model: ERA-Interim,  project: OBS,  type: reanaly,  version: 1,  start_year: 2000,  end_year: 2002,  tier: 3}
      - {model: NCEP,         project: OBS,  type: reanaly,  version: 1,  start_year: 2000,  end_year: 2002,  tier: 2}
    scripts:
      grading:
        <<: *grading_settings


### hus: SPECIFIC HUMIDITY ###########################################################################################################################

### tas: NEAR-SURFACE TEMPERATURE ####################################################################################################################

>>>>>>> 6b50d053
  tas:
    description: Near-surface air temperature
    variables:
      tas:
        preprocessor: ppNOLEV
        reference_model: ERA-Interim
        alternative_model: NCEP
        mip: Amon
        field: T2Ms
    additional_models:
      - {model: ACCESS1-0,        project: CMIP5, exp: historical, ensemble: r1i1p1, start_year: 2000, end_year: 2002}
      - {model: ACCESS1-3,        project: CMIP5, exp: historical, ensemble: r1i1p1, start_year: 2000, end_year: 2002}
      - {model: bcc-csm1-1,       project: CMIP5, exp: historical, ensemble: r1i1p1, start_year: 2000, end_year: 2002}
      - {model: bcc-csm1-1-m,     project: CMIP5, exp: historical, ensemble: r1i1p1, start_year: 2000, end_year: 2002}
      - {model: BNU-ESM,          project: CMIP5, exp: historical, ensemble: r1i1p1, start_year: 2000, end_year: 2002}
      - {model: CanCM4,           project: CMIP5, exp: historical, ensemble: r1i1p1, start_year: 2000, end_year: 2002}
      - {model: CanESM2,          project: CMIP5, exp: historical, ensemble: r1i1p1, start_year: 2000, end_year: 2002}
      - {model: CCSM4,            project: CMIP5, exp: historical, ensemble: r1i1p1, start_year: 2000, end_year: 2002}
      - {model: CESM1-BGC,        project: CMIP5, exp: historical, ensemble: r1i1p1, start_year: 2000, end_year: 2002}
      - {model: CESM1-CAM5,       project: CMIP5, exp: historical, ensemble: r1i1p1, start_year: 2000, end_year: 2002}
      - {model: CESM1-CAM5-1-FV2, project: CMIP5, exp: historical, ensemble: r1i1p1, start_year: 2000, end_year: 2002}
      - {model: CESM1-FASTCHEM,   project: CMIP5, exp: historical, ensemble: r1i1p1, start_year: 2000, end_year: 2002}
      - {model: CESM1-WACCM,      project: CMIP5, exp: historical, ensemble: r1i1p1, start_year: 2000, end_year: 2002}
      - {model: CMCC-CESM,        project: CMIP5, exp: historical, ensemble: r1i1p1, start_year: 2000, end_year: 2002}
      - {model: CMCC-CM,          project: CMIP5, exp: historical, ensemble: r1i1p1, start_year: 2000, end_year: 2002}
      - {model: CMCC-CMS,         project: CMIP5, exp: historical, ensemble: r1i1p1, start_year: 2000, end_year: 2002}
      - {model: CNRM-CM5,         project: CMIP5, exp: historical, ensemble: r1i1p1, start_year: 2000, end_year: 2002}
      - {model: CNRM-CM5-2,       project: CMIP5, exp: historical, ensemble: r1i1p1, start_year: 2000, end_year: 2002}
      - {model: CSIRO-Mk3-6-0,    project: CMIP5, exp: historical, ensemble: r1i1p1, start_year: 2000, end_year: 2002}
      - {model: EC-EARTH,         project: CMIP5, exp: historical, ensemble: r6i1p1, start_year: 2000, end_year: 2002}
      - {model: FGOALS-g2,        project: CMIP5, exp: historical, ensemble: r1i1p1, start_year: 2000, end_year: 2002}
      - {model: FGOALS-s2,        project: CMIP5, exp: historical, ensemble: r1i1p1, start_year: 2000, end_year: 2002}
      - {model: FIO-ESM,          project: CMIP5, exp: historical, ensemble: r1i1p1, start_year: 2000, end_year: 2002}
      - {model: GFDL-CM2p1,       project: CMIP5, exp: historical, ensemble: r1i1p1, start_year: 2000, end_year: 2002}
      - {model: GFDL-CM3,         project: CMIP5, exp: historical, ensemble: r1i1p1, start_year: 2000, end_year: 2002}
      - {model: GFDL-ESM2G,       project: CMIP5, exp: historical, ensemble: r1i1p1, start_year: 2000, end_year: 2002}
      - {model: GFDL-ESM2M,       project: CMIP5, exp: historical, ensemble: r1i1p1, start_year: 2000, end_year: 2002}
      - {model: GISS-E2-H,        project: CMIP5, exp: historical, ensemble: r1i1p2, start_year: 2000, end_year: 2002}
      - {model: GISS-E2-H-CC,     project: CMIP5, exp: historical, ensemble: r1i1p1, start_year: 2000, end_year: 2002}
      - {model: GISS-E2-R,        project: CMIP5, exp: historical, ensemble: r1i1p2, start_year: 2000, end_year: 2002}
      - {model: GISS-E2-R-CC,     project: CMIP5, exp: historical, ensemble: r1i1p1, start_year: 2000, end_year: 2002}
      - {model: HadCM3,           project: CMIP5, exp: historical, ensemble: r1i1p1, start_year: 2000, end_year: 2002}
      - {model: HadGEM2-AO,       project: CMIP5, exp: historical, ensemble: r1i1p1, start_year: 2000, end_year: 2002}
      - {model: HadGEM2-CC,       project: CMIP5, exp: historical, ensemble: r1i1p1, start_year: 2000, end_year: 2002}
      - {model: HadGEM2-ES,       project: CMIP5, exp: historical, ensemble: r1i1p1, start_year: 2000, end_year: 2002}
      - {model: inmcm4,           project: CMIP5, exp: historical, ensemble: r1i1p1, start_year: 2000, end_year: 2002}
      - {model: IPSL-CM5A-LR,     project: CMIP5, exp: historical, ensemble: r1i1p1, start_year: 2000, end_year: 2002}
      - {model: IPSL-CM5A-MR,     project: CMIP5, exp: historical, ensemble: r1i1p1, start_year: 2000, end_year: 2002}
      - {model: IPSL-CM5B-LR,     project: CMIP5, exp: historical, ensemble: r1i1p1, start_year: 2000, end_year: 2002}
      - {model: MIROC4h,          project: CMIP5, exp: historical, ensemble: r1i1p1, start_year: 2000, end_year: 2002}
      - {model: MIROC5,           project: CMIP5, exp: historical, ensemble: r1i1p1, start_year: 2000, end_year: 2002}
      - {model: MIROC-ESM,        project: CMIP5, exp: historical, ensemble: r1i1p1, start_year: 2000, end_year: 2002}
      - {model: MIROC-ESM-CHEM,   project: CMIP5, exp: historical, ensemble: r1i1p1, start_year: 2000, end_year: 2002}
      - {model: MPI-ESM-LR,       project: CMIP5, exp: historical, ensemble: r1i1p1, start_year: 2000, end_year: 2002}
      - {model: MPI-ESM-MR,       project: CMIP5, exp: historical, ensemble: r1i1p1, start_year: 2000, end_year: 2002}
      - {model: MPI-ESM-P,        project: CMIP5, exp: historical, ensemble: r1i1p1, start_year: 2000, end_year: 2002}
      - {model: MRI-CGCM3,        project: CMIP5, exp: historical, ensemble: r1i1p1, start_year: 2000, end_year: 2002}
      - {model: MRI-ESM1,         project: CMIP5, exp: historical, ensemble: r1i1p1, start_year: 2000, end_year: 2002}
      - {model: NorESM1-M,        project: CMIP5, exp: historical, ensemble: r1i1p1, start_year: 2000, end_year: 2002}
      - {model: NorESM1-ME,       project: CMIP5, exp: historical, ensemble: r1i1p1, start_year: 2000, end_year: 2002}
     
      - {model: ERA-Interim,  project: OBS,  type: reanaly,  version: 1,  start_year: 2000,  end_year: 2002,  tier: 3}
      - {model: NCEP,         project: OBS,  type: reanaly,  version: 1,  start_year: 2000,  end_year: 2002,  tier: 2}
    scripts:
      latlon: &latlon_settings
        script: perfmetrics/main.ncl
        plot_type: latlon        # Plot type ('cycle' [time], 'zonal' [plev, lat], 'latlon' [lat, lon], 'cycle_latlon' [time, lat, lon])
        time_avg: annualclim     # Time average ('opt' argument of time_operations.ncl)
        region: Global           # Selected region ('Global', 'Tropics', 'NH extratropics', 'SH extratropics')
        plot_diff: True          # Draw difference plots
        t_test: True             # Calculate t-test in difference plots
        conf_level: 0.95         # Confidence level for the t-test
        abs_levs: [240, 243, 246, 249, 252, 255, 258,
                   261, 264, 267, 270, 273, 276, 279,
                   282, 285, 288, 291, 294, 297, 300]     # Contour levels for absolute plot
        diff_levs: [-5, -4, -3, -2, -1, 0, 1, 2, 3, 4, 5] # Contour levels for difference plot
      grading:
        <<: *grading_settings
        metric: [RMSD]                   # Metric ('RMSD', 'BIAS', taylor')
        normalization: [centered_median] # Normalization ('mean', 'median', 'centered_median', 'none')

<<<<<<< HEAD
        
  collect:
    description: Wrapper to collect and plot previously calculated metrics
=======
### ts: SEA-SURFACE (SKIN) TEMPERATURE ###############################################################################################################

### pr: PRECIPITATIONS ###############################################################################################################################

### clt: TOTAL CLOUD COVER ###########################################################################################################################

### rlut: ALL-SKY LONGWAVE RADIATION #################################################################################################################

### rsut: ALL-SKY SHORTWAVE RADIATION ################################################################################################################

### lwcre: LONGWAVE CLOUD FORCING ####################################################################################################################

### swcre: SHORTWAVE CLOUD FORCING ###################################################################################################################

### od550aer: AEROSOL OPTICAL DEPTH AT 550 nm ########################################################################################################

### od870aer: AEROSOL OPTICAL DEPTH AT 870 nm ########################################################################################################

### od550lt1aer: FINE MODE AEROSOL OPTICAL DEPTH AT 550 nm ###########################################################################################

### toz: TOTAL COLUMN OZONE ##########################################################################################################################

### sic: SEA-ICE CONCENTRATION (NH) ##################################################################################################################

### sic: SEA-ICE CONCENTRATION (SH) ##################################################################################################################

### dos: SOIL MOISTURE ###############################################################################################################################


### COLLECT METRICS ##################################################################################################################################

  grading_collect:
    description: Wrapper to collect and plot previously calculated gradings
>>>>>>> 6b50d053
    scripts:
      RMSD:
        script: perfmetrics/collect.ncl
        ancestors: ['*/grading']
        metric: RMSD
        label_bounds: [-0.5, 0.5]
        label_scale: 0.1
        disp_values: false
        cm_interval: [2, 241]
        sort: true  # Sort model in alphabetic order (excluding MMM)
      taylor:
        script: perfmetrics/collect.ncl
        ancestors: ['*/grading']
        metric: taylor<|MERGE_RESOLUTION|>--- conflicted
+++ resolved
@@ -272,6 +272,9 @@
         <<: *cycle_settings
       grading:
         <<: *grading_settings
+        metric: [RMSD]                   # Metric ('RMSD', 'BIAS', taylor')
+        normalization: [centered_median] # Normalization ('mean', 'median', 'centered_median', 'none')
+
 
   ta30:
     description: Air temperature at 30 hPa global.
@@ -481,8 +484,6 @@
         diff_levs: [-10, -8, -6, -4, -2, 0, 2, 4, 6, 8, 10]               # Contour levels for difference plot
 
 
-<<<<<<< HEAD
-=======
 ### ua: EASTWARD WIND ################################################################################################################################
 
   ua850:
@@ -549,6 +550,8 @@
     scripts:
       grading:
         <<: *grading_settings
+        metric: [RMSD]                   # Metric ('RMSD', 'BIAS', taylor')
+        normalization: [centered_median] # Normalization ('mean', 'median', 'centered_median', 'none')
 
 
   ua200:
@@ -615,6 +618,8 @@
     scripts:
       grading:
         <<: *grading_settings
+        metric: [RMSD]                   # Metric ('RMSD', 'BIAS', taylor')
+        normalization: [centered_median] # Normalization ('mean', 'median', 'centered_median', 'none')
 
 
 ### va: NORTHWARD WIND ###############################################################################################################################
@@ -682,6 +687,8 @@
     scripts:
       grading:
         <<: *grading_settings
+        metric: [RMSD]                   # Metric ('RMSD', 'BIAS', taylor')
+        normalization: [centered_median] # Normalization ('mean', 'median', 'centered_median', 'none')
 
 
   va200:
@@ -747,6 +754,8 @@
     scripts:
       grading:
         <<: *grading_settings
+        metric: [RMSD]                   # Metric ('RMSD', 'BIAS', taylor')
+        normalization: [centered_median] # Normalization ('mean', 'median', 'centered_median', 'none')
 
 
 ### zg: GEOPOTENTIAL HEIGHT ##########################################################################################################################
@@ -813,13 +822,14 @@
     scripts:
       grading:
         <<: *grading_settings
+        metric: [RMSD]                   # Metric ('RMSD', 'BIAS', taylor')
+        normalization: [centered_median] # Normalization ('mean', 'median', 'centered_median', 'none')
 
 
 ### hus: SPECIFIC HUMIDITY ###########################################################################################################################
 
 ### tas: NEAR-SURFACE TEMPERATURE ####################################################################################################################
 
->>>>>>> 6b50d053
   tas:
     description: Near-surface air temperature
     variables:
@@ -900,46 +910,41 @@
         <<: *grading_settings
         metric: [RMSD]                   # Metric ('RMSD', 'BIAS', taylor')
         normalization: [centered_median] # Normalization ('mean', 'median', 'centered_median', 'none')
-
-<<<<<<< HEAD
-        
+       
+
+### ts: SEA-SURFACE (SKIN) TEMPERATURE ###############################################################################################################
+
+### pr: PRECIPITATIONS ###############################################################################################################################
+
+### clt: TOTAL CLOUD COVER ###########################################################################################################################
+
+### rlut: ALL-SKY LONGWAVE RADIATION #################################################################################################################
+
+### rsut: ALL-SKY SHORTWAVE RADIATION ################################################################################################################
+
+### lwcre: LONGWAVE CLOUD FORCING ####################################################################################################################
+
+### swcre: SHORTWAVE CLOUD FORCING ###################################################################################################################
+
+### od550aer: AEROSOL OPTICAL DEPTH AT 550 nm ########################################################################################################
+
+### od870aer: AEROSOL OPTICAL DEPTH AT 870 nm ########################################################################################################
+
+### od550lt1aer: FINE MODE AEROSOL OPTICAL DEPTH AT 550 nm ###########################################################################################
+
+### toz: TOTAL COLUMN OZONE ##########################################################################################################################
+
+### sic: SEA-ICE CONCENTRATION (NH) ##################################################################################################################
+
+### sic: SEA-ICE CONCENTRATION (SH) ##################################################################################################################
+
+### dos: SOIL MOISTURE ###############################################################################################################################
+
+
+### COLLECT METRICS ##################################################################################################################################
+
   collect:
     description: Wrapper to collect and plot previously calculated metrics
-=======
-### ts: SEA-SURFACE (SKIN) TEMPERATURE ###############################################################################################################
-
-### pr: PRECIPITATIONS ###############################################################################################################################
-
-### clt: TOTAL CLOUD COVER ###########################################################################################################################
-
-### rlut: ALL-SKY LONGWAVE RADIATION #################################################################################################################
-
-### rsut: ALL-SKY SHORTWAVE RADIATION ################################################################################################################
-
-### lwcre: LONGWAVE CLOUD FORCING ####################################################################################################################
-
-### swcre: SHORTWAVE CLOUD FORCING ###################################################################################################################
-
-### od550aer: AEROSOL OPTICAL DEPTH AT 550 nm ########################################################################################################
-
-### od870aer: AEROSOL OPTICAL DEPTH AT 870 nm ########################################################################################################
-
-### od550lt1aer: FINE MODE AEROSOL OPTICAL DEPTH AT 550 nm ###########################################################################################
-
-### toz: TOTAL COLUMN OZONE ##########################################################################################################################
-
-### sic: SEA-ICE CONCENTRATION (NH) ##################################################################################################################
-
-### sic: SEA-ICE CONCENTRATION (SH) ##################################################################################################################
-
-### dos: SOIL MOISTURE ###############################################################################################################################
-
-
-### COLLECT METRICS ##################################################################################################################################
-
-  grading_collect:
-    description: Wrapper to collect and plot previously calculated gradings
->>>>>>> 6b50d053
     scripts:
       RMSD:
         script: perfmetrics/collect.ncl
