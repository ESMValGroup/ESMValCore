--- conflicted
+++ resolved
@@ -43,14 +43,9 @@
 import logging.config
 import os
 import re
+import shutil
 import sys
-<<<<<<< HEAD
-import uuid
-
-=======
->>>>>>> 305936f5
 import yaml
-import uuid
 
 if __name__ == '__main__':
     # Hack to make this file executable
@@ -65,7 +60,6 @@
 # Define ESMValTool version
 __version__ = "2.0.0"
 
-<<<<<<< HEAD
 # set up logging
 if __name__ == '__main__':
     logger = logging.getLogger('ESMValTool')
@@ -73,10 +67,6 @@
 else:
     logger = logging.getLogger(__name__)
 
-=======
-# fix the hex label to avoid confusion
-FixedTimeLabel = uuid.uuid4().hex
->>>>>>> 305936f5
 
 def configure_logging(cfg_file=None, output=None, console_log_level=None):
     """Set up logging"""
@@ -101,43 +91,8 @@
     logging.config.dictConfig(cfg)
 
 
-def get_log_level_and_path(config_file):
-    """ Get the log level and path from config.ini or config.yml,
-        as logging needs to be configured as early as possible.
-    """
-
-    # set defaults
-    cfg = {
-        'log_level': 'INFO',
-        'log_path': None,
-    }
-
-    # update defaults if possible
-    if isinstance(config_file, str) and os.path.exists(config_file):
-
-        with open(config_file, 'r') as file:
-            cfg_file = file.read()
-
-        options = {
-            'log_level': r'(?i)^\s*log_level\s*(?:=|:)\s*(debug|info|warning|error)\s*(?:#.*|)$',
-            'log_path': r'(?i)^\s*run_dir\s*(?:=|:)\s*(.*)\s*(?:#.*|)$',
-        }
-
-        for key, regex in options.items():
-            match = re.search(regex, cfg_file, re.MULTILINE)
-            if match:
-                cfg[key] = match.groups()[0]
-
-    return cfg['log_level'], cfg['log_path']
-
-
-def read_config_file(config_file, namelistName, timeLabel=FixedTimeLabel):
+def read_config_file(config_file, namelist_name):
     """ Read config file and store settings in a dictionary
-<<<<<<< HEAD
-=======
-        Complexity added so it can handle subdirectory retagging
-        and handling of relative paths. 
->>>>>>> 305936f5
     """
     cfg = yaml.safe_load(file(config_file, 'r'))
 
@@ -154,10 +109,8 @@
         'plot_dir': './plots/',
         'save_intermediary_cubes': False,
         'run_diagnostic': True,
-        'user_tag': 'ESMValTool'
+        'user_tag': '',
     }
-
-    subdirs = ['run_dir', 'preproc_dir', 'work_dir', 'plot_dir']
 
     for key in defaults:
         if not key in cfg:
@@ -165,23 +118,32 @@
                            "defaulting to %s", key, defaults[key])
             cfg[key] = defaults[key]
 
-    # expand ~ to /home/username in directory names
+    # expand ~ to /home/username in directory names and normalize paths
     for key in cfg:
         if key.endswith('_dir'):
-            cfg[key] = os.path.expanduser(cfg[key])
-
-<<<<<<< HEAD
+            cfg[key] = os.path.abspath(os.path.expanduser(cfg[key]))
+
     for key in cfg['rootpath']:
-        cfg['rootpath'][key] = os.path.expanduser(cfg['rootpath'][key])
-=======
-    for key in defaults:
-        # retag subdirectory names and absolutize paths
-        if key in subdirs:
-            subDirName = os.path.basename(glob[key])
-            fullpath = os.path.abspath(os.path.dirname(glob[key]))
-            new_subdir = retag_output_subdirs(subDirName, namelistName, glob['user_tag'], timeLabel)
-            glob[key] = os.path.join(fullpath, new_subdir)
->>>>>>> 305936f5
+        cfg['rootpath'][key] = os.path.abspath(
+            os.path.expanduser(cfg['rootpath'][key]))
+
+    # insert a directory date_time_namelist_usertag in the output paths
+    now = datetime.datetime.utcnow().strftime("%Y%m%d_%H%M%S")
+    new_subdir = '_'.join((now, namelist_name))
+    if cfg['user_tag']:
+        new_subdir += '_' + cfg['user_tag']
+
+    for key in 'preproc_dir', 'work_dir', 'plot_dir':
+        path = cfg[key]
+        if path.startswith(cfg['run_dir']):
+            cfg[key] = os.path.join(
+                os.path.dirname(path),
+                new_subdir,
+                os.path.basename(path))
+        else:
+            cfg[key] = os.path.join(path, new_subdir)
+
+    cfg['run_dir'] = os.path.join(cfg['run_dir'], new_subdir)
 
     return cfg
 
@@ -200,13 +162,6 @@
     os.makedirs(interface_data)
     return interface_data
 
-def retag_output_subdirs(subDirName, nmlName, userTag, timeLabel=FixedTimeLabel):
-    """ Always name the dirs with _NAMELIST_TAG_TIME
-        so we dont overwrite and keep good bookkeeping
-    """
-    subDir = "_".join([subDirName, nmlName, userTag, timeLabel])
-    return subDir
-
 
 def main():
     """ Run the program"""
@@ -228,81 +183,54 @@
     # Set up logging before anything else              #
     ####################################################
 
-    # get the required console log level and location to save the logs
-    # from config file
-
-    log_level = get_log_level_and_path(config_file)[0]
+    # configure logging
+
+    if not os.path.exists(config_file):
+        print("ERROR: config file {} does not exist".format(config_file))
+
     namelist_name = os.path.splitext(os.path.basename(namelist_file))[0]
-    config_dict = read_config_file(config_file, namelist_name, timeLabel=FixedTimeLabel)
-    run_dir = config_dict['run_dir']
-
-<<<<<<< HEAD
-    # if run_dir exists, don't overwrite it
-    previous_run_dir = None
-    if not run_dir is None:
-        run_dir = os.path.abspath(os.path.expanduser(run_dir))
-        if os.path.isdir(run_dir):
-            previous_run_dir = run_dir + '_' + uuid.uuid4().hex
-            os.rename(run_dir, previous_run_dir)
-=======
-    # create run_dir
-    if run_dir is not None:
->>>>>>> 305936f5
-        os.makedirs(run_dir)
-        logger.info("We just created run dir: %s", run_dir)
-
-    # configure logging
-    configure_logging(output=run_dir, console_log_level=log_level)
+    cfg = read_config_file(config_file, namelist_name)
+
+    if os.path.exists(cfg['run_dir']):
+        print("ERROR: run_dir {} already exists, aborting to prevent data loss"
+              .format(cfg['run_dir']))
+    os.makedirs(cfg['run_dir'])
+
+    configure_logging(output=cfg['run_dir'], console_log_level=cfg['log_level'])
 
     # log header
     logger.info(__doc__)
 
-    if run_dir is None:
-        logger.warning("Failed to retrieve run_dir from config file")
-
     logger.info("Using config file %s", config_file)
 
     # check NCL version
     ncl_version_check()
 
-    process_namelist(namelist_file=namelist_file, config_file=config_file)
-
-
-def process_namelist(namelist_file, config_file):
+    process_namelist(namelist_file=namelist_file, global_config=cfg)
+
+
+def process_namelist(namelist_file, global_config):
     """Process namelist"""
 
     if not os.path.isfile(namelist_file):
         raise OSError(errno.ENOENT, "Specified namelist file does not exist", namelist_file)
 
-    if not os.path.isfile(config_file):
-        raise OSError(errno.ENOENT, "Specified config file does not exist", config_file)
-
     logger.info("Processing namelist %s", namelist_file)
+
+    # copy namelist to run_dir for future reference
+    shutil.copy2(namelist_file, global_config['run_dir'])
 
     os.environ['0_ESMValTool_version'] = __version__
 
     preprocess_id = None
     script_root = os.path.abspath(os.path.dirname(__file__))
 
-<<<<<<< HEAD
-=======
-    # get namelist file and its name
-    yml_path = namelist_file
-    namelist_name = os.path.splitext(os.path.basename(namelist_file))[0]
-
-    # parse input namelist into project_info-dictionary.
-    Project = Ps()
-
-    # parse config file into GLOBAL_DICT info_dictionary
-    GLOBAL_DICT = read_config_file(config_file, namelist_name, timeLabel=FixedTimeLabel)
-
->>>>>>> 305936f5
     # project_info is a dictionary with all info from the namelist.
     namelist = load_namelist(namelist_file)
 
     # project_info is a dictionary with all info from the namelist.
     project_info = {}
-    project_info['GLOBAL'] = read_config_file(config_file)
+    project_info['GLOBAL'] = global_config
     project_info['MODELS'] = namelist.MODELS
     project_info['DIAGNOSTICS'] = namelist.DIAGNOSTICS
 
