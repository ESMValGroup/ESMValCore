--- conflicted
+++ resolved
@@ -3,7 +3,6 @@
 Allows for selecting data subsets using certain time bounds;
 constructing seasonal and area averages.
 """
-import os
 import logging
 
 import iris
@@ -12,7 +11,7 @@
 
 from .._config import use_legacy_iris
 
-logger = logging.getLogger(os.path.basename(__file__))
+logger = logging.getLogger(__name__)
 
 
 def time_slice(cube, start_year, start_month, start_day, end_year, end_month,
@@ -60,21 +59,18 @@
     else:
         constraint = iris.Constraint(
             time=lambda t: (t_1 < time_units.date2num(t.point) < t_2))
-<<<<<<< HEAD
-    return cube.extract(constraint)
-=======
-    cube_slice = mycube.extract(my_constraint)
+
+    cube_slice = cube.extract(constraint)
 
     # Issue when time dimension was removed when only one point as selected.
-    if cube_slice.ndim != mycube.ndim:
-        time_1 = mycube.coord('time')
+    if cube_slice.ndim != cube.ndim:
+        time_1 = cube.coord('time')
         time_2 = cube_slice.coord('time')
         if time_1 == time_2:
-            logger.info('No change needed to time.')
-            return mycube
+            logger.debug('No change needed to time.')
+            return cube
 
     return cube_slice
->>>>>>> c3c61b53
 
 
 def extract_season(cube, season):
