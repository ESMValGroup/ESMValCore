"""
Time and area operations on data cubes

Allows for selecting data subsets using certain time bounds;
selecting geographical regions; constructing seasonal and area
averages; checks on data time frequencies (daily, monthly etc)
"""
from datetime import timedelta
import iris
import iris.coord_categorisation
import numpy as np


# slice cube over a restricted time period
def time_slice(mycube, yr1, mo1, d1, yr2, mo2, d2):
    """
    Slice cube on time

    Function that returns a subset of the original cube (slice)
    given two dates of interest date1 and date2
    date1 and date2 should be given in a yr,mo,d (int)format e.g.
    time_slice(cube,2006,2,2,2010,1,1) or
    time_slice(cube,'2006','2','2','2010','1','1');

    Returns a cube
    """
    import datetime
    time_units = mycube.coord('time').units
    if time_units.calendar == '360_day':
        if d1 > 30:
            d1 = 30
        if d2 > 30:
            d2 = 30
    my_date1 = datetime.datetime(int(yr1), int(mo1), int(d1))
    my_date2 = datetime.datetime(int(yr2), int(mo2), int(d2))

    t1 = time_units.date2num(my_date1)
    t2 = time_units.date2num(my_date2)
    # TODO replace the block below for when using iris 2.0
    # my_constraint = iris.Constraint(time=lambda t: (
    #     t1 < time_units.date2num(t.point) < t2))
    my_constraint = iris.Constraint(time=lambda t: (
        t1 < t.point < t2))
    cube_slice = mycube.extract(my_constraint)
    return cube_slice


def extract_season(cube, season):
    """
    Slice cube to get only the data belonging to a specific season

    Parameters
    ----------
    cube: iris.cube.Cube
        Original data
    season: str
        Season to extract. Available: DJF, MAM, JJA, SON
    """
    iris.coord_categorisation.add_season(cube, 'time', name='clim_season')
    season_cube = cube.extract(iris.Constraint(clim_season=season.lower()))
    return season_cube


def extract_month(mycube, month):
    """
    Slice cube to get only the data belonging to a specific month

    Parameters
    ----------
    cube: iris.cube.Cube
        Original data
    month: int
        Month to extract as a number from 1 to 12
    """
    season_cube = mycube.extract(iris.Constraint(month_number=month))
    return season_cube


# get the time average
def time_average(cube):
    """
    Compute time average

    Get the time average over the entire cube. The average is weighted by the
    bounds of the time coordinate.

    Arguments
    ---------
        cube: iris.cube.Cube
            input cube.

    Returns
    -------
    iris.cube.Cube
        time averaged cube.
    """
<<<<<<< HEAD
    region_subset = mycube.intersection(
        longitude=(long1, long2),
        latitude=(lat1, lat2))
    region_subset = region_subset.intersection(longitude=(0., 360.))
    return region_subset
=======
    time = cube.coord('time')
    time_thickness = time.bounds[..., 1] - time.bounds[..., 0]
>>>>>>> 751ad56a

    # The weights need to match the dimensionality of the cube.
    slices = [None for i in cube.shape]
    coord_dim = cube.coord_dims('time')[0]
    slices[coord_dim] = slice(None)
    time_thickness = np.abs(time_thickness[tuple(slices)])
    ones = np.ones_like(cube.data)
    time_weights = time_thickness * ones

    return cube.collapsed('time', iris.analysis.MEAN,
                          weights=time_weights)


# get the probability a value is greater than a threshold
def proportion_greater(mycube, coord1, threshold):
    """
    Proportion greater

    Return the probability that a cetain variable coord1 (string)
    is greater than a threshold threshold (float or string),
    across a cube mycube; returns a cube
    """
    thr = float(threshold)
    result = mycube.collapsed(
        coord1, iris.analysis.PROPORTION, function=lambda values: values > thr)
    return result


# get the seasonal mean
def seasonal_mean(cube):
    """
    Function to compute seasonal means with MEAN

    Chunks time in 3-month periods and computes means over them;

    Arguments
    ---------
        cube: iris.cube.Cube
            input cube.

    Returns
    -------
    iris.cube.Cube
        Seasonal mean cube
    """
    iris.coord_categorisation.add_season(cube, 'time', name='clim_season')
    iris.coord_categorisation.add_season_year(
        cube, 'time', name='season_year')
    annual_seasonal_mean = cube.aggregated_by(['clim_season', 'season_year'],
                                              iris.analysis.MEAN)

    def spans_three_months(time):
        """Check for three months"""
        return (time.bound[1] - time.bound[0]) == 2160

    three_months_bound = iris.Constraint(time=spans_three_months)
    return annual_seasonal_mean.extract(three_months_bound)


# set of time axis checks
# funcs that perform checks on the time axis
# of data cubes and validates the type of data:
# daily, monthly, seasonal or yearly
class NoBoundsError(ValueError):
    """OBS files dont have bounds"""

    pass


def is_daily(cube):
    """Test whether the time coordinate contains only daily bound periods."""
    def is_day(bound):
        """Count days"""
        time_span = timedelta(days=(bound[1] - bound[0]))
        return timedelta(days=1) == time_span

    if not cube.coord('time').has_bounds():
        raise NoBoundsError()
    return all([is_day(bound) for bound in cube.coord('time').bounds])


def is_monthly(cube):
    """A month is a period of at least 28 days, up to 31 days."""
    def is_month(bound):
        """Count months"""
        time_span = timedelta(days=(bound[1] - bound[0]))
        return timedelta(days=31) >= time_span >= timedelta(days=28)

    if not cube.coord('time').has_bounds():
        raise NoBoundsError()
    return all([is_month(bound) for bound in cube.coord('time').bounds])


def is_seasonal(cube):
    """
    Check if data is seasonal

    A season is a period of 3 months, i.e.
    at least 89 days, and up to 92 days.
    """
    def is_season(bound):
        """Count seasons"""
        time_span = timedelta(days=(bound[1] - bound[0]))
        is_seas = timedelta(days=31 + 30 + 31) >= time_span >= \
            timedelta(days=28 + 31 + 30)
        return is_seas

    if not cube.coord('time').has_bounds():
        raise NoBoundsError()
    return all([is_season(bound) for bound in cube.coord('time').bounds])


def is_yearly(cube):
    """A year is a period of at least 360 days, up to 366 days."""
    def is_year(bound):
        """Count years"""
        t_s = timedelta(days=(bound[1] - bound[0]))
        return timedelta(days=365) == t_s or timedelta(days=360) == t_s

    if not cube.coord('time').has_bounds():
        raise NoBoundsError()
    return all([is_year(bound) for bound in cube.coord('time').bounds])<|MERGE_RESOLUTION|>--- conflicted
+++ resolved
@@ -94,16 +94,8 @@
     iris.cube.Cube
         time averaged cube.
     """
-<<<<<<< HEAD
-    region_subset = mycube.intersection(
-        longitude=(long1, long2),
-        latitude=(lat1, lat2))
-    region_subset = region_subset.intersection(longitude=(0., 360.))
-    return region_subset
-=======
     time = cube.coord('time')
     time_thickness = time.bounds[..., 1] - time.bounds[..., 0]
->>>>>>> 751ad56a
 
     # The weights need to match the dimensionality of the cube.
     slices = [None for i in cube.shape]
