--- conflicted
+++ resolved
@@ -516,11 +516,8 @@
   embrace: EU FP7 project EMBRACE
   esmval: DLR project ESMVal
   qa4ecv: QA4ECV
-<<<<<<< HEAD
   c3s-magic: Copernicus Climate Change Service 34a Lot 2 (MAGIC) project
-=======
   ukesm: UKESM, UK Earth System Model project (NERC)
->>>>>>> 92f84fc3
 
 realms:
   aerosol: aerosol
