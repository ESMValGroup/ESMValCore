#!/usr/bin/env python
"""ESMValTool installation script."""
# This script only installs dependencies available on PyPI
#
# Dependencies that need to be installed some other way (e.g. conda):
# - ncl
# - iris
# - python-stratify

import json
import os
import re
import sys
from pathlib import Path

from setuptools import Command, setup

PACKAGES = [
    'esmvalcore',
]

REQUIREMENTS = {
    # Installation script (this file) dependencies
    'setup': [
        'setuptools_scm',
    ],
    # Installation dependencies
    # Use with pip install . to install from source
    'install': [
        'cartopy',
        'cf-units',
        'dask[array,distributed]',
        'dask-jobqueue',
        'esgf-pyclient>=0.3.1',
        'esmf-regrid>=0.10.0',  # iris-esmf-regrid #342
        'esmpy!=8.1.0',  # not on PyPI
        'filelock',
        'fiona',
        'fire',
        'geopy',
        'humanfriendly',
<<<<<<< HEAD
=======
        "importlib_metadata;python_version<'3.10'",
        'iris-grib',
>>>>>>> d6eaac24
        'isodate',
        'jinja2',
        'nc-time-axis',  # needed by iris.plot
        'nested-lookup',
        'netCDF4',
        'numpy!=1.24.3,<2.0.0',  # avoid pulling 2.0.0rc1
        'packaging',
        'pandas!=2.2.0,!=2.2.1,!=2.2.2',  # GH #2305 #2349 etc
        'pillow',
        'prov',
        'psutil',
        'py-cordex',
        'pybtex',
        'pyyaml',
        'requests',
        'scipy>=1.6',
        'scitools-iris>=3.9.0',
        'shapely>=2.0.0',
        'stratify>=0.3',
        'yamale',
    ],
    # Test dependencies
    'test': [
        'flake8>=7.0.0',  # not to pick up E231
        'pytest>=3.9,!=6.0.0rc1,!=6.0.0',
        'pytest-cov>=2.10.1',
        'pytest-env',
        'pytest-html!=2.1.0',
        'pytest-metadata>=1.5.1',
        'pytest-mypy>=0.10.3',  # gh issue/2314
        'pytest-mock',
        'pytest-xdist',
        'ESMValTool_sample_data==0.0.3',
        # MyPy library stubs
        'mypy>=0.990',
        'types-requests',
        'types-PyYAML',
    ],
    # Documentation dependencies
    'doc': [
        'autodocsumm>=0.2.2',
        'ipython',
        'nbsphinx',
        'sphinx>=6.1.3',
        'pydata_sphinx_theme',
    ],
    # Development dependencies
    # Use pip install -e .[develop] to install in development mode
    'develop': [
        'codespell',
        'docformatter',
        'isort',
        'flake8>=7',
        'pre-commit',
        'pylint',
        'pydocstyle',
        'vprof',
        'yamllint',
        'yapf',
    ],
}


def discover_python_files(paths, ignore):
    """Discover Python files."""

    def _ignore(path):
        """Return True if `path` should be ignored, False otherwise."""
        return any(re.match(pattern, path) for pattern in ignore)

    for path in sorted(set(paths)):
        for root, _, files in os.walk(path):
            if _ignore(path):
                continue
            for filename in files:
                filename = os.path.join(root, filename)
                if (filename.lower().endswith('.py')
                        and not _ignore(filename)):
                    yield filename


class CustomCommand(Command):
    """Custom Command class."""

    def install_deps_temp(self):
        """Try to temporarily install packages needed to run the command."""
        if self.distribution.install_requires:
            self.distribution.fetch_build_eggs(
                self.distribution.install_requires)
        if self.distribution.tests_require:
            self.distribution.fetch_build_eggs(self.distribution.tests_require)


class RunLinter(CustomCommand):
    """Class to run a linter and generate reports."""

    user_options: list = []

    def initialize_options(self):
        """Do nothing."""

    def finalize_options(self):
        """Do nothing."""

    def run(self):
        """Run prospector and generate a report."""
        check_paths = PACKAGES + [
            'setup.py',
            'tests',
        ]
        ignore = [
            'doc/',
        ]

        # try to install missing dependencies and import prospector
        try:
            from prospector.run import main
        except ImportError:
            # try to install and then import
            self.distribution.fetch_build_eggs(['prospector[with_pyroma]'])
            from prospector.run import main

        self.install_deps_temp()

        # run linter

        # change working directory to package root
        package_root = os.path.abspath(os.path.dirname(__file__))
        os.chdir(package_root)

        # write command line
        files = discover_python_files(check_paths, ignore)
        sys.argv = ['prospector']
        sys.argv.extend(files)

        # run prospector
        errno = main()

        sys.exit(errno)


def read_authors(filename):
    """Read the list of authors from .zenodo.json file."""
    with Path(filename).open(encoding='utf-8') as file:
        info = json.load(file)
        authors = []
        for author in info['creators']:
            name = ' '.join(author['name'].split(',')[::-1]).strip()
            authors.append(name)
        return ', '.join(authors)


def read_description(filename):
    """Read the description from .zenodo.json file."""
    with Path(filename).open(encoding='utf-8') as file:
        info = json.load(file)
        return info['description']


setup(
    name='ESMValCore',
    author=read_authors('.zenodo.json'),
    description=read_description('.zenodo.json'),
    long_description=Path('README.md').read_text(encoding='utf-8'),
    long_description_content_type='text/markdown',
    url='https://www.esmvaltool.org',
    download_url='https://github.com/ESMValGroup/ESMValCore',
    license='Apache License, Version 2.0',
    classifiers=[
        'Development Status :: 5 - Production/Stable',
        'Environment :: Console',
        'Intended Audience :: Developers',
        'Intended Audience :: Science/Research',
        'License :: OSI Approved :: Apache Software License',
        'Natural Language :: English',
        'Operating System :: POSIX :: Linux',
        'Programming Language :: Python :: 3',
        'Programming Language :: Python :: 3.10',
        'Programming Language :: Python :: 3.11',
        'Programming Language :: Python :: 3.12',
        'Topic :: Scientific/Engineering',
        'Topic :: Scientific/Engineering :: Atmospheric Science',
        'Topic :: Scientific/Engineering :: GIS',
        'Topic :: Scientific/Engineering :: Hydrology',
        'Topic :: Scientific/Engineering :: Physics',
    ],
    packages=PACKAGES,
    # Include all version controlled files
    include_package_data=True,
    setup_requires=REQUIREMENTS['setup'],
    install_requires=REQUIREMENTS['install'],
    tests_require=REQUIREMENTS['test'],
    extras_require={
        'develop':
        REQUIREMENTS['develop'] + REQUIREMENTS['test'] + REQUIREMENTS['doc'],
        'test':
        REQUIREMENTS['test'],
        'doc':
        REQUIREMENTS['doc'],
    },
    entry_points={
        'console_scripts': [
            'esmvaltool = esmvalcore._main:run',
        ],
    },
    cmdclass={
        'lint': RunLinter,
    },
    zip_safe=False,
)<|MERGE_RESOLUTION|>--- conflicted
+++ resolved
@@ -39,11 +39,7 @@
         'fire',
         'geopy',
         'humanfriendly',
-<<<<<<< HEAD
-=======
-        "importlib_metadata;python_version<'3.10'",
         'iris-grib',
->>>>>>> d6eaac24
         'isodate',
         'jinja2',
         'nc-time-axis',  # needed by iris.plot
