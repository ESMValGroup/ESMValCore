#!/usr/bin/env python
"""ESMValTool installation script."""
# This script only installs dependencies available on PyPI
#
# Dependencies that need to be installed some other way (e.g. conda):
# - ncl
# - iris
# - python-stratify

import json
import os
import re
import sys
from pathlib import Path

from setuptools import Command, setup

sys.path.insert(0, os.path.dirname(__file__))
from esmvalcore._version import __version__  # noqa: E402

PACKAGES = [
    'esmvalcore',
]

REQUIREMENTS = {
    # Installation script (this file) dependencies
    'setup': [
        'setuptools_scm',
    ],
    # Installation dependencies
    # Use with pip install . to install from source
    'install': [
        'cf-units>=3.0.0',
        'dask[array]',
<<<<<<< HEAD
        'esgf-pyclient',
        # pin requests_cache: https://github.com/ESGF/esgf-pyclient/issues/71
        'requests_cache<0.6',
=======
        'esmpy!=8.1.0',  # see github.com/ESMValGroup/ESMValCore/issues/1208
>>>>>>> 723cd8f7
        'fiona',
        'fire',
        'humanfriendly',
        "importlib_resources;python_version<'3.9'",
        'jinja2',
        'nc-time-axis',  # needed by iris.plot
        'netCDF4',
        'numpy',
        'prov',
        'psutil',
        'pybtex',
        'pyyaml',
        'requests',
        'scipy>=1.6',
        'scitools-iris>=3.0.2',
        'shapely[vectorized]',
        'stratify',
        'yamale',
    ],
    # Test dependencies
    # Execute 'python setup.py test' to run tests
    'test': [
        'pytest>=3.9,!=6.0.0rc1,!=6.0.0',
        'pytest-cov>=2.10.1',
        'pytest-env',
        'pytest-flake8>=1.0.6',
        'pytest-html!=2.1.0',
        'pytest-metadata>=1.5.1',
        'pytest-mypy',
        'pytest-mock',
        'pytest-xdist',
        'ESMValTool_sample_data==0.0.3',
        # MyPy library stubs
        'types-requests',
        'types-pkg_resources',
        'types-PyYAML',
    ],
    # Development dependencies
    # Use pip install -e .[develop] to install in development mode
    'develop': [
        'autodocsumm',
        'codespell',
        'docformatter',
        'isort',
        'pre-commit',
        'prospector[with_pyroma,with_mypy]!=1.1.6.3,!=1.1.6.4',
        'sphinx>2',
        'sphinx_rtd_theme',
        'vprof',
        'yamllint',
        'yapf',
    ],
}


def discover_python_files(paths, ignore):
    """Discover Python files."""
    def _ignore(path):
        """Return True if `path` should be ignored, False otherwise."""
        return any(re.match(pattern, path) for pattern in ignore)

    for path in sorted(set(paths)):
        for root, _, files in os.walk(path):
            if _ignore(path):
                continue
            for filename in files:
                filename = os.path.join(root, filename)
                if (filename.lower().endswith('.py')
                        and not _ignore(filename)):
                    yield filename


class CustomCommand(Command):
    """Custom Command class."""
    def install_deps_temp(self):
        """Try to temporarily install packages needed to run the command."""
        if self.distribution.install_requires:
            self.distribution.fetch_build_eggs(
                self.distribution.install_requires)
        if self.distribution.tests_require:
            self.distribution.fetch_build_eggs(self.distribution.tests_require)


class RunLinter(CustomCommand):
    """Class to run a linter and generate reports."""

    user_options: list = []

    def initialize_options(self):
        """Do nothing."""

    def finalize_options(self):
        """Do nothing."""

    def run(self):
        """Run prospector and generate a report."""
        check_paths = PACKAGES + [
            'setup.py',
            'tests',
        ]
        ignore = [
            'doc/',
        ]

        # try to install missing dependencies and import prospector
        try:
            from prospector.run import main
        except ImportError:
            # try to install and then import
            self.distribution.fetch_build_eggs(['prospector[with_pyroma]'])
            from prospector.run import main

        self.install_deps_temp()

        # run linter

        # change working directory to package root
        package_root = os.path.abspath(os.path.dirname(__file__))
        os.chdir(package_root)

        # write command line
        files = discover_python_files(check_paths, ignore)
        sys.argv = ['prospector']
        sys.argv.extend(files)

        # run prospector
        errno = main()

        sys.exit(errno)


def read_authors(filename):
    """Read the list of authors from .zenodo.json file."""
    with Path(filename).open() as file:
        info = json.load(file)
        authors = []
        for author in info['creators']:
            name = ' '.join(author['name'].split(',')[::-1]).strip()
            authors.append(name)
        return ', '.join(authors)


def read_description(filename):
    """Read the description from .zenodo.json file."""
    with Path(filename).open() as file:
        info = json.load(file)
        return info['description']


setup(
    name='ESMValCore',
    version=__version__,
    author=read_authors('.zenodo.json'),
    description=read_description('.zenodo.json'),
    long_description=Path('README.md').read_text(),
    long_description_content_type='text/markdown',
    url='https://www.esmvaltool.org',
    download_url='https://github.com/ESMValGroup/ESMValCore',
    license='Apache License, Version 2.0',
    classifiers=[
        'Development Status :: 5 - Production/Stable',
        'Environment :: Console',
        'Intended Audience :: Developers',
        'Intended Audience :: Science/Research',
        'License :: OSI Approved :: Apache Software License',
        'Natural Language :: English',
        'Operating System :: POSIX :: Linux',
        'Programming Language :: Python :: 3',
        'Programming Language :: Python :: 3.7',
        'Programming Language :: Python :: 3.8',
        'Programming Language :: Python :: 3.9',
        'Topic :: Scientific/Engineering',
        'Topic :: Scientific/Engineering :: Atmospheric Science',
        'Topic :: Scientific/Engineering :: GIS',
        'Topic :: Scientific/Engineering :: Hydrology',
        'Topic :: Scientific/Engineering :: Physics',
    ],
    packages=PACKAGES,
    # Include all version controlled files
    include_package_data=True,
    setup_requires=REQUIREMENTS['setup'],
    install_requires=REQUIREMENTS['install'],
    tests_require=REQUIREMENTS['test'],
    extras_require={
        'develop': REQUIREMENTS['develop'] + REQUIREMENTS['test'],
        'test': REQUIREMENTS['test'],
    },
    entry_points={
        'console_scripts': [
            'esmvaltool = esmvalcore._main:run',
        ],
    },
    cmdclass={
        #         'test': RunTests,
        'lint': RunLinter,
    },
    zip_safe=False,
)<|MERGE_RESOLUTION|>--- conflicted
+++ resolved
@@ -32,13 +32,10 @@
     'install': [
         'cf-units>=3.0.0',
         'dask[array]',
-<<<<<<< HEAD
         'esgf-pyclient',
         # pin requests_cache: https://github.com/ESGF/esgf-pyclient/issues/71
         'requests_cache<0.6',
-=======
         'esmpy!=8.1.0',  # see github.com/ESMValGroup/ESMValCore/issues/1208
->>>>>>> 723cd8f7
         'fiona',
         'fire',
         'humanfriendly',
