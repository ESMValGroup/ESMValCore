#!/usr/bin/env python
"""ESMValTool installation script."""
# This script only installs dependencies available on PyPI
#
# Dependencies that need to be installed some other way (e.g. conda):
# - ncl
# - iris
# - python-stratify

import json
import os
import re
import sys
from pathlib import Path

from setuptools import Command, setup

PACKAGES = [
    'esmvalcore',
]

REQUIREMENTS = {
    # Installation script (this file) dependencies
    'setup': [
        'setuptools_scm',
    ],
    # Installation dependencies
    # Use with pip install . to install from source
    'install': [
        'cartopy',
        'cf-units',
        'dask[array,distributed]',
        'dask-jobqueue',
        'esgf-pyclient>=0.3.1',
        'esmf-regrid',
        'esmpy!=8.1.0',
        'filelock',
        'fiona',
        'fire',
        'geopy',
        'humanfriendly',
        "importlib_resources;python_version<'3.9'",
        'isodate',
        'jinja2',
        'nc-time-axis',  # needed by iris.plot
        'nested-lookup',
        'netCDF4',
        'numpy!=1.24.3',
        'packaging',
        'pandas',
        'pillow',
        'prov',
        'psutil',
        'py-cordex',
        'pybtex',
        'pyyaml',
        'requests',
        'scipy>=1.6',
<<<<<<< HEAD
        'scitools-iris>=3.6.0',
        'shapely',
        'stratify',
=======
        'scitools-iris>=3.4.0',
        'shapely[vectorized]',
        'stratify>=0.3',
>>>>>>> 3d6ed664
        'yamale',
    ],
    # Test dependencies
    'test': [
        'flake8',
        'pytest>=3.9,!=6.0.0rc1,!=6.0.0',
        'pytest-cov>=2.10.1',
        'pytest-env',
        'pytest-html!=2.1.0',
        'pytest-metadata>=1.5.1',
        'pytest-mypy',
        'pytest-mock',
        'pytest-xdist',
        'ESMValTool_sample_data==0.0.3',
        # MyPy library stubs
        'mypy>=0.990',
        'types-requests',
        'types-pkg_resources',
        'types-PyYAML',
    ],
    # Documentation dependencies
    'doc': [
        'autodocsumm>=0.2.2',
        'ipython',
        'nbsphinx',
        'sphinx>=6.1.3',
        'pydata_sphinx_theme',
    ],
    # Development dependencies
    # Use pip install -e .[develop] to install in development mode
    'develop': [
        'codespell',
        'docformatter',
        'isort',
        'pre-commit',
        'prospector[with_pyroma,with_mypy]>=1.9.0',
        'vprof',
        'yamllint',
        'yapf',
    ],
}


def discover_python_files(paths, ignore):
    """Discover Python files."""

    def _ignore(path):
        """Return True if `path` should be ignored, False otherwise."""
        return any(re.match(pattern, path) for pattern in ignore)

    for path in sorted(set(paths)):
        for root, _, files in os.walk(path):
            if _ignore(path):
                continue
            for filename in files:
                filename = os.path.join(root, filename)
                if (filename.lower().endswith('.py')
                        and not _ignore(filename)):
                    yield filename


class CustomCommand(Command):
    """Custom Command class."""

    def install_deps_temp(self):
        """Try to temporarily install packages needed to run the command."""
        if self.distribution.install_requires:
            self.distribution.fetch_build_eggs(
                self.distribution.install_requires)
        if self.distribution.tests_require:
            self.distribution.fetch_build_eggs(self.distribution.tests_require)


class RunLinter(CustomCommand):
    """Class to run a linter and generate reports."""

    user_options: list = []

    def initialize_options(self):
        """Do nothing."""

    def finalize_options(self):
        """Do nothing."""

    def run(self):
        """Run prospector and generate a report."""
        check_paths = PACKAGES + [
            'setup.py',
            'tests',
        ]
        ignore = [
            'doc/',
        ]

        # try to install missing dependencies and import prospector
        try:
            from prospector.run import main
        except ImportError:
            # try to install and then import
            self.distribution.fetch_build_eggs(['prospector[with_pyroma]'])
            from prospector.run import main

        self.install_deps_temp()

        # run linter

        # change working directory to package root
        package_root = os.path.abspath(os.path.dirname(__file__))
        os.chdir(package_root)

        # write command line
        files = discover_python_files(check_paths, ignore)
        sys.argv = ['prospector']
        sys.argv.extend(files)

        # run prospector
        errno = main()

        sys.exit(errno)


def read_authors(filename):
    """Read the list of authors from .zenodo.json file."""
    with Path(filename).open() as file:
        info = json.load(file)
        authors = []
        for author in info['creators']:
            name = ' '.join(author['name'].split(',')[::-1]).strip()
            authors.append(name)
        return ', '.join(authors)


def read_description(filename):
    """Read the description from .zenodo.json file."""
    with Path(filename).open() as file:
        info = json.load(file)
        return info['description']


setup(
    name='ESMValCore',
    author=read_authors('.zenodo.json'),
    description=read_description('.zenodo.json'),
    long_description=Path('README.md').read_text(),
    long_description_content_type='text/markdown',
    url='https://www.esmvaltool.org',
    download_url='https://github.com/ESMValGroup/ESMValCore',
    license='Apache License, Version 2.0',
    classifiers=[
        'Development Status :: 5 - Production/Stable',
        'Environment :: Console',
        'Intended Audience :: Developers',
        'Intended Audience :: Science/Research',
        'License :: OSI Approved :: Apache Software License',
        'Natural Language :: English',
        'Operating System :: POSIX :: Linux',
        'Programming Language :: Python :: 3',
        'Programming Language :: Python :: 3.9',
        'Programming Language :: Python :: 3.10',
        'Programming Language :: Python :: 3.11',
        'Topic :: Scientific/Engineering',
        'Topic :: Scientific/Engineering :: Atmospheric Science',
        'Topic :: Scientific/Engineering :: GIS',
        'Topic :: Scientific/Engineering :: Hydrology',
        'Topic :: Scientific/Engineering :: Physics',
    ],
    packages=PACKAGES,
    # Include all version controlled files
    include_package_data=True,
    setup_requires=REQUIREMENTS['setup'],
    install_requires=REQUIREMENTS['install'],
    tests_require=REQUIREMENTS['test'],
    extras_require={
        'develop':
        REQUIREMENTS['develop'] + REQUIREMENTS['test'] + REQUIREMENTS['doc'],
        'test':
        REQUIREMENTS['test'],
        'doc':
        REQUIREMENTS['doc'],
    },
    entry_points={
        'console_scripts': [
            'esmvaltool = esmvalcore._main:run',
        ],
    },
    cmdclass={
        'lint': RunLinter,
    },
    zip_safe=False,
)<|MERGE_RESOLUTION|>--- conflicted
+++ resolved
@@ -56,15 +56,9 @@
         'pyyaml',
         'requests',
         'scipy>=1.6',
-<<<<<<< HEAD
         'scitools-iris>=3.6.0',
         'shapely',
-        'stratify',
-=======
-        'scitools-iris>=3.4.0',
-        'shapely[vectorized]',
         'stratify>=0.3',
->>>>>>> 3d6ed664
         'yamale',
     ],
     # Test dependencies
