#!/usr/bin/env python
"""ESMValTool installation script."""
# This script only installs dependencies available on PyPI
#
# Dependencies that need to be installed some other way (e.g. conda):
# - ncl
# - iris
# - python-stratify

import json
import os
import re
import sys
from pathlib import Path

from setuptools import Command, setup

PACKAGES = [
    "esmvalcore",
]

REQUIREMENTS = {
    # Installation script (this file) dependencies
    "setup": [
        "setuptools_scm",
    ],
    # Installation dependencies
    # Use with pip install . to install from source
<<<<<<< HEAD
    'install': [
        'cartopy',
        'cf-units',
        'dask[array,distributed]!=2024.8.0',  # ESMValCore/issues/2503
        'dask-jobqueue',
        'esgf-pyclient>=0.3.1',
        'esmf-regrid>=0.11.0',
        'esmpy!=8.1.0',  # not on PyPI
        'filelock',
        'fiona',
        'fire',
        'geopy',
        'humanfriendly',
        'iris-grib',
        'isodate',
        'jinja2',
        'nc-time-axis',  # needed by iris.plot
        'nested-lookup',
        'netCDF4',
        'numpy!=1.24.3',
        'packaging',
        'pandas',
        'pillow',
        'prov',
        'psutil',
        'py-cordex',
        'pybtex',
        'pyyaml',
        'requests',
        'scipy>=1.6',
        'scitools-iris>=3.10.0',
        'shapely>=2.0.0',
        'stratify>=0.3',
        'yamale',
=======
    "install": [
        "cartopy",
        "cf-units",
        "dask[array,distributed]!=2024.8.0",  # ESMValCore/issues/2503
        "dask-jobqueue",
        "esgf-pyclient>=0.3.1",
        "esmf-regrid>=0.11.0",
        "esmpy!=8.1.0",  # not on PyPI
        "filelock",
        "fiona",
        "fire",
        "geopy",
        "humanfriendly",
        "iris-grib",
        "isodate",
        "jinja2",
        "nc-time-axis",  # needed by iris.plot
        "nested-lookup",
        "netCDF4",
        "numpy!=1.24.3,<2.0.0",  # avoid pulling 2.0.0rc1
        "packaging",
        "pandas",
        "pillow",
        "prov",
        "psutil",
        "py-cordex",
        "pybtex",
        "pyyaml",
        "requests",
        "scipy>=1.6",
        "scitools-iris>=3.10.0",
        "shapely>=2.0.0",
        "stratify>=0.3",
        "yamale",
>>>>>>> 4b0dd419
    ],
    # Test dependencies
    "test": [
        "pytest>=3.9,!=6.0.0rc1,!=6.0.0",
        "pytest-cov>=2.10.1",
        "pytest-env",
        "pytest-html!=2.1.0",
        "pytest-metadata>=1.5.1",
        "pytest-mock",
        "pytest-xdist",
        "ESMValTool_sample_data==0.0.3",
    ],
    # Documentation dependencies
    "doc": [
        "autodocsumm>=0.2.2",
        "ipython",
        "nbsphinx",
        "sphinx>=6.1.3",
        "pydata_sphinx_theme",
    ],
    # Development dependencies
    # Use pip install -e .[develop] to install in development mode
    "develop": [
        "pre-commit",
        "pylint",
        "pydocstyle",
        "vprof",
    ],
}


def discover_python_files(paths, ignore):
    """Discover Python files."""

    def _ignore(path):
        """Return True if `path` should be ignored, False otherwise."""
        return any(re.match(pattern, path) for pattern in ignore)

    for path in sorted(set(paths)):
        for root, _, files in os.walk(path):
            if _ignore(path):
                continue
            for filename in files:
                filename = os.path.join(root, filename)
                if filename.lower().endswith(".py") and not _ignore(filename):
                    yield filename


class CustomCommand(Command):
    """Custom Command class."""

    def install_deps_temp(self):
        """Try to temporarily install packages needed to run the command."""
        if self.distribution.install_requires:
            self.distribution.fetch_build_eggs(
                self.distribution.install_requires
            )
        if self.distribution.tests_require:
            self.distribution.fetch_build_eggs(self.distribution.tests_require)


class RunLinter(CustomCommand):
    """Class to run a linter and generate reports."""

    user_options: list = []

    def initialize_options(self):
        """Do nothing."""

    def finalize_options(self):
        """Do nothing."""

    def run(self):
        """Run prospector and generate a report."""
        check_paths = PACKAGES + [
            "setup.py",
            "tests",
        ]
        ignore = [
            "doc/",
        ]

        # try to install missing dependencies and import prospector
        try:
            from prospector.run import main
        except ImportError:
            # try to install and then import
            self.distribution.fetch_build_eggs(["prospector[with_pyroma]"])
            from prospector.run import main

        self.install_deps_temp()

        # run linter

        # change working directory to package root
        package_root = os.path.abspath(os.path.dirname(__file__))
        os.chdir(package_root)

        # write command line
        files = discover_python_files(check_paths, ignore)
        sys.argv = ["prospector"]
        sys.argv.extend(files)

        # run prospector
        errno = main()

        sys.exit(errno)


def read_authors(filename):
    """Read the list of authors from .zenodo.json file."""
    with Path(filename).open(encoding="utf-8") as file:
        info = json.load(file)
        authors = []
        for author in info["creators"]:
            name = " ".join(author["name"].split(",")[::-1]).strip()
            authors.append(name)
        return ", ".join(authors)


def read_description(filename):
    """Read the description from .zenodo.json file."""
    with Path(filename).open(encoding="utf-8") as file:
        info = json.load(file)
        return info["description"]


setup(
    name="ESMValCore",
    author=read_authors(".zenodo.json"),
    description=read_description(".zenodo.json"),
    long_description=Path("README.md").read_text(encoding="utf-8"),
    long_description_content_type="text/markdown",
    url="https://www.esmvaltool.org",
    download_url="https://github.com/ESMValGroup/ESMValCore",
    license="Apache License, Version 2.0",
    classifiers=[
        "Development Status :: 5 - Production/Stable",
        "Environment :: Console",
        "Intended Audience :: Developers",
        "Intended Audience :: Science/Research",
        "License :: OSI Approved :: Apache Software License",
        "Natural Language :: English",
        "Operating System :: POSIX :: Linux",
        "Programming Language :: Python :: 3",
        "Programming Language :: Python :: 3.10",
        "Programming Language :: Python :: 3.11",
        "Programming Language :: Python :: 3.12",
        "Topic :: Scientific/Engineering",
        "Topic :: Scientific/Engineering :: Atmospheric Science",
        "Topic :: Scientific/Engineering :: GIS",
        "Topic :: Scientific/Engineering :: Hydrology",
        "Topic :: Scientific/Engineering :: Physics",
    ],
    packages=PACKAGES,
    # Include all version controlled files
    include_package_data=True,
    setup_requires=REQUIREMENTS["setup"],
    install_requires=REQUIREMENTS["install"],
    tests_require=REQUIREMENTS["test"],
    extras_require={
        "develop": REQUIREMENTS["develop"]
        + REQUIREMENTS["test"]
        + REQUIREMENTS["doc"],
        "test": REQUIREMENTS["test"],
        "doc": REQUIREMENTS["doc"],
    },
    entry_points={
        "console_scripts": [
            "esmvaltool = esmvalcore._main:run",
        ],
    },
    cmdclass={
        "lint": RunLinter,
    },
    zip_safe=False,
)<|MERGE_RESOLUTION|>--- conflicted
+++ resolved
@@ -26,42 +26,6 @@
     ],
     # Installation dependencies
     # Use with pip install . to install from source
-<<<<<<< HEAD
-    'install': [
-        'cartopy',
-        'cf-units',
-        'dask[array,distributed]!=2024.8.0',  # ESMValCore/issues/2503
-        'dask-jobqueue',
-        'esgf-pyclient>=0.3.1',
-        'esmf-regrid>=0.11.0',
-        'esmpy!=8.1.0',  # not on PyPI
-        'filelock',
-        'fiona',
-        'fire',
-        'geopy',
-        'humanfriendly',
-        'iris-grib',
-        'isodate',
-        'jinja2',
-        'nc-time-axis',  # needed by iris.plot
-        'nested-lookup',
-        'netCDF4',
-        'numpy!=1.24.3',
-        'packaging',
-        'pandas',
-        'pillow',
-        'prov',
-        'psutil',
-        'py-cordex',
-        'pybtex',
-        'pyyaml',
-        'requests',
-        'scipy>=1.6',
-        'scitools-iris>=3.10.0',
-        'shapely>=2.0.0',
-        'stratify>=0.3',
-        'yamale',
-=======
     "install": [
         "cartopy",
         "cf-units",
@@ -81,7 +45,7 @@
         "nc-time-axis",  # needed by iris.plot
         "nested-lookup",
         "netCDF4",
-        "numpy!=1.24.3,<2.0.0",  # avoid pulling 2.0.0rc1
+        "numpy!=1.24.3",
         "packaging",
         "pandas",
         "pillow",
@@ -96,7 +60,6 @@
         "shapely>=2.0.0",
         "stratify>=0.3",
         "yamale",
->>>>>>> 4b0dd419
     ],
     # Test dependencies
     "test": [
