#!/usr/bin/env python
"""ESMValTool installation script."""
# This script only installs dependencies available on PyPI
#
# Dependencies that need to be installed some other way (e.g. conda):
# - ncl
# - iris
# - python-stratify

import json
import os
import re
import sys
from pathlib import Path

from setuptools import Command, setup

PACKAGES = [
    'esmvalcore',
]

REQUIREMENTS = {
    # Installation script (this file) dependencies
    'setup': [
        'setuptools_scm',
    ],
    # Installation dependencies
    # Use with pip install . to install from source
    'install': [
        'cartopy',
        'cf-units',
        'dask[array]',
        'esgf-pyclient>=0.3.1',
        'esmpy!=8.1.0',  # see github.com/ESMValGroup/ESMValCore/issues/1208
        'fiona',
        'fire',
        'geopy',
        'humanfriendly',
        "importlib_resources;python_version<'3.9'",
        'isodate',
        'jinja2',
        'nc-time-axis',  # needed by iris.plot
        'nested-lookup',
        'netCDF4',
        'numpy',
        'pandas',
        'pillow',
        'prov',
        'psutil',
        'pybtex',
        'pyyaml',
        'requests',
        'scipy>=1.6',
        'scitools-iris>=3.2.1',
        'shapely[vectorized]',
        'stratify',
        'yamale',
    ],
    # Test dependencies
    'test': [
<<<<<<< HEAD
        'flake8',
=======
        'flake8<5.0',  # github.com/ESMValGroup/ESMValCore/issues/1696
>>>>>>> a00f749f
        'mypy<0.990',
        'pytest>=3.9,!=6.0.0rc1,!=6.0.0',
        'pytest-cov>=2.10.1',
        'pytest-env',
        'pytest-html!=2.1.0',
        'pytest-metadata>=1.5.1',
        'pytest-mypy',
        'pytest-mock',
        'pytest-xdist',
        'ESMValTool_sample_data==0.0.3',
        # MyPy library stubs
        'types-requests',
        'types-pkg_resources',
        'types-PyYAML',
    ],
    # Documentation dependencies
    'doc': [
        'autodocsumm',
        'sphinx>2',
        'sphinx_rtd_theme',
    ],
    # Development dependencies
    # Use pip install -e .[develop] to install in development mode
    'develop': [
        'codespell',
        'docformatter',
        'isort',
        'pre-commit',
        'prospector[with_pyroma,with_mypy]!=1.1.6.3,!=1.1.6.4',
        'vprof',
        'yamllint',
        'yapf',
    ],
}


def discover_python_files(paths, ignore):
    """Discover Python files."""

    def _ignore(path):
        """Return True if `path` should be ignored, False otherwise."""
        return any(re.match(pattern, path) for pattern in ignore)

    for path in sorted(set(paths)):
        for root, _, files in os.walk(path):
            if _ignore(path):
                continue
            for filename in files:
                filename = os.path.join(root, filename)
                if (filename.lower().endswith('.py')
                        and not _ignore(filename)):
                    yield filename


class CustomCommand(Command):
    """Custom Command class."""

    def install_deps_temp(self):
        """Try to temporarily install packages needed to run the command."""
        if self.distribution.install_requires:
            self.distribution.fetch_build_eggs(
                self.distribution.install_requires)
        if self.distribution.tests_require:
            self.distribution.fetch_build_eggs(self.distribution.tests_require)


class RunLinter(CustomCommand):
    """Class to run a linter and generate reports."""

    user_options: list = []

    def initialize_options(self):
        """Do nothing."""

    def finalize_options(self):
        """Do nothing."""

    def run(self):
        """Run prospector and generate a report."""
        check_paths = PACKAGES + [
            'setup.py',
            'tests',
        ]
        ignore = [
            'doc/',
        ]

        # try to install missing dependencies and import prospector
        try:
            from prospector.run import main
        except ImportError:
            # try to install and then import
            self.distribution.fetch_build_eggs(['prospector[with_pyroma]'])
            from prospector.run import main

        self.install_deps_temp()

        # run linter

        # change working directory to package root
        package_root = os.path.abspath(os.path.dirname(__file__))
        os.chdir(package_root)

        # write command line
        files = discover_python_files(check_paths, ignore)
        sys.argv = ['prospector']
        sys.argv.extend(files)

        # run prospector
        errno = main()

        sys.exit(errno)


def read_authors(filename):
    """Read the list of authors from .zenodo.json file."""
    with Path(filename).open() as file:
        info = json.load(file)
        authors = []
        for author in info['creators']:
            name = ' '.join(author['name'].split(',')[::-1]).strip()
            authors.append(name)
        return ', '.join(authors)


def read_description(filename):
    """Read the description from .zenodo.json file."""
    with Path(filename).open() as file:
        info = json.load(file)
        return info['description']


setup(
    name='ESMValCore',
    author=read_authors('.zenodo.json'),
    description=read_description('.zenodo.json'),
    long_description=Path('README.md').read_text(),
    long_description_content_type='text/markdown',
    url='https://www.esmvaltool.org',
    download_url='https://github.com/ESMValGroup/ESMValCore',
    license='Apache License, Version 2.0',
    classifiers=[
        'Development Status :: 5 - Production/Stable',
        'Environment :: Console',
        'Intended Audience :: Developers',
        'Intended Audience :: Science/Research',
        'License :: OSI Approved :: Apache Software License',
        'Natural Language :: English',
        'Operating System :: POSIX :: Linux',
        'Programming Language :: Python :: 3',
        'Programming Language :: Python :: 3.8',
        'Programming Language :: Python :: 3.9',
        'Programming Language :: Python :: 3.10',
        'Topic :: Scientific/Engineering',
        'Topic :: Scientific/Engineering :: Atmospheric Science',
        'Topic :: Scientific/Engineering :: GIS',
        'Topic :: Scientific/Engineering :: Hydrology',
        'Topic :: Scientific/Engineering :: Physics',
    ],
    packages=PACKAGES,
    # Include all version controlled files
    include_package_data=True,
    setup_requires=REQUIREMENTS['setup'],
    install_requires=REQUIREMENTS['install'],
    tests_require=REQUIREMENTS['test'],
    extras_require={
        'develop':
        REQUIREMENTS['develop'] + REQUIREMENTS['test'] + REQUIREMENTS['doc'],
        'test':
        REQUIREMENTS['test'],
        'doc':
        REQUIREMENTS['doc'],
    },
    entry_points={
        'console_scripts': [
            'esmvaltool = esmvalcore._main:run',
        ],
    },
    cmdclass={
        'lint': RunLinter,
    },
    zip_safe=False,
)<|MERGE_RESOLUTION|>--- conflicted
+++ resolved
@@ -58,11 +58,7 @@
     ],
     # Test dependencies
     'test': [
-<<<<<<< HEAD
         'flake8',
-=======
-        'flake8<5.0',  # github.com/ESMValGroup/ESMValCore/issues/1696
->>>>>>> a00f749f
         'mypy<0.990',
         'pytest>=3.9,!=6.0.0rc1,!=6.0.0',
         'pytest-cov>=2.10.1',
