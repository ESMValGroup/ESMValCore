--- conflicted
+++ resolved
@@ -56,12 +56,8 @@
         'pyyaml',
         'requests',
         'scipy>=1.6',
-<<<<<<< HEAD
         'scitools-iris @ '
         'https://github.com/pp-mo/iris/archive/lazy_save.tar.gz',
-=======
-        'scitools-iris>=3.4.0',
->>>>>>> c5d23e22
         'shapely[vectorized]',
         'stratify',
         'yamale',
