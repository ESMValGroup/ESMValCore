--- conflicted
+++ resolved
@@ -399,11 +399,7 @@
         elif tag == "version":
             replacewith = "*"
         else:
-<<<<<<< HEAD
-            raise RecipeError(
-=======
             msg = (
->>>>>>> 4b3e8b0c
                 f"Dataset key '{tag}' must be specified for {variable}, check "
                 f"your recipe entry and/or extra facet file(s)"
             )
