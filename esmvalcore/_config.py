--- conflicted
+++ resolved
@@ -183,8 +183,6 @@
     return CFG.get(project, {}).get('institutes', {}).get(dataset, [])
 
 
-<<<<<<< HEAD
-=======
 def get_activity(variable):
     """Return the activity given the experiment name in CMIP6."""
     project = variable['project']
@@ -198,19 +196,6 @@
         return None
 
 
-def replace_mip_fx(fx_file):
-    """Replace MIP so to retrieve correct fx files."""
-    default_mip = 'Amon'
-    if fx_file not in CFG['CMIP5']['fx_mip_change']:
-        logger.warning(
-            'mip for fx variable %s is not specified in '
-            'config_developer.yml, using default (%s)', fx_file, default_mip)
-    new_mip = CFG['CMIP5']['fx_mip_change'].get(fx_file, default_mip)
-    logger.debug("Switching mip for fx file finding to %s", new_mip)
-    return new_mip
-
-
->>>>>>> 79341118
 TAGS_CONFIG_FILE = os.path.join(
     DIAGNOSTICS_PATH, 'config-references.yml')
 
