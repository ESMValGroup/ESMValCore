"""Earth System Model Evaluation Tool

A community tool for the evaluation of Earth system models.

https://esmvaltool.org

The Earth System Model Evaluation Tool (ESMValTool) is a community
diagnostics and performance metrics tool for the evaluation of Earth
System Models (ESMs) that allows for routine comparison of single or
multiple models, either against predecessor versions or against
observations.

Tutorial: https://tutorial.esmvaltool.org
Documentation: https://docs.esmvaltool.org
Contact: esmvaltool-dev@listserv.dfn.de

If you find this software useful for your research, please cite it using
https://doi.org/10.5281/zenodo.3387139 for ESMValCore or
https://doi.org/10.5281/zenodo.3401363 for ESMValTool or
any of the reference papers listed at https://esmvaltool.org/references/.

Have fun!
"""  # noqa: D400

# pylint: disable=import-outside-toplevel
from __future__ import annotations

import logging
import os
import sys
import warnings
from importlib.metadata import entry_points
from pathlib import Path

import fire

<<<<<<< HEAD
from esmvalcore.config._config import warn_if_old_extra_facets_exist
=======
from esmvalcore.exceptions import ESMValCoreDeprecationWarning
>>>>>>> aab42301

# set up logging
logger = logging.getLogger(__name__)

HEADER = (
    r"""
______________________________________________________________________
          _____ ____  __  ____     __    _ _____           _
         | ____/ ___||  \/  \ \   / /_ _| |_   _|__   ___ | |
         |  _| \___ \| |\/| |\ \ / / _` | | | |/ _ \ / _ \| |
         | |___ ___) | |  | | \ V / (_| | | | | (_) | (_) | |
         |_____|____/|_|  |_|  \_/ \__,_|_| |_|\___/ \___/|_|
______________________________________________________________________

"""
    + __doc__
)


def parse_resume(resume, recipe):
    """Set `resume` to a correct value and sanity check."""
    if not resume:
        return []
    if isinstance(resume, str):
        resume = resume.split(" ")
    for i, resume_dir in enumerate(resume):
        resume[i] = Path(os.path.expandvars(resume_dir)).expanduser()

    # Sanity check resume directories:
    current_recipe = recipe.read_text(encoding="utf-8")
    for resume_dir in resume:
        resume_recipe = resume_dir / "run" / recipe.name
        if current_recipe != resume_recipe.read_text(encoding="utf-8"):
            msg = (
                f"Only identical recipes can be resumed, but "
                f"{resume_recipe} is different from {recipe}"
            )
            raise ValueError(msg)
    return resume


def process_recipe(recipe_file: Path, session):
    """Process recipe."""
    import datetime
    import shutil

    from esmvalcore._recipe.recipe import read_recipe_file

    if not recipe_file.is_file():
        import errno

        raise OSError(
            errno.ENOENT,
            "Specified recipe file does not exist",
            recipe_file,
        )

    timestamp1 = datetime.datetime.now(datetime.UTC)
    timestamp_format = "%Y-%m-%d %H:%M:%S"

    logger.info(
        "Starting the Earth System Model Evaluation Tool at time: %s UTC",
        timestamp1.strftime(timestamp_format),
    )

    logger.info(70 * "-")
    logger.info("RECIPE   = %s", recipe_file)
    logger.info("RUNDIR     = %s", session.run_dir)
    logger.info("WORKDIR    = %s", session.work_dir)
    logger.info("PREPROCDIR = %s", session.preproc_dir)
    logger.info("PLOTDIR    = %s", session.plot_dir)
    logger.info(70 * "-")

    n_processes = session["max_parallel_tasks"] or os.cpu_count()
    logger.info("Running tasks using at most %s processes", n_processes)

    logger.info(
        "If your system hangs during execution, it may not have enough "
        "memory for keeping this number of tasks in memory.",
    )
    logger.info(
        "If you experience memory problems, try reducing "
        "'max_parallel_tasks' in your configuration.",
    )

    if session["compress_netcdf"]:
        logger.warning(
            "You have enabled NetCDF compression. Accessing .nc files can be "
            "much slower than expected if your access pattern does not match "
            "their internal pattern. Make sure to specify the expected "
            "access pattern in the recipe as a parameter to the 'save' "
            "preprocessor function. If the problem persists, try disabling "
            "NetCDF compression.",
        )

    # copy recipe to run_dir for future reference
    shutil.copy2(recipe_file, session.run_dir)

    # parse recipe
    recipe = read_recipe_file(recipe_file, session)
    logger.debug("Recipe summary:\n%s", recipe)
    # run
    recipe.run()
    # End time timing
    timestamp2 = datetime.datetime.now(datetime.UTC)
    logger.info(
        "Ending the Earth System Model Evaluation Tool at time: %s UTC",
        timestamp2.strftime(timestamp_format),
    )
    logger.info("Time for running the recipe was: %s", timestamp2 - timestamp1)


class Config:
    """Manage ESMValTool's configuration.

    This group contains utilities to manage ESMValTool configuration
    files.
    """

    @staticmethod
    def _copy_config_file(
        in_file: Path,
        out_file: Path,
        overwrite: bool,
    ):
        """Copy a configuration file."""
        import shutil

        from .config._logging import configure_logging

        configure_logging(console_log_level="info")

        if out_file.is_file():
            if overwrite:
                logger.info("Overwriting file %s.", out_file)
            else:
                logger.info("Copy aborted. File %s already exists.", out_file)
                return

        target_folder = out_file.parent
        if not target_folder.is_dir():
            logger.info("Creating folder %s", target_folder)
            target_folder.mkdir(parents=True, exist_ok=True)

        logger.info("Copying file %s to path %s.", in_file, out_file)
        shutil.copy2(in_file, out_file)
        logger.info("Copy finished.")

    @classmethod
    def get_config_user(
        cls,
        overwrite: bool = False,
        path: str | Path | None = None,
    ) -> None:
        """Copy default configuration to a given path.

        Copy default configuration to a given path or, if a `path` is not
        provided, install it in the default `~/.config/esmvaltool/` directory.

        Parameters
        ----------
        overwrite:
            Overwrite an existing file.
        path:
            If not provided, the file will be copied to
            `~/.config/esmvaltool/`.

        """
        from .config._config_object import DEFAULT_CONFIG_DIR

        in_file = DEFAULT_CONFIG_DIR / "config-user.yml"
        if path is None:
            out_file = (
                Path.home() / ".config" / "esmvaltool" / "config-user.yml"
            )
        else:
            out_file = Path(path)
        if not out_file.suffix:  # out_file looks like a directory
            out_file = out_file / "config-user.yml"
        cls._copy_config_file(in_file, out_file, overwrite)

    @classmethod
    def get_config_developer(
        cls,
        overwrite: bool = False,
        path: str | Path | None = None,
    ) -> None:
        """Copy default config-developer.yml file to a given path.

        Copy default config-developer.yml file to a given path or, if a path is
        not provided, install it in the default `~/.esmvaltool` folder.

        Parameters
        ----------
        overwrite: boolean
            Overwrite an existing file.
        path: str
            If not provided, the file will be copied to `~/.esmvaltool`.

        """
        in_file = Path(__file__).parent / "config-developer.yml"
        if path is None:
            out_file = Path.home() / ".esmvaltool" / "config-developer.yml"
        else:
            out_file = Path(path)
        if not out_file.suffix:  # out_file looks like a directory
            out_file = out_file / "config-developer.yml"
        cls._copy_config_file(in_file, out_file, overwrite)


class Recipes:
    """List, show and retrieve installed recipes.

    This group contains utilities to explore and manage the recipes available
    in your installation of ESMValTool.

    Documentation for recipes included with ESMValTool is available at
    https://docs.esmvaltool.org/en/latest/recipes/index.html.
    """

    @staticmethod
    def list() -> None:
        """List all installed recipes.

        Show all installed recipes, grouped by folder.
        """
        from .config._diagnostics import DIAGNOSTICS
        from .config._logging import configure_logging

        configure_logging(console_log_level="info")
        recipes_folder = DIAGNOSTICS.recipes
        logger.info("Showing recipes installed in %s", recipes_folder)
        print("# Installed recipes")
        for root, _, files in sorted(os.walk(recipes_folder)):
            root = os.path.relpath(root, recipes_folder)
            if root == ".":
                root = ""
            if root:
                print(f"\n# {root.replace(os.sep, ' - ').title()}")
            for filename in sorted(files):
                if filename.endswith(".yml"):
                    print(os.path.join(root, filename))

    @staticmethod
    def get(recipe: str) -> None:
        """Get a copy of any installed recipe in the current working directory.

        Use this command to get a local copy of any installed recipe.

        Parameters
        ----------
        recipe: str
            Name of the recipe to get, including any subdirectories.
        """
        import shutil

        from .config._diagnostics import DIAGNOSTICS
        from .config._logging import configure_logging
        from .exceptions import RecipeError

        configure_logging(console_log_level="info")
        installed_recipe = DIAGNOSTICS.recipes / recipe
        if not installed_recipe.exists():
            msg = (
                f"Recipe {recipe} not found. To list all available recipes, "
                'execute "esmvaltool list"'
            )
            raise RecipeError(msg)
        logger.info("Copying installed recipe to the current folder...")
        shutil.copy(installed_recipe, Path(recipe).name)
        logger.info("Recipe %s successfully copied", recipe)

    @staticmethod
    def show(recipe: str) -> None:
        """Show the given recipe in console.

        Use this command to see the contents of any installed recipe.

        Parameters
        ----------
        recipe: str
            Name of the recipe to get, including any subdirectories.
        """
        from .config._diagnostics import DIAGNOSTICS
        from .config._logging import configure_logging
        from .exceptions import RecipeError

        configure_logging(console_log_level="info")
        installed_recipe = DIAGNOSTICS.recipes / recipe
        if not installed_recipe.exists():
            msg = (
                f"Recipe {recipe} not found. To list all available recipes, "
                'execute "esmvaltool list"'
            )
            raise RecipeError(msg)
        msg = f"Recipe {recipe}"
        logger.info(msg)
        logger.info("=" * len(msg))
        print(installed_recipe.read_text(encoding="utf-8"))


class ESMValTool:
    # This is the `esmvaltool` command. The line below shows the documentation
    # at the top of this module when users run e.g. `esmvaltool -- --help`.
    __doc__ = __doc__

    def __init__(self):
        self.config = Config()
        self.recipes = Recipes()
        self._extra_packages = {}
        esmvaltool_commands = entry_points(group="esmvaltool_commands")
        if not esmvaltool_commands:
            print(
                "Running esmvaltool executable from ESMValCore. "
                "No other command line utilities are available "
                "until ESMValTool is installed.",
            )
        for entry_point in esmvaltool_commands:
            self._extra_packages[entry_point.dist.name] = (
                entry_point.dist.version
            )
            if hasattr(self, entry_point.name):
                logger.error(
                    "Registered command %s already exists",
                    entry_point.name,
                )
                continue
            self.__setattr__(entry_point.name, entry_point.load()())

    def version(self):
        """Show versions of all packages that form ESMValTool.

        In particular, this command will show the version ESMValCore and
        any other package that adds a subcommand to 'esmvaltool'
        command.
        """
        from . import __version__

        print(f"ESMValCore: {__version__}")
        for project, version in self._extra_packages.items():
            print(f"{project}: {version}")

    def run(self, recipe, **kwargs):
        """Execute an ESMValTool recipe.

        `esmvaltool run` executes the given recipe. To see a list of available
        recipes or create a local copy of any of them, use the
        `esmvaltool recipes` command group.

        A list of possible flags is given here:
        https://docs.esmvaltool.org/projects/ESMValCore/en/latest/quickstart/configure.html#configuration-options

        """
        from .config import CFG
        from .config._dask import warn_if_old_dask_config_exists
        from .exceptions import InvalidConfigParameter

        cli_config_dir = kwargs.pop("config_dir", None)
        if cli_config_dir is not None:
            cli_config_dir = Path(cli_config_dir).expanduser().absolute()
            if not cli_config_dir.is_dir():
                msg = (
                    f"Invalid --config_dir given: {cli_config_dir} is not an "
                    f"existing directory"
                )
                raise NotADirectoryError(msg)

        # TODO: remove in v2.14.0
        # At this point, --config_file is already parsed if a valid file has
        # been given (see
        # https://github.com/ESMValGroup/ESMValCore/issues/2280), but no error
        # has been raised if the file does not exist. Thus, reload the file
        # here with `load_from_file` to make sure a proper error is raised.
        if "config_file" in kwargs:
            if os.environ.get("ESMVALTOOL_CONFIG_DIR"):
                deprecation_msg = (
                    "Usage of a single configuration file specified via CLI "
                    "argument `--config_file` has been deprecated in "
                    "ESMValCore version 2.12.0 and is scheduled for removal "
                    "in version 2.14.0. Since the environment variable "
                    "ESMVALTOOL_CONFIG_DIR is set, old configuration files "
                    "present at ~/.esmvaltool/config-user.yml and/or "
                    "specified via `--config_file` are currently ignored. To "
                    "silence this warning, omit CLI argument `--config_file`."
                )
                warnings.warn(
                    deprecation_msg,
                    ESMValCoreDeprecationWarning,
                    stacklevel=2,
                )
                kwargs.pop("config_file")
            else:
                cli_config_dir = kwargs["config_file"]
                CFG.load_from_file(kwargs["config_file"])

        # New in v2.12.0: read additional configuration directory given by CLI
        # argument
        if CFG.get("config_file") is None and cli_config_dir is not None:
            try:
                CFG.update_from_dirs([cli_config_dir])
            except InvalidConfigParameter as exc:
                msg = (
                    f"Failed to parse configuration directory "
                    f"{cli_config_dir} (command line argument): "
                    f"{exc!s}"
                )
                raise InvalidConfigParameter(msg) from exc

        recipe = self._get_recipe(recipe)

        # Parse command line arguments
        try:
            CFG.nested_update(kwargs)
        except InvalidConfigParameter as exc:
            msg = f"Invalid command line argument given: {exc!s}"
            raise InvalidConfigParameter(msg) from exc

        CFG["resume_from"] = parse_resume(CFG["resume_from"], recipe)
        session = CFG.start_session(recipe.stem)

        self._run(recipe, session, cli_config_dir)

        # Print warnings about deprecated configuration options again
        CFG.reload()
        if cli_config_dir is not None:
            CFG.update_from_dirs([cli_config_dir])
        CFG.nested_update(kwargs)

        warn_if_old_dask_config_exists()
        warn_if_old_extra_facets_exist()

    @staticmethod
    def _create_session_dir(session):
        """Create `session.session_dir` or an alternative if it exists."""
        from .exceptions import RecipeError

        session_dir = session.session_dir
        for suffix in range(1, 1000):
            try:
                session_dir.mkdir(parents=True)
            except FileExistsError:
                session_dir = Path(f"{session.session_dir}-{suffix}")
            else:
                session.session_name = session_dir.name
                return

        msg = (
            f"Output directory '{session.session_dir}' already exists and"
            " unable to find alternative, aborting to prevent data loss."
        )
        raise RecipeError(msg)

    def _run(
        self,
        recipe: Path,
        session,
        cli_config_dir: Path | None,
    ) -> None:
        """Run `recipe` using `session`."""
        self._create_session_dir(session)
        session.run_dir.mkdir()

        # configure logging
        from .config._logging import configure_logging

        log_files = configure_logging(
            output_dir=session.run_dir,
            console_log_level=session["log_level"],
        )
        self._log_header(log_files, cli_config_dir)

        # configure resource logger and run program
        from ._task import resource_usage_logger

        resource_log = session.run_dir / "resource_usage.txt"
        with resource_usage_logger(pid=os.getpid(), filename=resource_log):
            process_recipe(recipe_file=recipe, session=session)

        self._clean_preproc(session)

        if session.cmor_log.read_text(encoding="utf-8"):
            logger.warning(
                "Input data is not (fully) CMOR-compliant, see %s for details",
                session.cmor_log,
            )

        logger.info("Run was successful")

    @staticmethod
    def _clean_preproc(session):
        import shutil

        if (
            not session["save_intermediary_cubes"]
            and session._fixed_file_dir.exists()  # noqa: SLF001
        ):
            logger.debug(
                "Removing `preproc/fixed_files` directory containing fixed "
                "data",
            )
            logger.debug(
                "If this data is further needed, then set "
                "`save_intermediary_cubes` to `true` and `remove_preproc_dir` "
                "to `false` in your configuration",
            )
            shutil.rmtree(session._fixed_file_dir)  # noqa: SLF001

        if session["remove_preproc_dir"] and session.preproc_dir.exists():
            logger.info(
                "Removing `preproc` directory containing preprocessed data",
            )
            logger.info(
                "If this data is further needed, then set "
                "`remove_preproc_dir` to `false` in your configuration",
            )
            shutil.rmtree(session.preproc_dir)

    @staticmethod
    def _get_recipe(recipe) -> Path:
        from esmvalcore.config._diagnostics import DIAGNOSTICS

        if not os.path.isfile(recipe):
            installed_recipe = DIAGNOSTICS.recipes / recipe
            if os.path.isfile(installed_recipe):
                recipe = installed_recipe
        return Path(os.path.expandvars(recipe)).expanduser().absolute()

    @staticmethod
    def _get_config_info(cli_config_dir):
        """Get information about config files for logging."""
        from .config import CFG
        from .config._config_object import (
            DEFAULT_CONFIG_DIR,
            _get_all_config_dirs,
            _get_all_config_sources,
        )

        # TODO: remove in v2.14.0
        if CFG.get("config_file") is not None:
            config_info = [
                (DEFAULT_CONFIG_DIR, "defaults"),
                (CFG["config_file"], "single configuration file [deprecated]"),
            ]

        # New in v2.12.0
        else:
            config_dirs = []
            for path in _get_all_config_dirs(cli_config_dir):
                if not path.is_dir():
                    config_dirs.append(f"{path} [NOT AN EXISTING DIRECTORY]")
                else:
                    config_dirs.append(str(path))
            config_info = list(
                zip(
                    config_dirs,
                    _get_all_config_sources(cli_config_dir),
                    strict=False,
                ),
            )

        return "\n".join(f"{i[0]} ({i[1]})" for i in config_info)

    def _log_header(self, log_files, cli_config_dir):
        from . import __version__

        logger.info(HEADER)
        logger.info("Package versions")
        logger.info("----------------")
        logger.info("ESMValCore: %s", __version__)
        for project, version in self._extra_packages.items():
            logger.info("%s: %s", project, version)
        logger.info("----------------")
        logger.info(
            "Reading configuration files from:\n%s",
            self._get_config_info(cli_config_dir),
        )
        logger.info("Writing program log files to:\n%s", "\n".join(log_files))


def run():
    """Run the `esmvaltool` program, logging any exceptions."""
    from .exceptions import RecipeError

    # Workaround to avoid using more for the output

    def display(lines, out):
        text = "\n".join(lines) + "\n"
        out.write(text)

    fire.core.Display = display

    try:
        fire.Fire(ESMValTool())
    except fire.core.FireExit:
        raise
    except RecipeError as exc:
        # Hide the stack trace for RecipeErrors
        logger.error("%s", exc)
        logger.debug("Stack trace for debugging:", exc_info=True)
        sys.exit(1)
    except Exception:
        if not logger.handlers:
            # Add a logging handler if main failed to do so.
            logging.basicConfig()
        logger.exception(
            "Program terminated abnormally, see stack trace "
            "below for more information:",
        )
        logger.info(
            "\n"
            "If you have a question or need help, please start a new "
            "discussion on "
            "https://github.com/ESMValGroup/ESMValTool/discussions"
            "\n"
            "If you suspect this is a bug, please open an issue on "
            "https://github.com/ESMValGroup/ESMValTool/issues"
            "\n"
            "To make it easier to find out what the problem is, please "
            "consider attaching the files run/recipe_*.yml and "
            "run/main_log_debug.txt from the output directory.",
        )
        sys.exit(1)<|MERGE_RESOLUTION|>--- conflicted
+++ resolved
@@ -34,11 +34,8 @@
 
 import fire
 
-<<<<<<< HEAD
 from esmvalcore.config._config import warn_if_old_extra_facets_exist
-=======
 from esmvalcore.exceptions import ESMValCoreDeprecationWarning
->>>>>>> aab42301
 
 # set up logging
 logger = logging.getLogger(__name__)
