--- conflicted
+++ resolved
@@ -5,11 +5,7 @@
 import logging
 import os
 import subprocess
-<<<<<<< HEAD
 from functools import partial
-from inspect import getfullargspec
-=======
->>>>>>> afde6926
 from pprint import pformat
 from shutil import which
 from typing import Any, Iterable
