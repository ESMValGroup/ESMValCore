--- conflicted
+++ resolved
@@ -656,11 +656,8 @@
     if dataset.facets.get('frequency') == 'fx':
         check.check_for_temporal_preprocs(settings)
     check.statistics_preprocessors(settings)
-<<<<<<< HEAD
     check.regridding_schemes(settings)
-=======
     check.bias_type(settings)
->>>>>>> 989839f5
 
 
 def _get_preprocessor_task(datasets, profiles, task_name):
