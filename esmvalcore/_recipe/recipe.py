"""Recipe parser."""
from __future__ import annotations

import fnmatch
import logging
import os
import warnings
from collections import defaultdict
from copy import deepcopy
from itertools import groupby
from pathlib import Path
from pprint import pformat
from typing import Any, Iterable

import yaml

from esmvalcore import __version__, esgf
from esmvalcore._provenance import get_recipe_provenance
from esmvalcore._task import DiagnosticTask, ResumeTask, TaskSet
from esmvalcore.cmor.table import CMOR_TABLES, _update_cmor_facets
from esmvalcore.config._config import TASKSEP, get_project_config
from esmvalcore.config._diagnostics import TAGS
from esmvalcore.dataset import Dataset
from esmvalcore.exceptions import InputFilesNotFound, RecipeError
from esmvalcore.local import (
    _dates_to_timerange,
    _get_multiproduct_filename,
    _get_output_file,
    _parse_period,
    _truncate_dates,
)
from esmvalcore.preprocessor import (
    DEFAULT_ORDER,
    FINAL_STEPS,
    INITIAL_STEPS,
    MULTI_MODEL_FUNCTIONS,
    PreprocessingTask,
    PreprocessorFile,
)
from esmvalcore.preprocessor._ancillary_vars import PREPROCESSOR_ANCILLARIES
from esmvalcore.preprocessor._other import _group_products
from esmvalcore.preprocessor._regrid import (
    _spec_to_latlonvals,
    get_cmor_levels,
    get_reference_levels,
    parse_cell_spec,
)
from esmvalcore.typing import Facets

from . import check
from .from_datasets import datasets_to_recipe
from .to_datasets import (
    _derive_needed,
    _get_input_datasets,
    _representative_dataset,
)

logger = logging.getLogger(__name__)

PreprocessorSettings = dict[str, Any]

DOWNLOAD_FILES = set()
"""Use a global variable to keep track of files that need to be downloaded."""


def read_recipe_file(filename: Path, session):
    """Read a recipe from file."""
    check.recipe_with_schema(filename)
    with open(filename, 'r', encoding='utf-8') as file:
        raw_recipe = yaml.safe_load(file)

    return Recipe(raw_recipe, session, recipe_file=filename)


def _special_name_to_dataset(facets, special_name):
    """Convert special names to dataset names."""
    if special_name in ('reference_dataset', 'alternative_dataset'):
        if special_name not in facets:
            raise RecipeError(
                "Preprocessor {preproc} uses {name}, but {name} is not "
                "defined for variable {short_name} of diagnostic "
                "{diagnostic}".format(
                    preproc=facets['preprocessor'],
                    name=special_name,
                    short_name=facets['short_name'],
                    diagnostic=facets['diagnostic'],
                ))
        special_name = facets[special_name]

    return special_name


def _update_target_levels(dataset, datasets, settings):
    """Replace the target levels dataset name with a filename if needed."""
    levels = settings.get('extract_levels', {}).get('levels')
    if not levels:
        return

    levels = _special_name_to_dataset(dataset.facets, levels)

    # If levels is a dataset name, replace it by a dict with a 'dataset' entry
    if any(levels == d.facets['dataset'] for d in datasets):
        settings['extract_levels']['levels'] = {'dataset': levels}
        levels = settings['extract_levels']['levels']

    if not isinstance(levels, dict):
        return

    if 'cmor_table' in levels and 'coordinate' in levels:
        settings['extract_levels']['levels'] = get_cmor_levels(
            levels['cmor_table'], levels['coordinate'])
    elif 'dataset' in levels:
        dataset_name = levels['dataset']
        if dataset.facets['dataset'] == dataset_name:
            del settings['extract_levels']
        else:
            target_ds = _select_dataset(dataset_name, datasets)
            representative_ds = _representative_dataset(target_ds)
            settings['extract_levels']['levels'] = get_reference_levels(
                representative_ds)


def _update_target_grid(dataset, datasets, settings):
    """Replace the target grid dataset name with a filename if needed."""
    grid = settings.get('regrid', {}).get('target_grid')
    if not grid:
        return

    grid = _special_name_to_dataset(dataset.facets, grid)

    if dataset.facets['dataset'] == grid:
        del settings['regrid']
    elif any(grid == d.facets['dataset'] for d in datasets):
        representative_ds = _representative_dataset(
            _select_dataset(grid, datasets))
        settings['regrid']['target_grid'] = representative_ds
    else:
        # Check that MxN grid spec is correct
        target_grid = settings['regrid']['target_grid']
        if isinstance(target_grid, str):
            parse_cell_spec(target_grid)
        # Check that cdo spec is correct
        elif isinstance(target_grid, dict):
            _spec_to_latlonvals(**target_grid)


def _update_regrid_time(dataset, settings):
    """Input data frequency automatically for regrid_time preprocessor."""
    regrid_time = settings.get('regrid_time')
    if regrid_time is None:
        return
    frequency = settings.get('regrid_time', {}).get('frequency')
    if not frequency:
        settings['regrid_time']['frequency'] = dataset.facets['frequency']


def _select_dataset(dataset_name, datasets):
    for dataset in datasets:
        if dataset.facets['dataset'] == dataset_name:
            return dataset
    raise RecipeError(
        f"Unable to find matching file for dataset {dataset_name}")


def _limit_datasets(datasets, profile):
    """Try to limit the number of datasets to max_datasets."""
    max_datasets = datasets[0].session['max_datasets']
    if not max_datasets:
        return datasets

    logger.info("Limiting the number of datasets to %s", max_datasets)

    required_datasets = [
        (profile.get('extract_levels') or {}).get('levels'),
        (profile.get('regrid') or {}).get('target_grid'),
        datasets[0].facets.get('reference_dataset'),
        datasets[0].facets.get('alternative_dataset'),
    ]

    limited = [d for d in datasets if d.facets['dataset'] in required_datasets]
    for dataset in datasets:
        if len(limited) >= max_datasets:
            break
        if dataset not in limited:
            limited.append(dataset)

    logger.info("Only considering %s",
                ', '.join(d.facets['alias'] for d in limited))

    return limited


def _get_default_settings(dataset):
    """Get default preprocessor settings."""
    session = dataset.session
    facets = dataset.facets

    settings = {}

    # Configure (deprecated, remove for v2.10.0) load callback
    settings['load'] = {'callback': 'default'}

    if _derive_needed(dataset):
        settings['derive'] = {
            'short_name': facets['short_name'],
            'standard_name': facets['standard_name'],
            'long_name': facets['long_name'],
            'units': facets['units'],
        }

    # Clean up fixed files
    if not session['save_intermediary_cubes']:
        fix_dirs = []
        for item in [dataset] + dataset.ancillaries:
            output_file = _get_output_file(item.facets, session.preproc_dir)
            fix_dir = f"{output_file.with_suffix('')}_fixed"
            fix_dirs.append(fix_dir)
        settings['cleanup'] = {
            'remove': fix_dirs,
        }

    # Strip ancillary variables before saving
    settings['remove_ancillary_variables'] = {}

    # Configure saving cubes to file
    settings['save'] = {'compress': session['compress_netcdf']}
    if facets['short_name'] != facets['original_short_name']:
        settings['save']['alias'] = facets['short_name']

    return settings


def _guess_fx_mip(facets: dict, dataset: Dataset):
    """Search mip for fx variable."""
    project = facets.get('project', dataset.facets['project'])
    # check if project in config-developer
    get_project_config(project)

    tables = CMOR_TABLES[project].tables

    # Get all mips that offer that specific fx variable
    mips_with_fx_var = []
    for mip in tables:
        if facets['short_name'] in tables[mip]:
            mips_with_fx_var.append(mip)

    # List is empty -> no table includes the fx variable
    if not mips_with_fx_var:
        raise RecipeError(
            f"Requested fx variable '{facets['short_name']}' not available "
            f"in any CMOR table for '{project}'")

    # Iterate through all possible mips and check if files are available; in
    # case of ambiguity raise an error
    fx_files_for_mips = {}
    for mip in mips_with_fx_var:
        logger.debug("For fx variable '%s', found table '%s'",
                     facets['short_name'], mip)
        fx_dataset = dataset.copy(**facets)
        fx_dataset.ancillaries = []
        fx_dataset.set_facet('mip', mip)
        fx_dataset.facets.pop('timerange', None)
        fx_files = fx_dataset.files
        if fx_files:
            logger.debug("Found fx variables '%s':\n%s", facets['short_name'],
                         pformat(fx_files))
            fx_files_for_mips[mip] = fx_files

    # Dict contains more than one element -> ambiguity
    if len(fx_files_for_mips) > 1:
        raise RecipeError(
            f"Requested fx variable '{facets['short_name']}' for dataset "
            f"'{dataset.facets['dataset']}' of project '{project}' is "
            f"available in more than one CMOR MIP table for "
            f"'{project}': {sorted(fx_files_for_mips)}")

    # Dict is empty -> no files found -> handled at later stage
    if not fx_files_for_mips:
        return mips_with_fx_var[0]

    # Dict contains one element -> ok
    mip = list(fx_files_for_mips)[0]
    return mip


def _get_legacy_ancillary_facets(
    dataset: Dataset,
    settings: PreprocessorSettings,
) -> list[Facets]:
    """Load the ancillary dataset facets from the preprocessor settings."""
    # Update `fx_variables` key in preprocessor settings with defaults
    default_fx = {
        'area_statistics': {
            'areacella': None,
        },
        'mask_landsea': {
            'sftlf': None,
        },
        'mask_landseaice': {
            'sftgif': None,
        },
        'volume_statistics': {
            'volcello': None,
        },
        'weighting_landsea_fraction': {
            'sftlf': None,
        },
    }
    if dataset.facets['project'] != 'obs4MIPs':
        default_fx['area_statistics']['areacello'] = None
        default_fx['mask_landsea']['sftof'] = None
        default_fx['weighting_landsea_fraction']['sftof'] = None

    for step in default_fx:
        if step in settings and 'fx_variables' not in settings[step]:
            settings[step]['fx_variables'] = default_fx[step]

    # Read facets from `fx_variables` key in preprocessor settings
    ancillaries = []
    for step, kwargs in settings.items():
        allowed = PREPROCESSOR_ANCILLARIES.get(step, {}).get('variables', [])
        if 'fx_variables' in kwargs:
            fx_variables = kwargs['fx_variables']

            if fx_variables is None:
                continue

            if isinstance(fx_variables, list):
                result: dict[str, Facets] = {}
                for fx_variable in fx_variables:
                    if isinstance(fx_variable, str):
                        # Legacy legacy method of specifying ancillary variable
                        short_name = fx_variable
                        result[short_name] = {}
                    elif isinstance(fx_variable, dict):
                        short_name = fx_variable['short_name']
                        result[short_name] = fx_variable
                fx_variables = result

            for short_name, facets in fx_variables.items():
                if short_name not in allowed:
                    raise RecipeError(
                        f"Preprocessor function '{step}' does not support "
                        f"ancillary variable '{short_name}'")
                if facets is None:
                    facets = {}
                facets['short_name'] = short_name
                ancillaries.append(facets)

    # Guess the ensemble and mip if they is not specified
    for facets in ancillaries:
        if 'ensemble' not in facets and dataset.facets['project'] == 'CMIP5':
            facets['ensemble'] = 'r0i0p0'
        if 'mip' not in facets:
            facets['mip'] = _guess_fx_mip(facets, dataset)
    return ancillaries


def _add_legacy_ancillary_datasets(dataset: Dataset, settings):
    """Update fx settings depending on the needed method."""
    if not dataset.session['use_legacy_ancillaries']:
        return
    if dataset.ancillaries:
        # Ancillaries have been defined using the new method.
        return

    logger.info("Using legacy method of adding ancillary variables.")

    legacy_ds = dataset.copy()
    for facets in _get_legacy_ancillary_facets(dataset, settings):
        legacy_ds.add_ancillary(**facets)

    for ancillary_ds in legacy_ds.ancillaries:
        _update_cmor_facets(ancillary_ds.facets, override=True)
        if ancillary_ds.files:
            dataset.ancillaries.append(ancillary_ds)

    # Remove preprocessor keyword argument `fx_variables`
    for kwargs in settings.values():
        kwargs.pop('fx_variables', None)


def _exclude_dataset(settings, facets, step):
    """Exclude dataset from specific preprocessor step if requested."""
    exclude = {
        _special_name_to_dataset(facets, dataset)
        for dataset in settings[step].pop('exclude', [])
    }
    if facets['dataset'] in exclude:
        settings.pop(step)
        logger.debug("Excluded dataset '%s' from preprocessor step '%s'",
                     facets['dataset'], step)


def _update_weighting_settings(settings, facets):
    """Update settings for the weighting preprocessors."""
    if 'weighting_landsea_fraction' not in settings:
        return
    _exclude_dataset(settings, facets, 'weighting_landsea_fraction')


def _add_to_download_list(dataset):
    """Add the files of `dataset` to `DOWNLOAD_FILES`."""
    for i, file in enumerate(dataset.files):
        if isinstance(file, esgf.ESGFFile):
            DOWNLOAD_FILES.add(file)
            dataset.files[i] = file.local_file(dataset.session['download_dir'])


def _schedule_for_download(datasets):
    """Schedule files for download and show the list of files in the log."""
    for dataset in datasets:
        _add_to_download_list(dataset)
        for ancillary_ds in dataset.ancillaries:
            _add_to_download_list(ancillary_ds)

        files = list(dataset.files)
        for ancillary_ds in dataset.ancillaries:
            files.extend(ancillary_ds.files)

        logger.debug(
            "Using input files for variable %s of dataset %s:\n%s",
            dataset.facets['short_name'],
            dataset.facets['alias'].replace('_', ' '),
            '\n'.join(f'{f} (will be downloaded)' if not f.exists() else str(f)
                      for f in files),
        )


def _check_input_files(
    input_datasets: Iterable[Dataset],
    settings: dict[str, Any],
) -> set[str]:
    """Check that the required input files are available."""
    missing = set()

    for input_dataset in input_datasets:
        try:
            check.data_availability(input_dataset)
        except RecipeError as ex:
            missing.add(ex.message)
        try:
            check.ancillary_availability(
                dataset=input_dataset,
                settings=settings,
            )
        except RecipeError as ex:
            missing.add(ex.message)

    return missing


def _apply_preprocessor_profile(settings, profile_settings):
    """Apply settings from preprocessor profile."""
    profile_settings = deepcopy(profile_settings)
    for step, args in profile_settings.items():
        # Remove disabled preprocessor functions
        if args is False:
            if step in settings:
                del settings[step]
            continue
        # Enable/update functions without keywords
        if step not in settings:
            settings[step] = {}
        if isinstance(args, dict):
            settings[step].update(args)


def _get_common_attributes(products, settings):
    """Get common attributes for the output products."""
    attributes = {}
    some_product = next(iter(products))
    for key, value in some_product.attributes.items():
        if all(p.attributes.get(key, object()) == value for p in products):
            attributes[key] = value

    # Ensure that attribute timerange is always available. This depends on the
    # "span" setting: if "span=overlap", the intersection of all periods is
    # used; if "span=full", the union is used. The default value for "span" is
    # "overlap".
    span = settings.get('span', 'overlap')
    for product in products:
        timerange = product.attributes['timerange']
        start, end = _parse_period(timerange)
        if 'timerange' not in attributes:
            attributes['timerange'] = _dates_to_timerange(start, end)
        else:
            start_date, end_date = _parse_period(attributes['timerange'])
            start_date, start = _truncate_dates(start_date, start)
            end_date, end = _truncate_dates(end_date, end)

            # If "span=overlap", always use the latest start_date and the
            # earliest end_date
            if span == 'overlap':
                start_date = max([start, start_date])
                end_date = min([end, end_date])

            # If "span=full", always use the earliest start_date and the latest
            # end_date. Note: span can only take the values "overlap" or "full"
            # (this is checked earlier).
            else:
                start_date = min([start, start_date])
                end_date = max([end, end_date])

            attributes['timerange'] = _dates_to_timerange(start_date, end_date)

    # Ensure that attributes start_year and end_year are always available
    start_year, end_year = _parse_period(attributes['timerange'])
    attributes['start_year'] = int(str(start_year[0:4]))
    attributes['end_year'] = int(str(end_year[0:4]))

    return attributes


def _get_downstream_settings(step, order, products):
    """Get downstream preprocessor settings shared between products."""
    settings = {}
    remaining_steps = order[order.index(step) + 1:]
    some_product = next(iter(products))
    for key, value in some_product.settings.items():
        if key in remaining_steps:
            if all(p.settings.get(key, object()) == value for p in products):
                settings[key] = value
    return settings


def _update_multi_dataset_settings(facets, settings):
    """Configure multi dataset statistics."""
    for step in MULTI_MODEL_FUNCTIONS:
        if not settings.get(step):
            continue
        # Exclude dataset if requested
        _exclude_dataset(settings, facets, step)


def _update_warning_settings(settings, project):
    """Update project-specific warning settings."""
    cfg = get_project_config(project)
    if 'ignore_warnings' not in cfg:
        return
    for (step, ignored_warnings) in cfg['ignore_warnings'].items():
        if step in settings:
            settings[step]['ignore_warnings'] = ignored_warnings


def _get_tag(step, identifier, statistic):
    # Avoid . in filename for percentiles
    statistic = statistic.replace('.', '-')

    if step == 'ensemble_statistics':
        tag = 'Ensemble' + statistic.title()
    elif identifier == '':
        tag = 'MultiModel' + statistic.title()
    else:
        tag = identifier + statistic.title()

    return tag


def _update_multiproduct(input_products, order, preproc_dir, step):
    """Return new products that are aggregated over multiple datasets.

    These new products will replace the original products at runtime.
    Therefore, they need to have all the settings for the remaining steps.

    The functions in _multimodel.py take output_products as function arguments.
    These are the output_products created here. But since those functions are
    called from the input products, the products that are created here need to
    be added to their ancestors products' settings ().
    """
    products = {p for p in input_products if step in p.settings}
    if not products:
        return input_products, {}

    settings = list(products)[0].settings[step]

    if step == 'ensemble_statistics':
        check.ensemble_statistics_preproc(settings)
        grouping = ['project', 'dataset', 'exp', 'sub_experiment']
    else:
        check.multimodel_statistics_preproc(settings)
        grouping = settings.get('groupby', None)

    downstream_settings = _get_downstream_settings(step, order, products)

    relevant_settings = {
        'output_products': defaultdict(dict)
    }  # pass to ancestors

    output_products = set()
    for identifier, products in _group_products(products, by_key=grouping):
        common_attributes = _get_common_attributes(products, settings)

        for statistic in settings.get('statistics', []):
            statistic_attributes = dict(common_attributes)
            statistic_attributes[step] = _get_tag(step, identifier, statistic)
            statistic_attributes.setdefault('alias',
                                            statistic_attributes[step])
            statistic_attributes.setdefault('dataset',
                                            statistic_attributes[step])
            filename = _get_multiproduct_filename(statistic_attributes,
                                                  preproc_dir)
            statistic_product = PreprocessorFile(
                filename=filename,
                attributes=statistic_attributes,
                settings=downstream_settings,
            )  # Note that ancestors is set when running the preprocessor func.
            output_products.add(statistic_product)
            relevant_settings['output_products'][identifier][
                statistic] = statistic_product

    return output_products, relevant_settings


def update_ancestors(ancestors, step, downstream_settings):
    """Retroactively add settings to ancestor products."""
    for product in ancestors:
        if step in product.settings:
            settings = product.settings[step]
            for key, value in downstream_settings.items():
                settings[key] = value


def _update_extract_shape(settings, session):
    if 'extract_shape' in settings:
        shapefile = settings['extract_shape'].get('shapefile')
        if shapefile:
            if not os.path.exists(shapefile):
                shapefile = os.path.join(
                    session['auxiliary_data_dir'],
                    shapefile,
                )
                settings['extract_shape']['shapefile'] = shapefile
        check.extract_shape(settings['extract_shape'])


def _allow_skipping(dataset: Dataset):
    """Allow skipping of datasets."""
    allow_skipping = all([
        dataset.session['skip_nonexistent'],
        dataset.facets['dataset'] != dataset.facets.get('reference_dataset'),
    ])
    return allow_skipping


def _set_version(dataset: Dataset, input_datasets: list[Dataset]):
    """Set the 'version' facet based on derivation input datasets."""
    versions = set()
    for in_dataset in input_datasets:
        in_dataset.set_version()
        if version := dataset.facets.get('version'):
            if isinstance(version, list):
                versions.update(version)
            else:
                versions.add(version)
    if versions:
        version = versions.pop() if len(versions) == 1 else sorted(versions)
        dataset.set_facet('version', version)


def _get_preprocessor_products(
    datasets: list[Dataset],
    profile: dict[str, Any],
    order: list[str],
    name: str,
) -> set[PreprocessorFile]:
    """Get preprocessor product definitions for a set of datasets.

    It updates recipe settings as needed by various preprocessors and
    sets the correct ancestry.
    """
    products = set()

    datasets = _limit_datasets(datasets, profile)

    missing_vars: set[str] = set()
    for dataset in datasets:
        dataset.augment_facets()

    for dataset in datasets:
        settings = _get_default_settings(dataset)
        _update_warning_settings(settings, dataset.facets['project'])
        _apply_preprocessor_profile(settings, profile)
        _update_multi_dataset_settings(dataset.facets, settings)
        _update_preproc_functions(settings, dataset, datasets, missing_vars)
        input_datasets = _get_input_datasets(dataset)
        for input_dataset in input_datasets:
            _add_legacy_ancillary_datasets(input_dataset, settings)
        missing = _check_input_files(input_datasets, settings)
        if missing:
            if _allow_skipping(dataset):
                logger.info("Skipping: %s", missing)
            else:
                missing_vars.update(missing)
            continue
        _set_version(dataset, input_datasets)
        _schedule_for_download(input_datasets)
        logger.info("Found input files for %s", dataset.summary(shorten=True))

        filename = _get_output_file(
            dataset.facets,
            dataset.session.preproc_dir,
        )
        product = PreprocessorFile(
            filename=filename,
            attributes=dataset.facets,
            settings=settings,
            datasets=input_datasets,
        )

        products.add(product)

    if missing_vars:
        separator = "\n- "
        raise InputFilesNotFound(
            f'Missing data for preprocessor {name}:{separator}'
            f'{separator.join(sorted(missing_vars))}')

    check.reference_for_bias_preproc(products)

    ensemble_step = 'ensemble_statistics'
    multi_model_step = 'multi_model_statistics'
    preproc_dir = datasets[0].session.preproc_dir
    if ensemble_step in profile:
        ensemble_products, ensemble_settings = _update_multiproduct(
            products, order, preproc_dir, ensemble_step)

        # check for ensemble_settings to bypass tests
        update_ancestors(
            ancestors=products,
            step=ensemble_step,
            downstream_settings=ensemble_settings,
        )
    else:
        ensemble_products = products

    if multi_model_step in profile:
        multimodel_products, multimodel_settings = _update_multiproduct(
            ensemble_products, order, preproc_dir, multi_model_step)

        # check for multi_model_settings to bypass tests
        update_ancestors(
            ancestors=products,
            step=multi_model_step,
            downstream_settings=multimodel_settings,
        )

        if ensemble_step in profile:
            # Update multi-product settings (workaround for lack of better
            # ancestry tracking)
            update_ancestors(
                ancestors=ensemble_products,
                step=multi_model_step,
                downstream_settings=multimodel_settings,
            )
    else:
        multimodel_products = set()

    for product in products | multimodel_products | ensemble_products:
        product.check()

        # Ensure that attributes start_year and end_year are always available
        # for all products if a timerange is specified
        if 'timerange' in product.attributes:
            start_year, end_year = _parse_period(
                product.attributes['timerange'])
            product.attributes['start_year'] = int(str(start_year[0:4]))
            product.attributes['end_year'] = int(str(end_year[0:4]))

    return products


def _update_preproc_functions(settings, dataset, datasets, missing_vars):
    session = dataset.session
    _update_extract_shape(settings, session)
    _update_weighting_settings(settings, dataset.facets)
    try:
        _update_target_levels(
            dataset=dataset,
            datasets=datasets,
            settings=settings,
        )
    except RecipeError as ex:
        missing_vars.add(ex.message)
    try:
        _update_target_grid(
            dataset=dataset,
            datasets=datasets,
            settings=settings,
        )
    except RecipeError as ex:
        missing_vars.add(ex.message)
    _update_regrid_time(dataset, settings)
    if dataset.facets.get('frequency') == 'fx':
        check.check_for_temporal_preprocs(settings)


def _get_preprocessor_task(datasets, profiles, task_name):
    """Create preprocessor task(s) for a set of datasets."""
    # First set up the preprocessor profile
    facets = datasets[0].facets
    session = datasets[0].session
    if facets['preprocessor'] not in profiles:
        raise RecipeError(
            f"Unknown preprocessor {facets['preprocessor']} in variable "
            f"{facets['variable_group']} of diagnostic {facets['diagnostic']}")
    logger.info("Creating preprocessor '%s' task for variable '%s'",
                facets['preprocessor'], facets['variable_group'])
    profile = deepcopy(profiles[facets['preprocessor']])
    order = _extract_preprocessor_order(profile)

    # Create preprocessor task
    products = _get_preprocessor_products(
        datasets=datasets,
        profile=profile,
        order=order,
        name=task_name,
    )

    if not products:
        raise RecipeError(f"Did not find any input data for task {task_name}")

    task = PreprocessingTask(
        products=products,
        name=task_name,
        order=order,
        debug=session['save_intermediary_cubes'],
        write_ncl_interface=session['write_ncl_interface'],
    )

    logger.info("PreprocessingTask %s created.", task.name)
    logger.debug("PreprocessingTask %s will create the files:\n%s", task.name,
                 '\n'.join(str(p.filename) for p in task.products))

    return task


def _extract_preprocessor_order(profile):
    """Extract the order of the preprocessing steps from the profile."""
    custom_order = profile.pop('custom_order', False)
    if not custom_order:
        return DEFAULT_ORDER
    order = tuple(p for p in profile if p not in INITIAL_STEPS + FINAL_STEPS)
    return INITIAL_STEPS + order + FINAL_STEPS


class Recipe:
    """Recipe object."""

    info_keys = ('project', 'activity', 'dataset', 'exp', 'ensemble',
                 'version')
    """List of keys to be used to compose the alias, ordered by priority."""

    def __init__(self, raw_recipe, session, recipe_file: Path):
        """Parse a recipe file into an object."""
        # Clear the global variable containing the set of files to download
        DOWNLOAD_FILES.clear()
        self._download_files: set[esgf.ESGFFile] = set()
        self.session = session
        self.session['write_ncl_interface'] = self._need_ncl(
            raw_recipe['diagnostics'])
        self.datasets = Dataset.from_recipe(recipe_file, session)
        self._raw_recipe = raw_recipe
        self._filename = Path(recipe_file.name)
        self._preprocessors = raw_recipe.get('preprocessors', {})
        if 'default' not in self._preprocessors:
            self._preprocessors['default'] = {}
        self.diagnostics = self._initialize_diagnostics(
            raw_recipe['diagnostics'])
        self.entity = self._initialize_provenance(
            raw_recipe.get('documentation', {}))
        try:
            self.tasks = self.initialize_tasks()
        except RecipeError as exc:
            self._log_recipe_errors(exc)
            raise

    def _log_recipe_errors(self, exc):
        """Log a message with recipe errors."""
        logger.error(exc.message)
        for task in exc.failed_tasks:
            logger.error(task.message)

        if self.session['offline'] and any(
                isinstance(err, InputFilesNotFound)
                for err in exc.failed_tasks):
            logger.error(
                "Not all input files required to run the recipe could be"
                " found.")
            logger.error(
                "If the files are available locally, please check"
                " your `rootpath` and `drs` settings in your user "
                "configuration file %s", self.session['config_file'])
            logger.error(
                "To automatically download the required files to "
                "`download_dir: %s`, set `offline: false` in %s or run the "
                "recipe with the extra command line argument --offline=False",
                self.session['download_dir'],
                self.session['config_file'],
            )
            logger.info(
                "Note that automatic download is only available for files"
                " that are hosted on the ESGF, i.e. for projects: %s, and %s",
                ', '.join(list(esgf.facets.FACETS)[:-1]),
                list(esgf.facets.FACETS)[-1],
            )

    @staticmethod
    def _need_ncl(raw_diagnostics):
        if not raw_diagnostics:
            return False
        for diagnostic in raw_diagnostics.values():
            if not diagnostic.get('scripts'):
                continue
            for script in diagnostic['scripts'].values():
                if script.get('script', '').lower().endswith('.ncl'):
                    logger.info("NCL script detected, checking NCL version")
                    check.ncl_version()
                    return True
        return False

    def _initialize_provenance(self, raw_documentation):
        """Initialize the recipe provenance."""
        doc = deepcopy(raw_documentation)

        TAGS.replace_tags_in_dict(doc)

        return get_recipe_provenance(doc, self._filename)

    def _initialize_diagnostics(self, raw_diagnostics):
        """Define diagnostics in recipe."""
        logger.debug("Retrieving diagnostics from recipe")
        check.diagnostics(raw_diagnostics)

        diagnostics = {}

        for name, raw_diagnostic in raw_diagnostics.items():
            diagnostic = {}
            diagnostic['name'] = name
            diagnostic['datasets'] = [
                ds for ds in self.datasets if ds.facets['diagnostic'] == name
            ]
            variable_names = tuple(raw_diagnostic.get('variables', {}))
            diagnostic['scripts'] = self._initialize_scripts(
                name, raw_diagnostic.get('scripts'), variable_names)
            for key in ('themes', 'realms'):
                if key in raw_diagnostic:
                    for script in diagnostic['scripts'].values():
                        script['settings'][key] = raw_diagnostic[key]
            diagnostics[name] = diagnostic

        return diagnostics

    def _initialize_scripts(self, diagnostic_name, raw_scripts,
                            variable_names):
        """Define script in diagnostic."""
        if not raw_scripts:
            return {}

        logger.debug("Setting script for diagnostic %s", diagnostic_name)

        scripts = {}

        for script_name, raw_settings in raw_scripts.items():
            settings = deepcopy(raw_settings)
            script = settings.pop('script')
            ancestors = []
            for id_glob in settings.pop('ancestors', variable_names):
                if TASKSEP not in id_glob:
                    id_glob = diagnostic_name + TASKSEP + id_glob
                ancestors.append(id_glob)
            settings['recipe'] = self._filename
            settings['version'] = __version__
            settings['script'] = script_name
            # Add output dirs to settings
            for dir_name in ('run_dir', 'plot_dir', 'work_dir'):
                settings[dir_name] = os.path.join(
                    getattr(self.session, dir_name), diagnostic_name,
                    script_name)
            # Copy other settings
            if self.session['write_ncl_interface']:
                settings['exit_on_ncl_warning'] = self.session[
                    'exit_on_warning']
            for key in (
                    'output_file_type',
                    'log_level',
                    'profile_diagnostic',
                    'auxiliary_data_dir',
            ):
                settings[key] = self.session[key]

            scripts[script_name] = {
                'script': script,
                'output_dir': settings['work_dir'],
                'settings': settings,
                'ancestors': ancestors,
            }

        return scripts

    def _resolve_diagnostic_ancestors(self, tasks):
        """Resolve diagnostic ancestors."""
        tasks = {t.name: t for t in tasks}
        for diagnostic_name, diagnostic in self.diagnostics.items():
            for script_name, script_cfg in diagnostic['scripts'].items():
                task_id = diagnostic_name + TASKSEP + script_name
                if task_id in tasks and isinstance(tasks[task_id],
                                                   DiagnosticTask):
                    logger.debug("Linking tasks for diagnostic %s script %s",
                                 diagnostic_name, script_name)
                    ancestors = []
                    for id_glob in script_cfg['ancestors']:
                        ancestor_ids = fnmatch.filter(tasks, id_glob)
                        if not ancestor_ids:
                            raise RecipeError(
                                "Could not find any ancestors matching "
                                f"'{id_glob}'.")
                        logger.debug("Pattern %s matches %s", id_glob,
                                     ancestor_ids)
                        ancestors.extend(tasks[a] for a in ancestor_ids)
                    tasks[task_id].ancestors = ancestors

    def _get_tasks_to_run(self):
        """Get tasks filtered and add ancestors if needed."""
        tasknames_to_run = self.session['diagnostics']
        if tasknames_to_run:
            tasknames_to_run = set(tasknames_to_run)
            while self._update_with_ancestors(tasknames_to_run):
                pass
        return tasknames_to_run

    def _update_with_ancestors(self, tasknames_to_run):
        """Add ancestors for all selected tasks."""
        num_filters = len(tasknames_to_run)

        # Iterate over all tasks and add all ancestors to tasknames_to_run of
        # those tasks that match one of the patterns given by tasknames_to_run
        # to
        for diagnostic_name, diagnostic in self.diagnostics.items():
            for script_name, script_cfg in diagnostic['scripts'].items():
                task_name = diagnostic_name + TASKSEP + script_name
                for pattern in tasknames_to_run:
                    if fnmatch.fnmatch(task_name, pattern):
                        ancestors = script_cfg.get('ancestors', [])
                        if isinstance(ancestors, str):
                            ancestors = ancestors.split()
                        for ancestor in ancestors:
                            tasknames_to_run.add(ancestor)
                        break

        # If new ancestors have been added (num_filters !=
        # len(tasknames_to_run)) -> return True. This causes another call of
        # this function in the while() loop of _get_tasks_to_run to ensure that
        # nested ancestors are found.

        # If no new ancestors have been found (num_filters ==
        # len(tasknames_to_run)) -> return False. This terminates the search
        # for ancestors.

        return num_filters != len(tasknames_to_run)

    def _create_diagnostic_tasks(self, diagnostic_name, diagnostic,
                                 tasknames_to_run):
        """Create diagnostic tasks."""
        tasks = []

        if self.session['run_diagnostic']:
            for script_name, script_cfg in diagnostic['scripts'].items():
                task_name = diagnostic_name + TASKSEP + script_name

                # Skip diagnostic tasks if desired by the user
                if tasknames_to_run:
                    for pattern in tasknames_to_run:
                        if fnmatch.fnmatch(task_name, pattern):
                            break
                    else:
                        logger.info("Skipping task %s due to filter",
                                    task_name)
                        continue

                logger.info("Creating diagnostic task %s", task_name)
                task = DiagnosticTask(
                    script=script_cfg['script'],
                    output_dir=script_cfg['output_dir'],
                    settings=script_cfg['settings'],
                    name=task_name,
                )
                tasks.append(task)

        return tasks

    def _create_preprocessor_tasks(self, diagnostic_name, diagnostic,
                                   tasknames_to_run, any_diag_script_is_run):
        """Create preprocessor tasks."""
        tasks = []
        failed_tasks = []
        for variable_group, datasets in groupby(
                diagnostic['datasets'],
                key=lambda ds: ds.facets['variable_group']):
            task_name = diagnostic_name + TASKSEP + variable_group

            # Skip preprocessor if not a single diagnostic script is run and
            # the preprocessing task is not explicitly requested by the user
            if tasknames_to_run:
                if not any_diag_script_is_run:
                    for pattern in tasknames_to_run:
                        if fnmatch.fnmatch(task_name, pattern):
                            break
                    else:
                        logger.info("Skipping task %s due to filter",
                                    task_name)
                        continue

            # Resume previous runs if requested, else create a new task
            for resume_dir in self.session['resume_from']:
                prev_preproc_dir = Path(
                    resume_dir,
                    'preproc',
                    diagnostic_name,
                    variable_group,
                )
                if prev_preproc_dir.exists():
                    logger.info("Re-using preprocessed files from %s for %s",
                                prev_preproc_dir, task_name)
                    preproc_dir = Path(
                        self.session.preproc_dir,
                        diagnostic_name,
                        variable_group,
                    )
                    task = ResumeTask(prev_preproc_dir, preproc_dir, task_name)
                    tasks.append(task)
                    break
            else:
                logger.info("Creating preprocessor task %s", task_name)
                try:
                    task = _get_preprocessor_task(
                        datasets=list(datasets),
                        profiles=self._preprocessors,
                        task_name=task_name,
                    )
                except RecipeError as ex:
                    failed_tasks.append(ex)
                else:
                    tasks.append(task)

        return tasks, failed_tasks

    def _create_tasks(self):
        """Create tasks from the recipe."""
        logger.info("Creating tasks from recipe")
        tasks = TaskSet()

        tasknames_to_run = self._get_tasks_to_run()

        priority = 0
        failed_tasks = []

        for diagnostic_name, diagnostic in self.diagnostics.items():
            logger.info("Creating tasks for diagnostic %s", diagnostic_name)

            # Create diagnostic tasks
            new_tasks = self._create_diagnostic_tasks(diagnostic_name,
                                                      diagnostic,
                                                      tasknames_to_run)
            any_diag_script_is_run = bool(new_tasks)
            for task in new_tasks:
                task.priority = priority
                tasks.add(task)
                priority += 1

            # Create preprocessor tasks
            new_tasks, failed = self._create_preprocessor_tasks(
                diagnostic_name, diagnostic, tasknames_to_run,
                any_diag_script_is_run)
            failed_tasks.extend(failed)
            for task in new_tasks:
                for task0 in task.flatten():
                    task0.priority = priority
                tasks.add(task)
                priority += 1

        if failed_tasks:
            recipe_error = RecipeError('Could not create all tasks')
            recipe_error.failed_tasks.extend(failed_tasks)
            raise recipe_error

        check.tasks_valid(tasks)

        # Resolve diagnostic ancestors
        if self.session['run_diagnostic']:
            self._resolve_diagnostic_ancestors(tasks)

        return tasks

    def initialize_tasks(self):
        """Define tasks in recipe."""
        tasks = self._create_tasks()
        tasks = tasks.flatten()
        logger.info("These tasks will be executed: %s",
                    ', '.join(t.name for t in tasks))

        # Initialize task provenance
        for task in tasks:
            task.initialize_provenance(self.entity)

        # Store the set of files to download before running
        self._download_files = set(DOWNLOAD_FILES)

        # Return smallest possible set of tasks
        return tasks.get_independent()

    def __str__(self):
        """Get human readable summary."""
        return '\n\n'.join(str(task) for task in self.tasks)

    def run(self):
        """Run all tasks in the recipe."""
        if not self.tasks:
            raise RecipeError('No tasks to run!')
        self.write_filled_recipe()

        # Download required data
        if not self.session['offline']:
            esgf.download(self._download_files, self.session['download_dir'])

        self.tasks.run(max_parallel_tasks=self.session['max_parallel_tasks'])
        self.write_html_summary()

    def get_output(self) -> dict:
        """Return the paths to the output plots and data.

        Returns
        -------
        product_filenames : dict
            Lists of products/attributes grouped by task.
        """
        output = {}

        output['session'] = self.session
        output['recipe_filename'] = self._filename
        output['recipe_data'] = self._raw_recipe
        output['task_output'] = {}

<<<<<<< HEAD
        for task in self.tasks.flatten():
            if self.session['remove_preproc_dir'] and isinstance(
=======
        for task in sorted(self.tasks.flatten(), key=lambda t: t.priority):
            if self._cfg['remove_preproc_dir'] and isinstance(
>>>>>>> d832c8c2
                    task, PreprocessingTask):
                # Skip preprocessing tasks that are deleted afterwards
                continue
            output['task_output'][task.name] = task.get_product_attributes()

        return output

    def write_filled_recipe(self):
        """Write copy of recipe with filled wildcards."""
        # TODO: check dataset selection, this doesn't look right
        datasets = [ds for ds in self.datasets if ds.files]
        recipe = datasets_to_recipe(datasets, self._raw_recipe)
        filename = self.session.run_dir / f"{self._filename.stem}_filled.yml"
        with filename.open('w', encoding='utf-8') as file:
            yaml.safe_dump(recipe, file, sort_keys=False)

    def write_html_summary(self):
        """Write summary html file to the output dir."""
        with warnings.catch_warnings():
            # ignore import warnings
            warnings.simplefilter("ignore")
            # keep RecipeOutput here to avoid circular import
            from esmvalcore.experimental.recipe_output import RecipeOutput
            output = self.get_output()

            try:
                output = RecipeOutput.from_core_recipe_output(output)
            except LookupError as error:
                # See https://github.com/ESMValGroup/ESMValCore/issues/28
                logger.warning("Could not write HTML report: %s", error)
            else:
                output.write_html()<|MERGE_RESOLUTION|>--- conflicted
+++ resolved
@@ -1241,13 +1241,8 @@
         output['recipe_data'] = self._raw_recipe
         output['task_output'] = {}
 
-<<<<<<< HEAD
-        for task in self.tasks.flatten():
+        for task in sorted(self.tasks.flatten(), key=lambda t: t.priority):
             if self.session['remove_preproc_dir'] and isinstance(
-=======
-        for task in sorted(self.tasks.flatten(), key=lambda t: t.priority):
-            if self._cfg['remove_preproc_dir'] and isinstance(
->>>>>>> d832c8c2
                     task, PreprocessingTask):
                 # Skip preprocessing tasks that are deleted afterwards
                 continue
