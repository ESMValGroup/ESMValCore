"""
Mask module.

Module that performs a number of masking
operations that include: masking with fx files, masking with
Natural Earth shapefiles (land or ocean), masking on thresholds,
missing values masking.
"""

import logging
import os

import cartopy.io.shapereader as shpreader
import iris
from iris.analysis import Aggregator
from iris.util import rolling_window
import numpy as np
import shapely.vectorized as shp_vect

logger = logging.getLogger(__name__)


def _check_dims(cube, mask_cube):
    """Check for same ndim and x-y dimensions for data and mask cubes."""
    x_dim = cube.coord('longitude').points.ndim
    y_dim = cube.coord('latitude').points.ndim
    mx_dim = mask_cube.coord('longitude').points.ndim
    my_dim = mask_cube.coord('latitude').points.ndim
    len_x = len(cube.coord('longitude').points)
    len_y = len(cube.coord('latitude').points)
    len_mx = len(mask_cube.coord('longitude').points)
    len_my = len(mask_cube.coord('latitude').points)
    if (x_dim == mx_dim and y_dim == my_dim and len_x == len_mx
            and len_y == len_my):
        logger.debug('Data cube and fx mask have same dims')
        return True

    logger.debug(
        'Data cube and fx mask differ in dims: '
        'cube: ((%i, %i), grid=(%i, %i)), mask: ((%i, %i), grid=(%i, %i))',
        x_dim, y_dim, len_x, len_y, mx_dim, my_dim, len_mx, len_my)
    return False


def _get_fx_mask(fx_data, fx_option, mask_type):
    """Build a percentage-thresholded mask from an fx file."""
    inmask = np.zeros_like(fx_data, bool)
    if mask_type == 'sftlf':
        if fx_option == 'land':
            # Mask land out
            inmask[fx_data > 50.] = True
        elif fx_option == 'sea':
            # Mask sea out
            inmask[fx_data <= 50.] = True
    elif mask_type == 'sftof':
        if fx_option == 'land':
            # Mask land out
            inmask[fx_data < 50.] = True
        elif fx_option == 'sea':
            # Mask sea out
            inmask[fx_data >= 50.] = True
    elif mask_type == 'sftgif':
        if fx_option == 'ice':
            # Mask ice out
            inmask[fx_data > 50.] = True
        elif fx_option == 'landsea':
            # Mask landsea out
            inmask[fx_data <= 50.] = True

    return inmask


def _apply_fx_mask(fx_mask, var_data):
    """Apply the fx data extracted mask on the actual processed data."""
    # Broadcast mask
    var_mask = np.zeros_like(var_data, bool)
    var_mask = np.broadcast_to(fx_mask, var_mask.shape).copy()

    # Aplly mask accross
    if np.ma.is_masked(var_data):
        var_mask |= var_data.mask

    # Build the new masked data
    var_data = np.ma.array(var_data, mask=var_mask, fill_value=1e+20)

    return var_data


def mask_landsea(cube, fx_files, mask_out, always_use_ne_mask=False):
    """
    Mask out either land mass or sea (oceans, seas and lakes).

    It uses dedicated fx files (sftlf or sftof) or, in their absence, it
    applies a Natural Earth mask (land or ocean contours). Note that the
    Natural Earth masks have different resolutions: 10m for land, and 50m
    for seas; these are more than enough for ESMValTool puprpose.

    Parameters
    ----------
    cube: iris.cube.Cube
        data cube to be masked.

    fx_files: list
        list holding the full paths to fx files.

    mask_out: str
        either "land" to mask out land mass or "sea" to mask out seas.

    always_use_ne_mask: bool, optional (default: False)
        always apply Natural Earths mask, regardless if fx files are available
        or not.

    Returns
    -------
    iris.cube.Cube
        Returns the masked iris cube.

    Raises
    ------
    ValueError
        Error raised if masking on irregular grids is attempted.
        Irregular grids are not currently supported for masking
        with Natural Earth shapefile masks.

    """
    # Dict to store the Natural Earth masks
    cwd = os.path.dirname(__file__)
    # ne_10m_land is fast; ne_10m_ocean is very slow
    shapefiles = {
        'land': os.path.join(cwd, 'ne_masks/ne_10m_land.shp'),
        'sea': os.path.join(cwd, 'ne_masks/ne_50m_ocean.shp')
    }

    if fx_files and not always_use_ne_mask:
        fx_cubes = {}
        for fx_file in fx_files:
            fxfile_members = os.path.basename(fx_file).split('_')
            for fx_root in ['sftlf', 'sftof']:
                if fx_root in fxfile_members:
                    fx_cubes[fx_root] = iris.load_cube(fx_file)

        # preserve importance order: try stflf first then sftof
        if ('sftlf' in fx_cubes.keys()
                and _check_dims(cube, fx_cubes['sftlf'])):
            landsea_mask = _get_fx_mask(fx_cubes['sftlf'].data, mask_out,
                                        'sftlf')
            cube.data = _apply_fx_mask(landsea_mask, cube.data)
            logger.debug("Applying land-sea mask: sftlf")
        elif ('sftof' in fx_cubes.keys()
              and _check_dims(cube, fx_cubes['sftof'])):
            landsea_mask = _get_fx_mask(fx_cubes['sftof'].data, mask_out,
                                        'sftof')
            cube.data = _apply_fx_mask(landsea_mask, cube.data)
            logger.debug("Applying land-sea mask: sftof")
        else:
            if cube.coord('longitude').points.ndim < 2:
                cube = _mask_with_shp(cube, shapefiles[mask_out], [
                    0,
                ])
                logger.debug(
                    "Applying land-sea mask from Natural Earth"
                    " shapefile: \n%s", shapefiles[mask_out])
            else:
                msg = (f"Use of shapefiles with irregular grids not "
                       f"yet implemented, land-sea mask not applied.")
                raise ValueError(msg)
    else:
        if cube.coord('longitude').points.ndim < 2:
            cube = _mask_with_shp(cube, shapefiles[mask_out], [
                0,
            ])
            logger.debug(
                "Applying land-sea mask from Natural Earth"
                " shapefile: \n%s", shapefiles[mask_out])
        else:
            msg = (f"Use of shapefiles with irregular grids not "
                   f"yet implemented, land-sea mask not applied.")
            raise ValueError(msg)

    return cube

def mask_glaciated(cube, mask_out):
    # Dict to store the Natural Earth masks
    cwd = os.path.dirname(__file__)
    # read glaciated shapefile
    shapefiles = {
        'glaciated': os.path.join(cwd, 'ne_masks/ne_10m_glaciated_areas.shp'),
    }

    if mask_out == 'nonglaciated':
        msg = (f"Masking out nonglaciated areas is not implemented yet.")
        raise NotImplementedError(msg)
        
    if cube.coord('longitude').points.ndim < 2:
        cube = _mask_with_shp(cube, shapefiles[mask_out])
        logger.debug(
            "Applying glaciated areas mask from Natural Earth"
            " shapefile: \n%s", shapefiles[mask_out])
    else:
        msg = (f"Use of shapefiles with irregular grids not "
               f"yet implemented, land-sea mask not applied.")
        raise ValueError(msg)

    return cube

def mask_landseaice(cube, fx_files, mask_out):
    """
    Mask out either landsea (combined) or ice.

    Function that masks out either landsea (land and seas) or ice (Antarctica
    and Greenland and some wee glaciers). It uses dedicated fx files (sftgif).

    Parameters
    ----------
    cube: iris.cube.Cube
        data cube to be masked.

    fx_files: list
        list holding the full paths to fx files.

    mask_out: str
        either "landsea" to mask out landsea or "ice" to mask out ice.

    Returns
    -------
    iris.cube.Cube
        Returns the masked iris cube with either land or ice masked out.

    Raises
    ------
    ValueError
        Error raised if fx mask and data have different dimensions.
    ValueError
        Error raised if fx_files list is empty.

    """
    # sftgif is the only one so far
    if fx_files:
        for fx_file in fx_files:
            fx_cube = iris.load_cube(fx_file)

            if _check_dims(cube, fx_cube):
                landice_mask = _get_fx_mask(fx_cube.data, mask_out, 'sftgif')
                cube.data = _apply_fx_mask(landice_mask, cube.data)
                logger.debug("Applying landsea-ice mask: sftgif")
            else:
                msg = "Landsea-ice mask and data have different dimensions."
                raise ValueError(msg)
    else:
        msg = "Landsea-ice mask could not be found. Stopping. "
        raise ValueError(msg)

    return cube


<<<<<<< HEAD
def _get_geometries_from_shp(shapefilename):
    """Get the mask geometry out from a shapefile."""
    reader = shpreader.Reader(shapefilename)
    geometries = [contour for contour in reader.geometries()]
    geometries = sorted(geometries, key=lambda x: x.area, reverse=True)
    return geometries
=======
def mask_glaciated(cube, mask_out):
    """
    Mask out glaciated areas.

    It applies a Natural Earth mask. Note that for computational reasons
    only the 10 largest polygons are used for masking.

    Parameters
    ----------
    cube: iris.cube.Cube
        data cube to be masked.

    mask_out: str
        "glaciated" to mask out glaciated areas

    Returns
    -------
    iris.cube.Cube
        Returns the masked iris cube.

    Raises
    ------
    ValueError
        Error raised if masking on irregular grids is attempted or if
        mask_out has a wrong value.
    """
    # Dict to store the Natural Earth masks
    cwd = os.path.dirname(__file__)
    # read glaciated shapefile
    shapefiles = {
        'glaciated': os.path.join(cwd, 'ne_masks/ne_10m_glaciated_areas.shp'),
    }
    if mask_out == 'glaciated':
        cube = _mask_with_shp(cube, shapefiles[mask_out], [
            1859,
            1860,
            1861,
            1857,
            1858,
            1716,
            1587,
            1662,
            1578,
            1606,
        ])
        logger.debug(
            "Applying glaciated areas mask from Natural Earth"
            " shapefile: \n%s", shapefiles[mask_out])
    else:
        msg = (f"Invalid argument mask_out: {mask_out}")
        raise ValueError(msg)

    return cube


def _get_geometries_from_shp(shapefilename):
    """Get the mask geometries out from a shapefile."""
    reader = shpreader.Reader(shapefilename)
    # Index 0 grabs the lowest resolution mask (no zoom)
    geometries = [contour for contour in reader.geometries()]
    if not geometries:
        msg = "Could not find any geometry in {}".format(shapefilename)
        raise ValueError(msg)

    # TODO might need this for a later, more enhanced, version
    # geometries = sorted(geometries, key=lambda x: x.area, reverse=True)
>>>>>>> ea969e9b

    return geometries


def _mask_with_shp(cube, shapefilename, region_indices=None):
    """
    Apply a Natural Earth land/sea mask.

    Apply a pre-made land or sea mask that is extracted form a
    Natural Earth shapefile (proprietary file format). The masking
    process is performed by checking if any given (x, y) point from
    the data cube lies within the desired geometries (eg land, sea) stored
    in the shapefile (this is done via shapefle vectorization and is fast).
    region_indices is a list of indices that the user will want to index
    the regions on (select a region by its index as it is listed in
    the shapefile).
    """
    # Create the region
    regions = _get_geometries_from_shp(shapefilename)
<<<<<<< HEAD
=======
    if region_indices:
        regions = [regions[idx] for idx in region_indices]
>>>>>>> ea969e9b

    # Create a mask for the data
    mask = np.zeros(cube.shape, dtype=bool)

    # Create a set of x,y points from the cube
    # 1D regular grids
    if cube.coord('longitude').points.ndim < 2:
        x_p, y_p = np.meshgrid(
            cube.coord(axis='X').points,
            cube.coord(axis='Y').points)
    # 2D irregular grids; spit an error for now
    else:
        msg = (f"No fx-files found (sftlf or sftof)!"
               f"2D grids are suboptimally masked with "
               f"Natural Earth masks. Exiting.")
        raise ValueError(msg)

    # Wrap around longitude coordinate to match data
    x_p_180 = np.where(x_p >= 180., x_p - 360., x_p)
    # the NE mask has no points at x = -180 and y = +/-90
    # so we will fool it and apply the mask at (-179, -89, 89) instead
    x_p_180 = np.where(x_p_180 == -180., x_p_180 + 1., x_p_180)
    y_p_0 = np.where(y_p == -90., y_p + 1., y_p)
    y_p_90 = np.where(y_p_0 == 90., y_p_0 - 1., y_p_0)

<<<<<<< HEAD
    # Build mask with vectorization
    for region in regions[0:10]:
=======
    for region in regions:
        # Build mask with vectorization
>>>>>>> ea969e9b
        if cube.ndim == 2:
            mask = shp_vect.contains(region, x_p_180, y_p_90)
        elif cube.ndim == 3:
            mask[:] = shp_vect.contains(region, x_p_180, y_p_90)
        elif cube.ndim == 4:
            mask[:, :] = shp_vect.contains(region, x_p_180, y_p_90)

        # Then apply the mask
        if isinstance(cube.data, np.ma.MaskedArray):
            cube.data.mask |= mask
        else:
            cube.data = np.ma.masked_array(cube.data, mask)

    return cube


def count_spells(data, threshold, axis, spell_length):
    """
    Count data occurences.

    Define a function to perform the custom statistical operation.
    Note: in order to meet the requirements of iris.analysis.Aggregator,
    it must do the calculation over an arbitrary (given) data axis.

    Function to calculate the number of points in a sequence where the value
    has exceeded a threshold value for at least a certain number of timepoints.

    Generalised to operate on multiple time sequences arranged on a specific
    axis of a multidimensional array.

    Parameters
    ----------
    data: ndarray
        raw data to be compared with value threshold.

    threshold: float
        threshold point for 'significant' datapoints.

    axis: int
        number of the array dimension mapping the time sequences.
        (Can also be negative, e.g. '-1' means last dimension)

    spell_length: int
        number of consecutive times at which value > threshold to "count".

    Returns
    -------
    int
        Number of counts.

    """
    if axis < 0:
        # just cope with negative axis numbers
        axis += data.ndim
    # Threshold the data to find the 'significant' points.
    data_hits = data > threshold
    # Make an array with data values "windowed" along the time axis.
    ###############################################################
    # WARNING: default step is = window size i.e. no overlapping
    # if you want overlapping windows set the step to be m*spell_length
    # where m is a float
    ###############################################################
    hit_windows = rolling_window(data_hits,
                                 window=spell_length,
                                 step=spell_length,
                                 axis=axis)
    # Find the windows "full of True-s" (along the added 'window axis').
    full_windows = np.all(hit_windows, axis=axis + 1)
    # Count points fulfilling the condition (along the time axis).
    spell_point_counts = np.sum(full_windows, axis=axis, dtype=int)
    return spell_point_counts


def mask_above_threshold(cube, threshold):
    """
    Mask above a specific threshold value.

    Takes a value 'threshold' and masks off anything that is above
    it in the cube data. Values equal to the threshold are not masked.

    Parameters
    ----------
    cube: iris.cube.Cube
        iris cube to be thresholded.

    threshold: float
        threshold to be applied on input cube data.

    Returns
    -------
    iris.cube.Cube
        thresholded cube.

    """
    cube.data = np.ma.masked_where(cube.data > threshold, cube.data)
    return cube


def mask_below_threshold(cube, threshold):
    """
    Mask below a specific threshold value.

    Takes a value 'threshold' and masks off anything that is below
    it in the cube data. Values equal to the threshold are not masked.

    Parameters
    ----------
    cube: iris.cube.Cube
        iris cube to be thresholded
    threshold: float
        threshold to be applied on input cube data.

    Returns
    -------
    iris.cube.Cube
        thresholded cube.

    """
    cube.data = np.ma.masked_where(cube.data < threshold, cube.data)
    return cube


def mask_inside_range(cube, minimum, maximum):
    """
    Mask inside a specific threshold range.

    Takes a MINIMUM and a MAXIMUM value for the range, and masks off anything
    that's between the two in the cube data.

    Parameters
    ----------
    cube: iris.cube.Cube
        iris cube to be thresholded
    minimum: float
        lower threshold to be applied on input cube data.
    maximum: float
        upper threshold to be applied on input cube data.

    Returns
    -------
    iris.cube.Cube
        thresholded cube.

    """
    cube.data = np.ma.masked_inside(cube.data, minimum, maximum)
    return cube


def mask_outside_range(cube, minimum, maximum):
    """
    Mask outside a specific threshold range.

    Takes a MINIMUM and a MAXIMUM value for the range, and masks off anything
    that's outside the two in the cube data.

    Parameters
    ----------
    cube: iris.cube.Cube
        iris cube to be thresholded
    minimum: float
        lower threshold to be applied on input cube data.
    maximum: float
        upper threshold to be applied on input cube data.

    Returns
    -------
    iris.cube.Cube
        thresholded cube.

    """
    cube.data = np.ma.masked_outside(cube.data, minimum, maximum)
    return cube


def mask_fillvalues(products,
                    threshold_fraction,
                    min_value=-1.e10,
                    time_window=1):
    """
    Compute and apply a multi-dataset fillvalues mask.

    Construct the mask that fills a certain time window with missing values
    if the number of values in that specific window is less than a given
    fractional threshold.
    This function is the extension of _get_fillvalues_mask and performs the
    combination of missing values masks from each model (of multimodels)
    into a single fillvalues mask to be applied to each model.

    Parameters
    ----------
    products: iris.cube.Cube
        data products to be masked.

    threshold_fraction: float
        fractional threshold to be used as argument for Aggregator.
        Must be between 0 and 1.

    min_value: float
        minumum value threshold; default set to -1e10.

    time_window: float
        time window to compute missing data counts; default set to 1.

    Returns
    -------
    iris.cube.Cube
        Masked iris cubes.

    Raises
    ------
    NotImplementedError
        Implementation missing for data with higher dimensionality than 4.

    """
    combined_mask = None

    logger.debug("Creating fillvalues mask")
    used = set()
    for product in products:
        for cube in product.cubes:
            cube.data = np.ma.fix_invalid(cube.data, copy=False)
            mask = _get_fillvalues_mask(cube, threshold_fraction, min_value,
                                        time_window)
            if combined_mask is None:
                combined_mask = np.zeros_like(mask)
            # Select only valid (not all masked) pressure levels
            n_dims = len(mask.shape)
            if n_dims == 2:
                valid = ~np.all(mask)
                if valid:
                    combined_mask |= mask
                    used.add(product)
            elif n_dims == 3:
                valid = ~np.all(mask, axis=(1, 2))
                combined_mask[valid] |= mask[valid]
                if np.any(valid):
                    used.add(product)
            else:
                raise NotImplementedError(
                    "Unable to handle {} dimensional data".format(n_dims))

    if np.any(combined_mask):
        logger.debug("Applying fillvalues mask")
        used = {p.copy_provenance() for p in used}
        for product in products:
            for cube in product.cubes:
                cube.data.mask |= combined_mask
            for other in used:
                if other.filename != product.filename:
                    product.wasderivedfrom(other)

    return products


def _get_fillvalues_mask(cube, threshold_fraction, min_value, time_window):
    """
    Compute the per-model missing values mask.

    Construct the mask that fills a certain time window with missing values
    if the number of values in that specific window is less than a given
    fractional threshold; it uses a custom iris Aggregator function that
    aggregates the cube data by a given time window and counts the number of
    valid (unmasked) data points within that window;
    a simple value thresholding is also applied if needed.
    """
    # basic checks
    if threshold_fraction < 0 or threshold_fraction > 1.0:
        raise ValueError(
            "Fraction of missing values {} should be between 0 and 1.0".format(
                threshold_fraction))
    nr_time_points = len(cube.coord('time').points)
    if time_window > nr_time_points:
        msg = "Time window (in time units) larger than total time span. Stop."
        raise ValueError(msg)

    max_counts_per_time_window = nr_time_points / time_window
    # round to lower integer
    counts_threshold = int(max_counts_per_time_window * threshold_fraction)

    # Make an aggregator
    spell_count = Aggregator('spell_count',
                             count_spells,
                             units_func=lambda units: 1)

    # Calculate the statistic.
    counts_windowed_cube = cube.collapsed('time',
                                          spell_count,
                                          threshold=min_value,
                                          spell_length=time_window)

    # Create mask
    mask = counts_windowed_cube.data < counts_threshold
    if np.ma.isMaskedArray(mask):
        mask = mask.data | mask.mask

    return mask<|MERGE_RESOLUTION|>--- conflicted
+++ resolved
@@ -253,14 +253,6 @@
     return cube
 
 
-<<<<<<< HEAD
-def _get_geometries_from_shp(shapefilename):
-    """Get the mask geometry out from a shapefile."""
-    reader = shpreader.Reader(shapefilename)
-    geometries = [contour for contour in reader.geometries()]
-    geometries = sorted(geometries, key=lambda x: x.area, reverse=True)
-    return geometries
-=======
 def mask_glaciated(cube, mask_out):
     """
     Mask out glaciated areas.
@@ -327,7 +319,6 @@
 
     # TODO might need this for a later, more enhanced, version
     # geometries = sorted(geometries, key=lambda x: x.area, reverse=True)
->>>>>>> ea969e9b
 
     return geometries
 
@@ -347,11 +338,8 @@
     """
     # Create the region
     regions = _get_geometries_from_shp(shapefilename)
-<<<<<<< HEAD
-=======
     if region_indices:
         regions = [regions[idx] for idx in region_indices]
->>>>>>> ea969e9b
 
     # Create a mask for the data
     mask = np.zeros(cube.shape, dtype=bool)
@@ -377,13 +365,8 @@
     y_p_0 = np.where(y_p == -90., y_p + 1., y_p)
     y_p_90 = np.where(y_p_0 == 90., y_p_0 - 1., y_p_0)
 
-<<<<<<< HEAD
-    # Build mask with vectorization
-    for region in regions[0:10]:
-=======
     for region in regions:
         # Build mask with vectorization
->>>>>>> ea969e9b
         if cube.ndim == 2:
             mask = shp_vect.contains(region, x_p_180, y_p_90)
         elif cube.ndim == 3:
