# mapping table for EMAC variables
#
# cmor varname: {emac varname: channel}

<<<<<<< HEAD
awhea: {awhea_ave: Omon} 
=======
#awhea: {awhea: ?}
>>>>>>> 14a4a386
clivi: {xivi_ave: Amon}
clt: {aclcov_ave: Amon} #recipe
clwvi: {xlvi_ave: Amon, xivi_ave: Amon} #recipe
co2mass: {MP_CO2_ave: tracer_pdef_gp}
evspsbl: {evap_ave: Amon} #recipe
hfss: {ahfs_ave: Amon}
hfls: {ahfl_ave: Amon}
lnox: {NOxcg_ave: lnox_PaR_T_gp, NOxic_ave: lnox_PaR_T_gp} #recipe
pr: {aprl_ave: Amon, aprc_ave: Amon, aprs_ave: Amon} #recipe
prc: {aprc_ave: Amon}
prl: {aprl_ave: Amon} #not cmor
prsn: {aprs_ave: Amon}
prw: {qvi_ave: Amon}
siconca: {seaice_ave: Amon}
sithick: {siced_ave: Amon}
rlds: {flxtbot_ave: Amon, tradsu_ave: Amon} #recipe
rlus: {tradsu_ave: Amon}
rlut: {flxttop_ave: Amon}
rlutcs: {flxtftop_ave: Amon}
rsds: {flxsbot_ave: Amon, sradsu_ave: Amon} #recipe
rsdt: {flxstop_ave: Amon, srad0u_ave: Amon} #recipe
rsus: {sradsu_ave: Amon}
rsut: {srad0u_ave: Amon}
rsutcs: {flxusftop_ave: Amon}
rtmt: {flxttop_ave: Amon, flxstop_ave: Amon} #recipe
tas: {temp2_ave: Amon}
ts: {tsurf: Amon}
tosga: {tosga_ave: Omon}
toz10hr: {toz: column}

#forcings
TN_GHG_CO2: {TN_GHG_CO2: import_grid}
TN_GHG_N2O: {TN_GHG_N2O: import_grid}
TN_GHG_CH4: {TN_GHG_CH4: import_grid}
BB_CO_s: {BB_CO: import_grid} #recipe
BB_N_s: {BB_N: import_grid} #recipe
BB_SO_S: {BB_SO: import_grid} #recipe
BB_AER_TC_s: {BB_AER_BC: import_grid, BB_AER_OC: import_grid} #recipe (add)
ANTHNT_NO_s: {ANTHNT_NO: import_grid} #recipe
ANTHNT_CO_s: {ANTHNT_CO: import_grid} #recipe
ANTHNT_SO2_s: {ANTHNT_SO2: import_grid} #recipe
ANTHNT_AER_TC_s: {ANTHNT_AER_BC: import_grid, ANTHNT_AER_OC: import_grid} #recipe (add)
ROAD_NO: {ROAD_NO: import_grid}
ROAD_AER_BC: {ROAD_AER_BC: import_grid}
SHIP_NO_s: {SHIP_NO: import_grid} #recipe
SHIP_SO2_S: {SHIP_SO2: import_grid} #recipe
SHIP_AER_BC_s: {SHIP_AER_B: import_grid} #recipe
AIRC_NO_s: {airc_NO: import_grid, aps: Amon, hyai: Amon, hybi: Amon} #recipe
VOLC_SO2_s: {VOLC_SO2_SO2: import_grid, aps: Amon, hyai: Amon, hybi: Amon} #recipe

#tracers
MP_S: {MP_S_ave: tracer_pdef_gp}
MP_CFCl3: {MP_CFCl3_ave: tracer_pdef_gp}
MP_NH3: {MP_NH3_ave: tracer_pdef_gp}
MP_N2O: {MP_N2O_ave: tracer_pdef_gp}
MP_CO: {MP_CO_ave: tracer_pdef_gp}
MP_CH4: {MP_CH4_ave: tracer_pdef_gp}
MP_SO2: {MP_SO2_ave: tracer_pdef_gp}
MP_OH: {MP_OH_ave: tracer_pdef_gp}
MP_NO: {MP_NO_ave: tracer_pdef_gp}
MP_NO2: {MP_NO2_ave: tracer_pdef_gp}
MP_O3: {MP_O3_ave: tracer_pdef_gp}
MP_CO2: {MP_CO2_ave: tracer_pdef_gp}
MP_SO4mm_tot: {MP_SO4mm_ns_ave: tracer_pdef_gp, MP_SO4mm_ks_ave: tracer_pdef_gp, MP_SO4mm_as_ave: tracer_pdef_gp, MP_SO4mm_cs_ave: tracer_pdef_gp}  #calculate total SO4mm
MP_SS_tot: {MP_SS_ks_ave: tracer_pdef_gp, MP_SS_as_ave: tracer_pdef_gp, MP_SS_cs_ave: tracer_pdef_gp}  #calculate total SS
MP_BC_tot: {MP_BC_ks_ave: tracer_pdef_gp, MP_BC_as_ave: tracer_pdef_gp, MP_BC_cs_ave: tracer_pdef_gp, MP_BC_ki_ave: tracer_pdef_gp}  #calculate total BC
MP_DU_tot: {MP_DU_as_ave: tracer_pdef_gp, MP_DU_cs_ave: tracer_pdef_gp, MP_DU_ai_ave: tracer_pdef_gp, MP_DU_ci_ave: tracer_pdef_gp}  #calculate total DU
MP_ClOX: {MP_ClOX_ave: tracer_pdef_gp}
MP_NOX: {MP_NOX_ave: tracer_pdef_gp}<|MERGE_RESOLUTION|>--- conflicted
+++ resolved
@@ -2,11 +2,7 @@
 #
 # cmor varname: {emac varname: channel}
 
-<<<<<<< HEAD
 awhea: {awhea_ave: Omon} 
-=======
-#awhea: {awhea: ?}
->>>>>>> 14a4a386
 clivi: {xivi_ave: Amon}
 clt: {aclcov_ave: Amon} #recipe
 clwvi: {xlvi_ave: Amon, xivi_ave: Amon} #recipe
