--- conflicted
+++ resolved
@@ -22,8 +22,6 @@
 MW_O3 = 48
 MW_O3_UNIT = cf_units.Unit("g mol^-1")
 DOBSON_UNIT = cf_units.Unit("2.69e20 m^-2")
-<<<<<<< HEAD
-=======
 
 
 def add_longitude_coord(cube, ps_cube=None):
@@ -57,7 +55,6 @@
         cube, target_levels, "linear", coordinate="air_pressure"
     )
     return cube
->>>>>>> 21b1a1ea
 
 
 class DerivedVariable(DerivedVariableBase):
@@ -66,12 +63,6 @@
     @staticmethod
     def required(project):
         """Declare the variables needed for derivation."""
-<<<<<<< HEAD
-        if project == "CMIP6":
-            required = [{"short_name": "o3"}, {"short_name": "ps"}]
-        else:
-            required = [{"short_name": "tro3"}, {"short_name": "ps"}]
-=======
         # TODO: make get_required _derive/__init__.py use variables as argument
         # and make this dependent on mip
         if project == "CMIP6":
@@ -84,7 +75,6 @@
                 {"short_name": "tro3"},
                 {"short_name": "ps"},
             ]
->>>>>>> 21b1a1ea
         return required
 
     @staticmethod
@@ -97,28 +87,13 @@
         upper integration bound of 0 Pa is used.
 
         """
-<<<<<<< HEAD
-        tro3_cube = cubes.extract_cube(
-=======
         o3_cube = cubes.extract_cube(
->>>>>>> 21b1a1ea
             iris.Constraint(name="mole_fraction_of_ozone_in_air")
         )
         ps_cube = cubes.extract_cube(
             iris.Constraint(name="surface_air_pressure")
         )
 
-<<<<<<< HEAD
-        p_layer_widths = pressure_level_widths(
-            tro3_cube, ps_cube, top_limit=0.0
-        )
-        toz_cube = (
-            tro3_cube * p_layer_widths / STANDARD_GRAVITY * MW_O3 / MW_AIR
-        )
-        toz_cube = toz_cube.collapsed("air_pressure", iris.analysis.SUM)
-        toz_cube.units = (
-            tro3_cube.units
-=======
         # If o3 is given on hybrid pressure levels (e.g., from Table AERmon),
         # interpolate it to regular pressure levels
         if len(o3_cube.coord_dims("air_pressure")) > 1:
@@ -151,20 +126,12 @@
             toz_cube = toz_cube.collapsed("air_pressure", iris.analysis.SUM)
         toz_cube.units = (
             o3_cube.units
->>>>>>> 21b1a1ea
             * p_layer_widths.units
             / STANDARD_GRAVITY_UNIT
             * MW_O3_UNIT
             / MW_AIR_UNIT
         )
 
-<<<<<<< HEAD
-        # Convert from kg m^-2 to Dobson unit (2.69e20 m^-2 )
-        toz_cube = toz_cube / MW_O3 * AVOGADRO_CONST
-        toz_cube.units = toz_cube.units / MW_O3_UNIT * AVOGADRO_CONST_UNIT
-        toz_cube.convert_units(DOBSON_UNIT)
-        toz_cube.units = "DU"
-=======
         # Convert from kg m^-2 to Dobson units DU (2.69e20 m^-2 ) and from
         # DU to m (1 mm = 100 DU)
         toz_cube = toz_cube / MW_O3 * AVOGADRO_CONST
@@ -172,6 +139,5 @@
         toz_cube.convert_units(DOBSON_UNIT)
         toz_cube.data = toz_cube.core_data() * 1e-5
         toz_cube.units = "m"
->>>>>>> 21b1a1ea
 
         return toz_cube