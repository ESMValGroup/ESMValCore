--- conflicted
+++ resolved
@@ -5,8 +5,6 @@
 import dask.array as da
 import iris
 from iris import Constraint
-
-from esmvalcore.exceptions import RecipeError
 
 from ._baseclass import DerivedVariableBase
 
@@ -17,22 +15,11 @@
     """Create mask for derivation of variable `siextent`."""
 
     @staticmethod
-<<<<<<< HEAD
-    def required(project):
+    def required(project):  # noqa: ARG004
         """Declare the variable needed for derivation."""
         # 'sic' is sufficient as there is already an entry
         # in the mapping table esmvalcore/cmor/variable_alt_names.yml
-        required = [{"short_name": "sic"}]
-
-        return required
-=======
-    def required(project):  # noqa: ARG004
-        """Declare the variables needed for derivation."""
-        return [
-            {"short_name": "sic", "optional": "true"},
-            {"short_name": "siconca", "optional": "true"},
-        ]
->>>>>>> 42624097
+        return [{"short_name": "sic"}]
 
     @staticmethod
     def calculate(cubes):
@@ -61,15 +48,9 @@
             except iris.exceptions.ConstraintMismatchError as exc:
                 msg = (
                     "Derivation of siextent failed due to missing variables "
-<<<<<<< HEAD
                     "sic and siconc."
-=======
-                    "sic and siconca."
                 )
-                raise RecipeError(
-                    msg,
->>>>>>> 42624097
-                ) from exc
+                raise ValueError(msg) from exc
 
         ones = da.ones_like(sic)
         siextent_data = da.ma.masked_where(sic.lazy_data() < 15.0, ones)
