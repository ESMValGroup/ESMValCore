--- conflicted
+++ resolved
@@ -9,15 +9,11 @@
 class DerivedVariable(DerivedVariableBase):
     """Derivation of variable `clltkisccp`."""
 
-<<<<<<< HEAD
-    required = [{'cmor_name': 'clisccp'}]
-=======
     @staticmethod
     def required(project):
         """Declare the variables needed for derivation."""
-        required = [{'short_name': 'clisccp'}]
+        required = [{'cmor_name': 'clisccp'}]
         return required
->>>>>>> 5d26d1e6
 
     @staticmethod
     def calculate(cubes):
