--- conflicted
+++ resolved
@@ -57,13 +57,7 @@
             f"Cannot derive variable '{short_name}', no derivation script "
             f"available")
     DerivedVariable = ALL_DERIVED_VARIABLES[short_name]  # noqa: N806
-<<<<<<< HEAD
-    variables = deepcopy(DerivedVariable().required)
-    print('getting required:', short_name, variables)
-    # assert 0
-=======
     variables = deepcopy(DerivedVariable().required(project))
->>>>>>> 8c382620
     return variables
 
 
