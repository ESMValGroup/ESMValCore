"""Derivation of variable `lvp`.

authors:
    - weig_ka

"""

from esmvalcore.iris_helpers import var_name_constraint

from ._baseclass import DerivedVariableBase


class DerivedVariable(DerivedVariableBase):
    """Derivation of variable `lvp`."""

    @staticmethod
    def required(project):
        """Declare the variables needed for derivation."""
        required = [
            {
                'short_name': 'hfls'
            },
            {
                'short_name': 'pr'
            },
            {
                'short_name': 'evspsbl'
            },
        ]
        return required

    @staticmethod
    def calculate(cubes):
        """Compute Latent Heat Release from Precipitation."""
<<<<<<< HEAD
        hfls_cube = cubes.extract_cube(
            Constraint(name='surface_upward_latent_heat_flux'))
        pr_cube = cubes.extract_cube(Constraint(name='precipitation_flux'))
        evspsbl_cube = cubes.extract_cube(
            Constraint(name='water_evaporation_flux'))
=======
        hfls_cube = cubes.extract_strict(var_name_constraint('hfls'))
        pr_cube = cubes.extract_strict(var_name_constraint('pr'))
        evspsbl_cube = cubes.extract_strict(var_name_constraint('evspsbl'))
>>>>>>> 04c029db

        lvp_cube = hfls_cube * (pr_cube / evspsbl_cube)

        return lvp_cube<|MERGE_RESOLUTION|>--- conflicted
+++ resolved
@@ -32,17 +32,9 @@
     @staticmethod
     def calculate(cubes):
         """Compute Latent Heat Release from Precipitation."""
-<<<<<<< HEAD
-        hfls_cube = cubes.extract_cube(
-            Constraint(name='surface_upward_latent_heat_flux'))
-        pr_cube = cubes.extract_cube(Constraint(name='precipitation_flux'))
-        evspsbl_cube = cubes.extract_cube(
-            Constraint(name='water_evaporation_flux'))
-=======
-        hfls_cube = cubes.extract_strict(var_name_constraint('hfls'))
-        pr_cube = cubes.extract_strict(var_name_constraint('pr'))
-        evspsbl_cube = cubes.extract_strict(var_name_constraint('evspsbl'))
->>>>>>> 04c029db
+        hfls_cube = cubes.extract_cube(var_name_constraint('hfls'))
+        pr_cube = cubes.extract_cube(var_name_constraint('pr'))
+        evspsbl_cube = cubes.extract_cube(var_name_constraint('evspsbl'))
 
         lvp_cube = hfls_cube * (pr_cube / evspsbl_cube)
 
