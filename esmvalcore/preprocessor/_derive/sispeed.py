"""Derivation of variable `sispeed`."""

import logging
from iris import Constraint

from .._regrid import regrid

from ._baseclass import DerivedVariableBase

logger = logging.getLogger(__name__)


class DerivedVariable(DerivedVariableBase):
    """Derivation of variable `sispeed`."""

    @staticmethod
    def required(project):
        """Declare the variables needed for derivation."""
<<<<<<< HEAD
        required = [{
            'cmor_name': 'usi',
        }, {
            'cmor_name': 'vsi',
        }]
=======
        if project == 'CMIP6':
            required = [{'short_name': 'siu'}, {'short_name': 'siv'}]
        else:
            required = [{'short_name': 'usi'}, {'short_name': 'vsi'}]
>>>>>>> 208b2af5
        return required

    @staticmethod
    def calculate(cubes):
        """
        Compute sispeed module from velocity components siu and siv.

        Arguments
        ---------
            cubes: cubelist containing velocity components.

        Returns
        -------
            Cube containing sea ice speed.

        """
        siu = cubes.extract_strict(Constraint(name='sea_ice_x_velocity'))
        siv = cubes.extract_strict(Constraint(name='sea_ice_y_velocity'))
        try:
            return DerivedVariable._get_speed(siu, siv)
        except ValueError:
            logger.debug('Regridding siv into siu grid to compute sispeed')
            siv = regrid(siv, siu, 'linear')
            return DerivedVariable._get_speed(siu, siv)

    @staticmethod
    def _get_speed(siu, siv):
        return (siu**2 + siv**2)**0.5<|MERGE_RESOLUTION|>--- conflicted
+++ resolved
@@ -1,10 +1,10 @@
 """Derivation of variable `sispeed`."""
 
 import logging
+
 from iris import Constraint
 
 from .._regrid import regrid
-
 from ._baseclass import DerivedVariableBase
 
 logger = logging.getLogger(__name__)
@@ -12,28 +12,18 @@
 
 class DerivedVariable(DerivedVariableBase):
     """Derivation of variable `sispeed`."""
-
     @staticmethod
     def required(project):
         """Declare the variables needed for derivation."""
-<<<<<<< HEAD
-        required = [{
-            'cmor_name': 'usi',
-        }, {
-            'cmor_name': 'vsi',
-        }]
-=======
         if project == 'CMIP6':
-            required = [{'short_name': 'siu'}, {'short_name': 'siv'}]
+            required = [{'cmor_name': 'siu'}, {'cmor_name': 'siv'}]
         else:
-            required = [{'short_name': 'usi'}, {'short_name': 'vsi'}]
->>>>>>> 208b2af5
+            required = [{'cmor_name': 'usi'}, {'cmor_name': 'vsi'}]
         return required
 
     @staticmethod
     def calculate(cubes):
-        """
-        Compute sispeed module from velocity components siu and siv.
+        """Compute sispeed module from velocity components siu and siv.
 
         Arguments
         ---------
@@ -42,7 +32,6 @@
         Returns
         -------
             Cube containing sea ice speed.
-
         """
         siu = cubes.extract_strict(Constraint(name='sea_ice_x_velocity'))
         siv = cubes.extract_strict(Constraint(name='sea_ice_y_velocity'))
