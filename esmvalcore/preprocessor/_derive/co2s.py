"""Derivation of variable ``co2s``."""

import dask.array as da
import iris
import numpy as np
import stratify

from ._baseclass import DerivedVariableBase


def _get_first_unmasked_data(array, axis):
    """Get first unmasked value of an array along an axis."""
    mask = da.ma.getmaskarray(array)
    numerical_mask = da.where(mask, -1.0, 1.0)
    indices_first_positive = da.argmax(numerical_mask, axis=axis)
    indices = da.meshgrid(
        *[da.arange(array.shape[i]) for i in range(array.ndim) if i != axis],
<<<<<<< HEAD
        indexing='ij')

    indices = list(indices)
=======
        indexing="ij",
    )
>>>>>>> 4b0dd419
    indices.insert(axis, indices_first_positive)
    first_unmasked_data = np.array(array)[tuple(indices)]
    return first_unmasked_data


class DerivedVariable(DerivedVariableBase):
    """Derivation of variable ``co2s``.

    Use linear interpolation/extrapolation and surface air pressure to
    calculate CO2 mole fraction at surface.

    Note
    ----
    In some cases, ``co2`` data is masked. In these cases, the masked values
    correspond to values where the pressure level is higher than the surface
    air pressure (e.g. the 1000 hPa level for grid cells with high elevation).
    To obtain an unmasked ``co2s`` field, it is necessary to fill these masked
    values accordingly, i.e. with the lowest unmasked value for each grid cell.

    """

    @staticmethod
    def required(project):
        """Declare the variables needed for derivation."""
        required = [{"short_name": "co2"}, {"short_name": "ps"}]
        return required

    @staticmethod
    def calculate(cubes):
        """Compute mole fraction of CO2 at surface."""
        co2_cube = cubes.extract_cube(
            iris.Constraint(name="mole_fraction_of_carbon_dioxide_in_air")
        )
        ps_cube = cubes.extract_cube(
            iris.Constraint(name="surface_air_pressure")
        )

        # Fill masked data if necessary (interpolation fails with masked data)
        (z_axis,) = co2_cube.coord_dims(
            co2_cube.coord(axis="Z", dim_coords=True)
        )
        mask = da.ma.getmaskarray(co2_cube.core_data())
        if mask.any():
            first_unmasked_data = _get_first_unmasked_data(
                co2_cube.core_data(), axis=z_axis
            )
            dim_map = [dim for dim in range(co2_cube.ndim) if dim != z_axis]
            first_unmasked_data = iris.util.broadcast_to_shape(
                first_unmasked_data, co2_cube.shape, dim_map
            )
            co2_cube.data = da.where(
                mask, first_unmasked_data, co2_cube.core_data()
            )

        # Interpolation (not supported for dask arrays)
        air_pressure_coord = co2_cube.coord("air_pressure")
        original_levels = iris.util.broadcast_to_shape(
            air_pressure_coord.points,
            co2_cube.shape,
            co2_cube.coord_dims(air_pressure_coord),
        )
        target_levels = np.expand_dims(ps_cube.data, axis=z_axis)
        co2s_data = stratify.interpolate(
            target_levels,
            original_levels,
            co2_cube.data,
            axis=z_axis,
            interpolation="linear",
            extrapolation="linear",
        )
        co2s_data = np.squeeze(co2s_data, axis=z_axis)

        # Construct co2s cube
        indices = [slice(None)] * co2_cube.ndim
        indices[z_axis] = 0
        co2s_cube = co2_cube[tuple(indices)]
        co2s_cube.data = co2s_data
        if co2s_cube.coords("air_pressure"):
            co2s_cube.remove_coord("air_pressure")
        ps_coord = iris.coords.AuxCoord(
            ps_cube.data,
            var_name="plev",
            standard_name="air_pressure",
            long_name="pressure",
            units=ps_cube.units,
        )
        co2s_cube.add_aux_coord(ps_coord, np.arange(co2s_cube.ndim))
        co2s_cube.convert_units("1e-6")
        return co2s_cube<|MERGE_RESOLUTION|>--- conflicted
+++ resolved
@@ -15,14 +15,9 @@
     indices_first_positive = da.argmax(numerical_mask, axis=axis)
     indices = da.meshgrid(
         *[da.arange(array.shape[i]) for i in range(array.ndim) if i != axis],
-<<<<<<< HEAD
         indexing='ij')
 
     indices = list(indices)
-=======
-        indexing="ij",
-    )
->>>>>>> 4b0dd419
     indices.insert(axis, indices_first_positive)
     first_unmasked_data = np.array(array)[tuple(indices)]
     return first_unmasked_data
