--- conflicted
+++ resolved
@@ -110,8 +110,6 @@
     return cube_slice
 
 
-<<<<<<< HEAD
-=======
 def _parse_start_date(date):
     if date.startswith('P'):
         start_date = isodate.parse_duration(date)
@@ -184,7 +182,6 @@
     return cube_slice
 
 
->>>>>>> 4654019c
 def clip_timerange(cube, timerange):
     """Extract time range given by the dataset keys.
 
@@ -205,11 +202,6 @@
     ValueError
         Time ranges are outside the cube's time limits.
     """
-<<<<<<< HEAD
-    start_year = int(timerange.split('/')[0][0:4])
-    end_year = int(timerange.split('/')[1][0:4])
-    return extract_time(cube, start_year, 1, 1, end_year + 1, 1, 1)
-=======
     start_date = timerange.split('/')[0]
     start_date = _parse_start_date(start_date)
 
@@ -229,7 +221,6 @@
         end_date += datetime.timedelta(seconds=1)
 
     return _extract_datetime(cube, start_date, end_date)
->>>>>>> 4654019c
 
 
 def extract_season(cube, season):
