"""Time operations on cubes.

Allows for selecting data subsets using certain time bounds;
constructing seasonal and area averages.
"""
import copy
import datetime
import logging
from warnings import filterwarnings

import dask.array as da
import iris
import iris.coord_categorisation
import iris.cube
import iris.exceptions
import iris.util
import numpy as np
from iris.time import PartialDateTime

from ._shared import get_iris_analysis_operation, operator_accept_weights

logger = logging.getLogger(__name__)

# Ignore warnings about missing bounds where those are not required
for _coord in (
        'clim_season',
        'day_of_year',
        'day_of_month',
        'month_number',
        'season_year',
        'year',
):
    filterwarnings(
        'ignore',
        "Collapsing a non-contiguous coordinate. "
        "Metadata may not be fully descriptive for '{0}'.".format(_coord),
        category=UserWarning,
        module='iris',
    )


def extract_time(cube, start_year, start_month, start_day, end_year, end_month,
                 end_day):
    """
    Extract a time range from a cube.

    Given a time range passed in as a series of years, months and days, it
    returns a time-extracted cube with data only within the specified
    time range.

    Parameters
    ----------
    cube: iris.cube.Cube
        input cube.
    start_year: int
        start year
    start_month: int
        start month
    start_day: int
        start day
    end_year: int
        end year
    end_month: int
        end month
    end_day: int
        end day

    Returns
    -------
    iris.cube.Cube
        Sliced cube.

    Raises
    ------
    ValueError
        if time ranges are outside the cube time limits

    """
    time_coord = cube.coord('time')
    time_units = time_coord.units
    if time_units.calendar == '360_day':
        if start_day > 30:
            start_day = 30
        if end_day > 30:
            end_day = 30
    t_1 = PartialDateTime(
        year=int(start_year), month=int(start_month), day=int(start_day))
    t_2 = PartialDateTime(
        year=int(end_year), month=int(end_month), day=int(end_day))

    constraint = iris.Constraint(
        time=lambda t: t_1 <= t.point < t_2)

    cube_slice = cube.extract(constraint)
    if cube_slice is None:
        raise ValueError(
            f"Time slice {start_year:0>4d}-{start_month:0>2d}-{start_day:0>2d}"
            f" to {end_year:0>4d}-{end_month:0>2d}-{end_day:0>2d} is outside "
            f"cube time bounds {time_coord.cell(0)} to {time_coord.cell(-1)}."
        )

    # Issue when time dimension was removed when only one point as selected.
    if cube_slice.ndim != cube.ndim:
        if cube_slice.coord('time') == time_coord:
            logger.debug('No change needed to time.')
            return cube

    return cube_slice


<<<<<<< HEAD
def clip_start_end_year(cube, start_year, end_year):
    """Extract time range given by recipe.
=======
def extract_timerange(cube, start_year, end_year):
    """Extract time range given by the dataset keys.
>>>>>>> 037d5b1d

    Parameters
    ----------
    cube : iris.cube.Cube
        Input cube.
    start_year : int
        Start year.
    end_year : int
        End year.

    Returns
    -------
    iris.cube.Cube
        Sliced cube.

    Raises
    ------
    ValueError
        Time ranges are outside the cube's time limits.

    """
    return extract_time(cube, start_year, 1, 1, end_year + 1, 1, 1)


def extract_season(cube, season):
    """
    Slice cube to get only the data belonging to a specific season.

    Parameters
    ----------
    cube: iris.cube.Cube
        Original data
    season: str
        Season to extract. Available: DJF, MAM, JJA, SON

    Returns
    -------
    iris.cube.Cube
        data cube for specified season.
    """
    if not cube.coords('clim_season'):
        iris.coord_categorisation.add_season(cube, 'time', name='clim_season')
    if not cube.coords('season_year'):
        iris.coord_categorisation.add_season_year(cube,
                                                  'time',
                                                  name='season_year')
    return cube.extract(iris.Constraint(clim_season=season.lower()))


def extract_month(cube, month):
    """
    Slice cube to get only the data belonging to a specific month.

    Parameters
    ----------
    cube: iris.cube.Cube
        Original data
    month: int
        Month to extract as a number from 1 to 12

    Returns
    -------
    iris.cube.Cube
        data cube for specified month.
    """
    if month not in range(1, 13):
        raise ValueError('Please provide a month number between 1 and 12.')
    if not cube.coords('month_number'):
        iris.coord_categorisation.add_month_number(cube, 'time',
                                                   name='month_number')
    return cube.extract(iris.Constraint(month_number=month))


def get_time_weights(cube):
    """
    Compute the weighting of the time axis.

    Parameters
    ----------
    cube: iris.cube.Cube
        input cube.

    Returns
    -------
    numpy.array
        Array of time weights for averaging.
    """
    time = cube.coord('time')
    time_weights = time.bounds[..., 1] - time.bounds[..., 0]
    time_weights = time_weights.squeeze()
    if time_weights.shape == ():
        time_weights = da.broadcast_to(time_weights, cube.shape)
    else:
        time_weights = iris.util.broadcast_to_shape(time_weights, cube.shape,
                                                    cube.coord_dims('time'))
    return time_weights


def daily_statistics(cube, operator='mean'):
    """
    Compute daily statistics.

    Chunks time in daily periods and computes statistics over them;

    Parameters
    ----------
    cube: iris.cube.Cube
        input cube.

    operator: str, optional
        Select operator to apply.
        Available operators: 'mean', 'median', 'std_dev', 'sum', 'min',
        'max', 'rms'

    Returns
    -------
    iris.cube.Cube
        Daily statistics cube
    """
    if not cube.coords('day_of_year'):
        iris.coord_categorisation.add_day_of_year(cube, 'time')
    if not cube.coords('year'):
        iris.coord_categorisation.add_year(cube, 'time')

    operator = get_iris_analysis_operation(operator)
    cube = cube.aggregated_by(['day_of_year', 'year'], operator)

    cube.remove_coord('day_of_year')
    cube.remove_coord('year')
    return cube


def monthly_statistics(cube, operator='mean'):
    """
    Compute monthly statistics.

    Chunks time in monthly periods and computes statistics over them;

    Parameters
    ----------
    cube: iris.cube.Cube
        input cube.

    operator: str, optional
        Select operator to apply.
        Available operators: 'mean', 'median', 'std_dev', 'sum', 'min',
        'max', 'rms'

    Returns
    -------
    iris.cube.Cube
        Monthly statistics cube
    """
    if not cube.coords('month_number'):
        iris.coord_categorisation.add_month_number(cube, 'time')
    if not cube.coords('year'):
        iris.coord_categorisation.add_year(cube, 'time')

    operator = get_iris_analysis_operation(operator)
    cube = cube.aggregated_by(['month_number', 'year'], operator)
    return cube


def seasonal_statistics(cube, operator='mean'):
    """
    Compute seasonal statistics.

    Chunks time in 3-month periods and computes statistics over them;

    Parameters
    ----------
    cube: iris.cube.Cube
        input cube.

    operator: str, optional
        Select operator to apply.
        Available operators: 'mean', 'median', 'std_dev', 'sum', 'min',
        'max', 'rms'

    Returns
    -------
    iris.cube.Cube
        Seasonal statistic cube
    """
    if not cube.coords('clim_season'):
        iris.coord_categorisation.add_season(cube, 'time', name='clim_season')
    if not cube.coords('season_year'):
        iris.coord_categorisation.add_season_year(cube,
                                                  'time',
                                                  name='season_year')

    operator = get_iris_analysis_operation(operator)

    cube = cube.aggregated_by(['clim_season', 'season_year'], operator)

    # CMOR Units are days so we are safe to operate on days
    # Ranging on [90, 92] days makes this calendar-independent
    def spans_three_months(time):
        """
        Check for three months.

        Parameters
        ----------
        time: iris.DimCoord
            cube time coordinate

        Returns
        -------
        bool
            truth statement if time bounds are 90+2 days.
        """
        return 90 <= (time.bound[1] - time.bound[0]).days <= 92

    three_months_bound = iris.Constraint(time=spans_three_months)
    return cube.extract(three_months_bound)


def annual_statistics(cube, operator='mean'):
    """
    Compute annual statistics.

    Note that this function does not weight the annual mean if
    uneven time periods are present. Ie, all data inside the year
    are treated equally.

    Parameters
    ----------
    cube: iris.cube.Cube
        input cube.

    operator: str, optional
        Select operator to apply.
        Available operators: 'mean', 'median', 'std_dev', 'sum', 'min',
        'max', 'rms'

    Returns
    -------
    iris.cube.Cube
        Annual statistics cube
    """
    # TODO: Add weighting in time dimension. See iris issue 3290
    # https://github.com/SciTools/iris/issues/3290

    operator = get_iris_analysis_operation(operator)

    if not cube.coords('year'):
        iris.coord_categorisation.add_year(cube, 'time')
    return cube.aggregated_by('year', operator)


def decadal_statistics(cube, operator='mean'):
    """
    Compute decadal statistics.

    Note that this function does not weight the decadal mean if
    uneven time periods are present. Ie, all data inside the decade
    are treated equally.

    Parameters
    ----------
    cube: iris.cube.Cube
        input cube.

    operator: str, optional
        Select operator to apply.
        Available operators: 'mean', 'median', 'std_dev', 'sum', 'min',
        'max', 'rms'

    Returns
    -------
    iris.cube.Cube
        Decadal statistics cube
    """
    # TODO: Add weighting in time dimension. See iris issue 3290
    # https://github.com/SciTools/iris/issues/3290

    operator = get_iris_analysis_operation(operator)

    if not cube.coords('decade'):

        def get_decade(coord, value):
            """Categorize time coordinate into decades."""
            date = coord.units.num2date(value)
            return date.year - date.year % 10

        iris.coord_categorisation.add_categorised_coord(
            cube, 'decade', 'time', get_decade)

    return cube.aggregated_by('decade', operator)


def climate_statistics(cube, operator='mean', period='full'):
    """
    Compute climate statistics with the specified granularity.

    Computes statistics for the whole dataset. It is possible to get them for
    the full period or with the data grouped by day, month or season

    Parameters
    ----------
    cube: iris.cube.Cube
        input cube.

    operator: str, optional
        Select operator to apply.
        Available operators: 'mean', 'median', 'std_dev', 'sum', 'min',
        'max', 'rms'

    period: str, optional
        Period to compute the statistic over.
        Available periods: 'full', 'season', 'seasonal', 'monthly', 'month',
        'mon', 'daily', 'day'

    Returns
    -------
    iris.cube.Cube
        Monthly statistics cube
    """
    period = period.lower()

    if period in ('full', ):
        operator_method = get_iris_analysis_operation(operator)
        if operator_accept_weights(operator):
            time_weights = get_time_weights(cube)
            if time_weights.min() == time_weights.max():
                # No weighting needed.
                cube = cube.collapsed('time',
                                      operator_method)
            else:
                cube = cube.collapsed('time',
                                      operator_method,
                                      weights=time_weights)
        else:
            cube = cube.collapsed('time', operator_method)
        return cube

    clim_coord = _get_period_coord(cube, period)
    operator = get_iris_analysis_operation(operator)
    clim_cube = cube.aggregated_by(clim_coord, operator)
    clim_cube.remove_coord('time')
    if clim_cube.coord(clim_coord.name()).is_monotonic():
        iris.util.promote_aux_coord_to_dim_coord(clim_cube, clim_coord.name())
    else:
        clim_cube = iris.cube.CubeList(
            clim_cube.slices_over(clim_coord.name())).merge_cube()
    cube.remove_coord(clim_coord)
    return clim_cube


def anomalies(cube, period, reference=None, standardize=False):
    """
    Compute anomalies using a mean with the specified granularity.

    Computes anomalies based on daily, monthly, seasonal or yearly means for
    the full available period

    Parameters
    ----------
    cube: iris.cube.Cube
        input cube.

    period: str
        Period to compute the statistic over.
        Available periods: 'full', 'season', 'seasonal', 'monthly', 'month',
        'mon', 'daily', 'day'

    reference: list int, optional, default: None
        Period of time to use a reference, as needed for the 'extract_time'
        preprocessor function
        If None, all available data is used as a reference

    standardize: bool, optional
        If True standardized anomalies are calculated


    Returns
    -------
    iris.cube.Cube
        Anomalies cube
    """
    if reference is None:
        reference_cube = cube
    else:
        reference_cube = extract_time(cube, **reference)
    reference = climate_statistics(reference_cube, period=period)
    if period in ['full']:
        metadata = copy.deepcopy(cube.metadata)
        cube = cube - reference
        cube.metadata = metadata
        if standardize:
            cube_stddev = climate_statistics(
                cube, operator='std_dev', period=period)
            cube = cube / cube_stddev
            cube.units = '1'
        return cube

    cube = _compute_anomalies(cube, reference, period)

    # standardize the results if requested
    if standardize:
        cube_stddev = climate_statistics(cube,
                                         operator='std_dev',
                                         period=period)
        tdim = cube.coord_dims('time')[0]
        reps = cube.shape[tdim] / cube_stddev.shape[tdim]
        if not reps % 1 == 0:
            raise ValueError(
                "Cannot safely apply preprocessor to this dataset, "
                "since the full time period of this dataset is not "
                f"a multiple of the period '{period}'"
            )
        cube.data = cube.core_data() / da.concatenate(
            [cube_stddev.core_data() for _ in range(int(reps))], axis=tdim)
        cube.units = '1'
    return cube


def _compute_anomalies(cube, reference, period):
    cube_coord = _get_period_coord(cube, period)
    ref_coord = _get_period_coord(reference, period)

    data = cube.core_data()
    cube_time = cube.coord('time')
    ref = {}
    for ref_slice in reference.slices_over(ref_coord):
        ref[ref_slice.coord(ref_coord).points[0]] = ref_slice.core_data()

    cube_coord_dim = cube.coord_dims(cube_coord)[0]
    slicer = [slice(None)] * len(data.shape)
    new_data = []
    for i in range(cube_time.shape[0]):
        slicer[cube_coord_dim] = i
        new_data.append(data[tuple(slicer)] - ref[cube_coord.points[i]])
    data = da.stack(new_data, axis=cube_coord_dim)
    cube = cube.copy(data)
    cube.remove_coord(cube_coord)
    return cube


def _get_period_coord(cube, period):
    """Get periods."""
    if period in ['daily', 'day']:
        if not cube.coords('day_of_year'):
            iris.coord_categorisation.add_day_of_year(cube, 'time')
        return cube.coord('day_of_year')
    if period in ['monthly', 'month', 'mon']:
        if not cube.coords('month_number'):
            iris.coord_categorisation.add_month_number(cube, 'time')
        return cube.coord('month_number')
    if period in ['seasonal', 'season']:
        if not cube.coords('season_number'):
            iris.coord_categorisation.add_season_number(cube, 'time')
        return cube.coord('season_number')
    raise ValueError(f"Period '{period}' not supported")


def regrid_time(cube, frequency):
    """
    Align time axis for cubes so they can be subtracted.

    Operations on time units, time points and auxiliary
    coordinates so that any cube from cubes can be subtracted from any
    other cube from cubes. Currently this function supports
    yearly (frequency=yr), monthly (frequency=mon),
    daily (frequency=day), 6-hourly (frequency=6hr),
    3-hourly (frequency=3hr) and hourly (frequency=1hr) data time frequencies.

    Parameters
    ----------
    cube: iris.cube.Cube
        input cube.
    frequency: str
        data frequency: mon, day, 1hr, 3hr or 6hr

    Returns
    -------
    iris.cube.Cube
        cube with converted time axis and units.
    """
    # standardize time points
    time_c = [cell.point for cell in cube.coord('time').cells()]
    if frequency == 'yr':
        time_cells = [
            datetime.datetime(t.year, 7, 1, 0, 0, 0) for t in time_c
        ]
    elif frequency == 'mon':
        time_cells = [
            datetime.datetime(t.year, t.month, 15, 0, 0, 0) for t in time_c
        ]
    elif frequency == 'day':
        time_cells = [
            datetime.datetime(t.year, t.month, t.day, 0, 0, 0) for t in time_c
        ]
    elif frequency == '1hr':
        time_cells = [
            datetime.datetime(t.year, t.month, t.day, t.hour, 0, 0)
            for t in time_c
        ]
    elif frequency == '3hr':
        time_cells = [
            datetime.datetime(t.year, t.month, t.day, t.hour - t.hour % 3, 0,
                              0) for t in time_c
        ]
    elif frequency == '6hr':
        time_cells = [
            datetime.datetime(t.year, t.month, t.day, t.hour - t.hour % 6, 0,
                              0) for t in time_c
        ]

    cube.coord('time').points = [
        cube.coord('time').units.date2num(cl)
        for cl in time_cells]

    # uniformize bounds
    cube.coord('time').bounds = None
    cube.coord('time').guess_bounds()

    # remove aux coords that will differ
    reset_aux = ['day_of_month', 'day_of_year']
    for auxcoord in cube.aux_coords:
        if auxcoord.long_name in reset_aux:
            cube.remove_coord(auxcoord)

    # re-add the converted aux coords
    iris.coord_categorisation.add_day_of_month(cube,
                                               cube.coord('time'),
                                               name='day_of_month')
    iris.coord_categorisation.add_day_of_year(cube,
                                              cube.coord('time'),
                                              name='day_of_year')

    return cube


def low_pass_weights(window, cutoff):
    """
    Calculate weights for a low pass Lanczos filter.

    Method borrowed from `iris example
    <https://scitools.org.uk/iris/docs/latest/examples/General/
    SOI_filtering.html?highlight=running%20mean>`_

    Parameters
    ----------
    window: int
        The length of the filter window.
    cutoff: float
        The cutoff frequency in inverse time steps.

    Returns
    -------
    list:
        List of floats representing the weights.
    """
    order = ((window - 1) // 2) + 1
    nwts = 2 * order + 1
    weights = np.zeros([nwts])
    half_order = nwts // 2
    weights[half_order] = 2 * cutoff
    kidx = np.arange(1., half_order)
    sigma = np.sin(np.pi * kidx / half_order) * half_order / (np.pi * kidx)
    firstfactor = np.sin(2. * np.pi * cutoff * kidx) / (np.pi * kidx)
    weights[(half_order - 1):0:-1] = firstfactor * sigma
    weights[(half_order + 1):-1] = firstfactor * sigma

    return weights[1:-1]


def timeseries_filter(cube, window, span,
                      filter_type='lowpass', filter_stats='sum'):
    """
    Apply a timeseries filter.

    Method borrowed from `iris example
    <https://scitools.org.uk/iris/docs/latest/examples/General/
    SOI_filtering.html?highlight=running%20mean>`_

    Apply each filter using the rolling_window method used with the weights
    keyword argument. A weighted sum is required because the magnitude of
    the weights are just as important as their relative sizes.

    See also the `iris rolling window
    <https://scitools.org.uk/iris/docs/v2.0/iris/iris/
    cube.html#iris.cube.Cube.rolling_window>`_

    Parameters
    ----------
    cube: iris.cube.Cube
        input cube.
    window: int
        The length of the filter window (in units of cube time coordinate).
    span: int
        Number of months/days (depending on data frequency) on which
        weights should be computed e.g. 2-yearly: span = 24 (2 x 12 months).
        Span should have same units as cube time coordinate.
    filter_type: str, optional
        Type of filter to be applied; default 'lowpass'.
        Available types: 'lowpass'.
    filter_stats: str, optional
        Type of statistic to aggregate on the rolling window; default 'sum'.
        Available operators: 'mean', 'median', 'std_dev', 'sum', 'min',
        'max', 'rms'

    Returns
    -------
    iris.cube.Cube
        cube time-filtered using 'rolling_window'.

    Raises
    ------
    iris.exceptions.CoordinateNotFoundError:
        Cube does not have time coordinate.
    NotImplementedError:
        If filter_type is not implemented.
    """
    try:
        cube.coord('time')
    except iris.exceptions.CoordinateNotFoundError:
        logger.error("Cube %s does not have time coordinate", cube)
        raise

    # Construct weights depending on frequency
    # TODO implement more filters!
    supported_filters = ['lowpass', ]
    if filter_type in supported_filters:
        if filter_type == 'lowpass':
            wgts = low_pass_weights(window, 1. / span)
    else:
        raise NotImplementedError(
            "Filter type {} not implemented, \
            please choose one of {}".format(filter_type,
                                            ", ".join(supported_filters)))

    # Apply filter
    aggregation_operator = get_iris_analysis_operation(filter_stats)
    cube = cube.rolling_window('time',
                               aggregation_operator,
                               len(wgts),
                               weights=wgts)

    return cube<|MERGE_RESOLUTION|>--- conflicted
+++ resolved
@@ -108,13 +108,8 @@
     return cube_slice
 
 
-<<<<<<< HEAD
 def clip_start_end_year(cube, start_year, end_year):
-    """Extract time range given by recipe.
-=======
-def extract_timerange(cube, start_year, end_year):
     """Extract time range given by the dataset keys.
->>>>>>> 037d5b1d
 
     Parameters
     ----------
