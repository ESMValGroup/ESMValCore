"""Time operations on cubes.

Allows for selecting data subsets using certain time bounds;
constructing seasonal and area averages.
"""
import copy
import datetime
import logging
from warnings import filterwarnings

import dask.array as da
import iris
import iris.coord_categorisation
import iris.cube
import iris.exceptions
import iris.util
import numpy as np
from iris.time import PartialDateTime

from ._shared import get_iris_analysis_operation, operator_accept_weights

logger = logging.getLogger(__name__)

# Ignore warnings about missing bounds where those are not required
for _coord in (
        'clim_season',
        'day_of_year',
        'day_of_month',
        'month_number',
        'season_year',
        'year',
):
    filterwarnings(
        'ignore',
        "Collapsing a non-contiguous coordinate. "
        "Metadata may not be fully descriptive for '{0}'.".format(_coord),
        category=UserWarning,
        module='iris',
    )


def extract_time(cube, start_year, start_month, start_day, end_year, end_month,
                 end_day):
    """
    Extract a time range from a cube.

    Given a time range passed in as a series of years, months and days, it
    returns a time-extracted cube with data only within the specified
    time range.

    Parameters
    ----------
    cube: iris.cube.Cube
        input cube.
    start_year: int
        start year
    start_month: int
        start month
    start_day: int
        start day
    end_year: int
        end year
    end_month: int
        end month
    end_day: int
        end day

    Returns
    -------
    iris.cube.Cube
        Sliced cube.

    Raises
    ------
    ValueError
        if time ranges are outside the cube time limits

    """
    time_coord = cube.coord('time')
    time_units = time_coord.units
    if time_units.calendar == '360_day':
        if start_day > 30:
            start_day = 30
        if end_day > 30:
            end_day = 30
    t_1 = PartialDateTime(
        year=int(start_year), month=int(start_month), day=int(start_day))
    t_2 = PartialDateTime(
        year=int(end_year), month=int(end_month), day=int(end_day))

    constraint = iris.Constraint(
        time=lambda t: t_1 <= t.point < t_2)

    cube_slice = cube.extract(constraint)
    if cube_slice is None:
        raise ValueError(
            f"Time slice {start_year:0>4d}-{start_month:0>2d}-{start_day:0>2d}"
            f" to {end_year:0>4d}-{end_month:0>2d}-{end_day:0>2d} is outside "
            f"cube time bounds {time_coord.cell(0)} to {time_coord.cell(-1)}."
        )

    # Issue when time dimension was removed when only one point as selected.
    if cube_slice.ndim != cube.ndim:
        if cube_slice.coord('time') == time_coord:
            logger.debug('No change needed to time.')
            return cube

    return cube_slice


def extract_season(cube, season):
    """
    Slice cube to get only the data belonging to a specific season.

    Parameters
    ----------
    cube: iris.cube.Cube
        Original data
    season: str
        Season to extract. Available: DJF, MAM, JJA, SON

    Returns
    -------
    iris.cube.Cube
        data cube for specified season.
    """
    if not cube.coords('clim_season'):
        iris.coord_categorisation.add_season(cube, 'time', name='clim_season')
    if not cube.coords('season_year'):
        iris.coord_categorisation.add_season_year(cube,
                                                  'time',
                                                  name='season_year')
    return cube.extract(iris.Constraint(clim_season=season.lower()))


def extract_month(cube, month):
    """
    Slice cube to get only the data belonging to a specific month.

    Parameters
    ----------
    cube: iris.cube.Cube
        Original data
    month: int
        Month to extract as a number from 1 to 12

    Returns
    -------
    iris.cube.Cube
        data cube for specified month.
    """
    if month not in range(1, 13):
        raise ValueError('Please provide a month number between 1 and 12.')
    if not cube.coords('month_number'):
        iris.coord_categorisation.add_month_number(cube, 'time',
                                                   name='month_number')
    return cube.extract(iris.Constraint(month_number=month))


def get_time_weights(cube):
    """
    Compute the weighting of the time axis.

    Parameters
    ----------
    cube: iris.cube.Cube
        input cube.

    Returns
    -------
    numpy.array
        Array of time weights for averaging.
    """
    time = cube.coord('time')
    time_thickness = time.bounds[..., 1] - time.bounds[..., 0]
<<<<<<< HEAD

    # The weights need to match the dimensionality of the cube.
    slices = [None for i in cube.shape]
    coord_dim = cube.coord_dims('time')[0]
    slices[coord_dim] = slice(None)
    time_thickness = np.abs(time_thickness[tuple(slices)])
    return time_thickness
    #ones = da.ones_like(cube.data)
    #time_weights = time_thickness * ones
    #return time_weights
=======
    time_weights = time_thickness * da.ones_like(cube.data)
    return time_weights
>>>>>>> 509541d6


def daily_statistics(cube, operator='mean'):
    """
    Compute daily statistics.

    Chunks time in daily periods and computes statistics over them;

    Parameters
    ----------
    cube: iris.cube.Cube
        input cube.

    operator: str, optional
        Select operator to apply.
        Available operators: 'mean', 'median', 'std_dev', 'sum', 'min', 'max'

    Returns
    -------
    iris.cube.Cube
        Daily statistics cube
    """
    if not cube.coords('day_of_year'):
        iris.coord_categorisation.add_day_of_year(cube, 'time')
    if not cube.coords('year'):
        iris.coord_categorisation.add_year(cube, 'time')

    operator = get_iris_analysis_operation(operator)
    cube = cube.aggregated_by(['day_of_year', 'year'], operator)

    cube.remove_coord('day_of_year')
    cube.remove_coord('year')
    return cube


def monthly_statistics(cube, operator='mean'):
    """
    Compute monthly statistics.

    Chunks time in monthly periods and computes statistics over them;

    Parameters
    ----------
    cube: iris.cube.Cube
        input cube.

    operator: str, optional
        Select operator to apply.
        Available operators: 'mean', 'median', 'std_dev', 'sum', 'min', 'max'

    Returns
    -------
    iris.cube.Cube
        Monthly statistics cube
    """
    if not cube.coords('month_number'):
        iris.coord_categorisation.add_month_number(cube, 'time')
    if not cube.coords('year'):
        iris.coord_categorisation.add_year(cube, 'time')

    operator = get_iris_analysis_operation(operator)
    cube = cube.aggregated_by(['month_number', 'year'], operator)
    return cube


def seasonal_statistics(cube, operator='mean'):
    """
    Compute seasonal statistics.

    Chunks time in 3-month periods and computes statistics over them;

    Parameters
    ----------
    cube: iris.cube.Cube
        input cube.

    operator: str, optional
        Select operator to apply.
        Available operators: 'mean', 'median', 'std_dev', 'sum', 'min', 'max'

    Returns
    -------
    iris.cube.Cube
        Seasonal statistic cube
    """
    if not cube.coords('clim_season'):
        iris.coord_categorisation.add_season(cube, 'time', name='clim_season')
    if not cube.coords('season_year'):
        iris.coord_categorisation.add_season_year(cube,
                                                  'time',
                                                  name='season_year')

    operator = get_iris_analysis_operation(operator)

    cube = cube.aggregated_by(['clim_season', 'season_year'], operator)

    # CMOR Units are days so we are safe to operate on days
    # Ranging on [90, 92] days makes this calendar-independent
    def spans_three_months(time):
        """
        Check for three months.

        Parameters
        ----------
        time: iris.DimCoord
            cube time coordinate

        Returns
        -------
        bool
            truth statement if time bounds are 90+2 days.
        """
        return 90 <= (time.bound[1] - time.bound[0]).days <= 92

    three_months_bound = iris.Constraint(time=spans_three_months)
    return cube.extract(three_months_bound)


def annual_statistics(cube, operator='mean'):
    """
    Compute annual statistics.

    Note that this function does not weight the annual mean if
    uneven time periods are present. Ie, all data inside the year
    are treated equally.

    Parameters
    ----------
    cube: iris.cube.Cube
        input cube.

    operator: str, optional
        Select operator to apply.
        Available operators: 'mean', 'median', 'std_dev', 'sum', 'min', 'max'

    Returns
    -------
    iris.cube.Cube
        Annual statistics cube
    """
    # TODO: Add weighting in time dimension. See iris issue 3290
    # https://github.com/SciTools/iris/issues/3290

    operator = get_iris_analysis_operation(operator)

    if not cube.coords('year'):
        iris.coord_categorisation.add_year(cube, 'time')
    return cube.aggregated_by('year', operator)


def decadal_statistics(cube, operator='mean'):
    """
    Compute decadal statistics.

    Note that this function does not weight the decadal mean if
    uneven time periods are present. Ie, all data inside the decade
    are treated equally.

    Parameters
    ----------
    cube: iris.cube.Cube
        input cube.

    operator: str, optional
        Select operator to apply.
        Available operators: 'mean', 'median', 'std_dev', 'sum', 'min', 'max'

    Returns
    -------
    iris.cube.Cube
        Decadal statistics cube
    """
    # TODO: Add weighting in time dimension. See iris issue 3290
    # https://github.com/SciTools/iris/issues/3290

    operator = get_iris_analysis_operation(operator)

    if not cube.coords('decade'):

        def get_decade(coord, value):
            """Categorize time coordinate into decades."""
            date = coord.units.num2date(value)
            return date.year - date.year % 10

        iris.coord_categorisation.add_categorised_coord(
            cube, 'decade', 'time', get_decade)

    return cube.aggregated_by('decade', operator)


def climate_statistics(cube, operator='mean', period='full'):
    """
    Compute climate statistics with the specified granularity.

    Computes statistics for the whole dataset. It is possible to get them for
    the full period or with the data grouped by day, month or season

    Parameters
    ----------
    cube: iris.cube.Cube
        input cube.

    operator: str, optional
        Select operator to apply.
        Available operators: 'mean', 'median', 'std_dev', 'sum', 'min', 'max'

    period: str, optional
        Period to compute the statistic over.
        Available periods: 'full', 'season', 'seasonal', 'monthly', 'month',
        'mon', 'daily', 'day'

    Returns
    -------
    iris.cube.Cube
        Monthly statistics cube
    """
    period = period.lower()

    if period in ('full', ):
        operator_method = get_iris_analysis_operation(operator)
        if operator_accept_weights(operator):
            time_weights = get_time_weights(cube)
            if time_weights.min() == time_weights.max():
                # No weighting needed.
                cube = cube.collapsed('time',
                                      operator_method)
            else:
<<<<<<< HEAD
               cube = cube.collapsed('time',
                                  operator_method,
                                  weights=time_weights)
=======
                cube = cube.collapsed('time',
                                      operator_method,
                                      weights=time_weights)
>>>>>>> 509541d6
        else:
            cube = cube.collapsed('time', operator_method)
        return cube

    clim_coord = _get_period_coord(cube, period)
    operator = get_iris_analysis_operation(operator)
    clim_cube = cube.aggregated_by(clim_coord, operator)
    clim_cube.remove_coord('time')
    if clim_cube.coord(clim_coord.name()).is_monotonic():
        iris.util.promote_aux_coord_to_dim_coord(clim_cube, clim_coord.name())
    else:
        clim_cube = iris.cube.CubeList(
            clim_cube.slices_over(clim_coord.name())).merge_cube()
    cube.remove_coord(clim_coord)
    return clim_cube


def anomalies(cube, period, reference=None, standardize=False):
    """
    Compute anomalies using a mean with the specified granularity.

    Computes anomalies based on daily, monthly, seasonal or yearly means for
    the full available period

    Parameters
    ----------
    cube: iris.cube.Cube
        input cube.

    period: str
        Period to compute the statistic over.
        Available periods: 'full', 'season', 'seasonal', 'monthly', 'month',
        'mon', 'daily', 'day'

    reference: list int, optional, default: None
        Period of time to use a reference, as needed for the 'extract_time'
        preprocessor function
        If None, all available data is used as a reference

    standardize: bool, optional
        If True standardized anomalies are calculated


    Returns
    -------
    iris.cube.Cube
        Anomalies cube
    """
    if reference is None:
        reference_cube = cube
    else:
        reference_cube = extract_time(cube, **reference)
    reference = climate_statistics(reference_cube, period=period)
    if period in ['full']:
        metadata = copy.deepcopy(cube.metadata)
        cube = cube - reference
        cube.metadata = metadata
        if standardize:
            cube_stddev = climate_statistics(
                cube, operator='std_dev', period=period)
            cube = cube / cube_stddev
        return cube

    cube = _compute_anomalies(cube, reference, period)

    # standardize the results if requested
    if standardize:
        cube_stddev = climate_statistics(cube,
                                         operator='std_dev',
                                         period=period)
        tdim = cube.coord_dims('time')[0]
        reps = cube.shape[tdim] / cube_stddev.shape[tdim]
        if not reps % 1 == 0:
            raise ValueError(
                "Cannot safely apply preprocessor to this dataset, "
                "since the full time period of this dataset is not "
                f"a multiple of the period '{period}'"
            )
        cube.data = cube.core_data() / da.concatenate(
            [cube_stddev.core_data() for _ in range(int(reps))], axis=tdim)
    return cube


def _compute_anomalies(cube, reference, period):
    cube_coord = _get_period_coord(cube, period)
    ref_coord = _get_period_coord(reference, period)

    data = cube.core_data()
    cube_time = cube.coord('time')
    ref = {}
    for ref_slice in reference.slices_over(ref_coord):
        ref[ref_slice.coord(ref_coord).points[0]] = ref_slice.core_data()

    cube_coord_dim = cube.coord_dims(cube_coord)[0]
    slicer = [slice(None)] * len(data.shape)
    new_data = []
    for i in range(cube_time.shape[0]):
        slicer[cube_coord_dim] = i
        new_data.append(data[tuple(slicer)] - ref[cube_coord.points[i]])
    data = da.stack(new_data, axis=cube_coord_dim)
    cube = cube.copy(data)
    cube.remove_coord(cube_coord)
    return cube


def _get_period_coord(cube, period):
    """Get periods."""
    if period in ['daily', 'day']:
        if not cube.coords('day_of_year'):
            iris.coord_categorisation.add_day_of_year(cube, 'time')
        return cube.coord('day_of_year')
    if period in ['monthly', 'month', 'mon']:
        if not cube.coords('month_number'):
            iris.coord_categorisation.add_month_number(cube, 'time')
        return cube.coord('month_number')
    if period in ['seasonal', 'season']:
        if not cube.coords('season_number'):
            iris.coord_categorisation.add_season_number(cube, 'time')
        return cube.coord('season_number')
    raise ValueError(f"Period '{period}' not supported")


def regrid_time(cube, frequency):
    """
    Align time axis for cubes so they can be subtracted.

    Operations on time units, time points and auxiliary
    coordinates so that any cube from cubes can be subtracted from any
    other cube from cubes. Currently this function supports
    yearly (frequency=yr), monthly (frequency=mon),
    daily (frequency=day), 6-hourly (frequency=6hr),
    3-hourly (frequency=3hr) and hourly (frequency=1hr) data time frequencies.

    Parameters
    ----------
    cube: iris.cube.Cube
        input cube.
    frequency: str
        data frequency: mon, day, 1hr, 3hr or 6hr

    Returns
    -------
    iris.cube.Cube
        cube with converted time axis and units.
    """
    # standardize time points
    time_c = [cell.point for cell in cube.coord('time').cells()]
    if frequency == 'yr':
        time_cells = [
            datetime.datetime(t.year, 7, 1, 0, 0, 0) for t in time_c
        ]
    elif frequency == 'mon':
        time_cells = [
            datetime.datetime(t.year, t.month, 15, 0, 0, 0) for t in time_c
        ]
    elif frequency == 'day':
        time_cells = [
            datetime.datetime(t.year, t.month, t.day, 0, 0, 0) for t in time_c
        ]
    elif frequency == '1hr':
        time_cells = [
            datetime.datetime(t.year, t.month, t.day, t.hour, 0, 0)
            for t in time_c
        ]
    elif frequency == '3hr':
        time_cells = [
            datetime.datetime(t.year, t.month, t.day, t.hour - t.hour % 3, 0,
                              0) for t in time_c
        ]
    elif frequency == '6hr':
        time_cells = [
            datetime.datetime(t.year, t.month, t.day, t.hour - t.hour % 6, 0,
                              0) for t in time_c
        ]

    cube.coord('time').points = [
        cube.coord('time').units.date2num(cl)
        for cl in time_cells]

    # uniformize bounds
    cube.coord('time').bounds = None
    cube.coord('time').guess_bounds()

    # remove aux coords that will differ
    reset_aux = ['day_of_month', 'day_of_year']
    for auxcoord in cube.aux_coords:
        if auxcoord.long_name in reset_aux:
            cube.remove_coord(auxcoord)

    # re-add the converted aux coords
    iris.coord_categorisation.add_day_of_month(cube,
                                               cube.coord('time'),
                                               name='day_of_month')
    iris.coord_categorisation.add_day_of_year(cube,
                                              cube.coord('time'),
                                              name='day_of_year')

    return cube


def low_pass_weights(window, cutoff):
    """
    Calculate weights for a low pass Lanczos filter.

    Method borrowed from `iris example
    <https://scitools.org.uk/iris/docs/latest/examples/General/
    SOI_filtering.html?highlight=running%20mean>`_

    Parameters
    ----------
    window: int
        The length of the filter window.
    cutoff: float
        The cutoff frequency in inverse time steps.

    Returns
    -------
    list:
        List of floats representing the weights.
    """
    order = ((window - 1) // 2) + 1
    nwts = 2 * order + 1
    weights = np.zeros([nwts])
    half_order = nwts // 2
    weights[half_order] = 2 * cutoff
    kidx = np.arange(1., half_order)
    sigma = np.sin(np.pi * kidx / half_order) * half_order / (np.pi * kidx)
    firstfactor = np.sin(2. * np.pi * cutoff * kidx) / (np.pi * kidx)
    weights[(half_order - 1):0:-1] = firstfactor * sigma
    weights[(half_order + 1):-1] = firstfactor * sigma

    return weights[1:-1]


def timeseries_filter(cube, window, span,
                      filter_type='lowpass', filter_stats='sum'):
    """
    Apply a timeseries filter.

    Method borrowed from `iris example
    <https://scitools.org.uk/iris/docs/latest/examples/General/
    SOI_filtering.html?highlight=running%20mean>`_

    Apply each filter using the rolling_window method used with the weights
    keyword argument. A weighted sum is required because the magnitude of
    the weights are just as important as their relative sizes.

    See also the `iris rolling window
    <https://scitools.org.uk/iris/docs/v2.0/iris/iris/
    cube.html#iris.cube.Cube.rolling_window>`_

    Parameters
    ----------
    cube: iris.cube.Cube
        input cube.
    window: int
        The length of the filter window (in units of cube time coordinate).
    span: int
        Number of months/days (depending on data frequency) on which
        weights should be computed e.g. 2-yearly: span = 24 (2 x 12 months).
        Span should have same units as cube time coordinate.
    filter_type: str, optional
        Type of filter to be applied; default 'lowpass'.
        Available types: 'lowpass'.
    filter_stats: str, optional
        Type of statistic to aggregate on the rolling window; default 'sum'.
        Available operators: 'mean', 'median', 'std_dev', 'sum', 'min', 'max'

    Returns
    -------
    iris.cube.Cube
        cube time-filtered using 'rolling_window'.

    Raises
    ------
    iris.exceptions.CoordinateNotFoundError:
        Cube does not have time coordinate.
    NotImplementedError:
        If filter_type is not implemented.
    """
    try:
        cube.coord('time')
    except iris.exceptions.CoordinateNotFoundError:
        logger.error("Cube %s does not have time coordinate", cube)
        raise

    # Construct weights depending on frequency
    # TODO implement more filters!
    supported_filters = ['lowpass', ]
    if filter_type in supported_filters:
        if filter_type == 'lowpass':
            wgts = low_pass_weights(window, 1. / span)
    else:
        raise NotImplementedError(
            "Filter type {} not implemented, \
            please choose one of {}".format(filter_type,
                                            ", ".join(supported_filters)))

    # Apply filter
    aggregation_operator = get_iris_analysis_operation(filter_stats)
    cube = cube.rolling_window('time',
                               aggregation_operator,
                               len(wgts),
                               weights=wgts)

    return cube<|MERGE_RESOLUTION|>--- conflicted
+++ resolved
@@ -173,21 +173,8 @@
     """
     time = cube.coord('time')
     time_thickness = time.bounds[..., 1] - time.bounds[..., 0]
-<<<<<<< HEAD
-
-    # The weights need to match the dimensionality of the cube.
-    slices = [None for i in cube.shape]
-    coord_dim = cube.coord_dims('time')[0]
-    slices[coord_dim] = slice(None)
-    time_thickness = np.abs(time_thickness[tuple(slices)])
-    return time_thickness
-    #ones = da.ones_like(cube.data)
-    #time_weights = time_thickness * ones
-    #return time_weights
-=======
     time_weights = time_thickness * da.ones_like(cube.data)
     return time_weights
->>>>>>> 509541d6
 
 
 def daily_statistics(cube, operator='mean'):
@@ -415,15 +402,9 @@
                 cube = cube.collapsed('time',
                                       operator_method)
             else:
-<<<<<<< HEAD
-               cube = cube.collapsed('time',
-                                  operator_method,
-                                  weights=time_weights)
-=======
                 cube = cube.collapsed('time',
                                       operator_method,
                                       weights=time_weights)
->>>>>>> 509541d6
         else:
             cube = cube.collapsed('time', operator_method)
         return cube
