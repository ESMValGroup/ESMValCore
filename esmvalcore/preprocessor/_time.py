"""Time operations on cubes.

Allows for selecting data subsets using certain time bounds;
constructing seasonal and area averages.
"""

from __future__ import annotations

import copy
import datetime
import logging
import warnings
from functools import partial
from typing import Iterable, Literal, Optional
from warnings import filterwarnings

import dask.array as da
import dask.config
import iris
import iris.analysis
import iris.coord_categorisation
import iris.util
import isodate
import numpy as np
from cf_units import Unit
from cftime import datetime as cf_datetime
from iris.coords import AuxCoord, Coord, DimCoord
from iris.cube import Cube, CubeList
from iris.exceptions import CoordinateMultiDimError, CoordinateNotFoundError
from iris.time import PartialDateTime
from iris.util import broadcast_to_shape
from numpy.typing import DTypeLike

from esmvalcore.cmor.fixes import get_next_month, get_time_bounds
from esmvalcore.iris_helpers import date2num, rechunk_cube
from esmvalcore.preprocessor._shared import (
    get_iris_aggregator,
    get_time_weights,
    preserve_float_dtype,
    update_weights_kwargs,
)

logger = logging.getLogger(__name__)

# Ignore warnings about missing bounds where those are not required
for _coord in (
    "clim_season",
    "day_of_year",
    "day_of_month",
    "month_number",
    "season_year",
    "year",
):
    filterwarnings(
        "ignore",
        "Collapsing a non-contiguous coordinate. "
        f"Metadata may not be fully descriptive for '{_coord}'.",
        category=UserWarning,
        module="iris",
    )


def extract_time(
    cube: Cube,
    start_year: int | None,
    start_month: int,
    start_day: int,
    end_year: int | None,
    end_month: int,
    end_day: int,
) -> Cube:
    """Extract a time range from a cube.

    Given a time range passed in as a series of years, months and days, it
    returns a time-extracted cube with data only within the specified
    time range.

    Parameters
    ----------
    cube:
        Input cube.
    start_year:
        Start year. If ``None``, the date ranges (`start_month`-`start_day` to
        `end_month`-`end_day`) are selected in each year. For example,
        ranges Feb 3 - Apr 6 in each year are selected if
        `start_year=None`, `start_month=2`, `start_day=3`,
        `end_year=None`, `end_month=4`, `end_day=6`. If `start_year` is
        ``None``, `end_year` has to be ``None`` too.
    start_month:
        Start month.
    start_day:
        Start day.
    end_year:
        End year. If ``None``, the date ranges (`start_month`-`start_day` to
        `end_month`-`end_day`) are selected in each year. For example,
        ranges Feb 3 - Apr 6 in each year are selected if
        `start_year=None`, `start_month=2`, `start_day=3`,
        `end_year=None`, `end_month=4`, `end_day=6`. If `end_year` is ``None``,
        `start_year` has to be ``None`` too.
    end_month:
        End month.
    end_day:
        End day.

    Returns
    -------
    iris.cube.Cube
        Sliced cube.

    Raises
    ------
    ValueError
        Time ranges are outside the cube time limits.
    """
    if start_year is not None:
        start_year = int(start_year)
    if end_year is not None:
        end_year = int(end_year)
    if (start_year is None) ^ (end_year is None):
        raise ValueError(
            "If start_year or end_year is None, both "
            "start_year and end_year have to be None. "
            f"Currently, start_year is {start_year} "
            f"and end_year is {end_year}."
        )

    t_1 = PartialDateTime(
        year=start_year, month=int(start_month), day=int(start_day)
    )
    t_2 = PartialDateTime(
        year=end_year, month=int(end_month), day=int(end_day)
    )

    return _extract_datetime(cube, t_1, t_2)


def _parse_start_date(date):
    """Parse start of the input `timerange` tag given in ISO 8601 format.

    Returns a datetime.datetime object.

    Raises an ISO8601 parser error if data can not be parsed.
    """
    if date.startswith("P"):
        start_date = isodate.parse_duration(date)
    elif "T" in date:
        start_date = isodate.parse_datetime(date)
    else:
        start_date = isodate.parse_date(date)
        start_date = datetime.datetime.combine(start_date, datetime.time.min)

    return start_date


def _parse_end_date(date):
    """Parse end of the input `timerange` given in ISO 8601 format.

    Returns a datetime.datetime object.

    Raises an ISO8601 parser error if data can not be parsed.
    """
    if date.startswith("P"):
        end_date = isodate.parse_duration(date)
    else:
        if len(date) == 4:
            end_date = datetime.datetime(int(date) + 1, 1, 1, 0, 0, 0)
        elif len(date) == 6:
            month, year = get_next_month(int(date[4:]), int(date[0:4]))
            end_date = datetime.datetime(year, month, 1, 0, 0, 0)
        else:
            if "T" in date:
                end_date = isodate.parse_datetime(date)
            else:
                end_date = isodate.parse_date(date)
                end_date = datetime.datetime.combine(
                    end_date, datetime.time.min
                )
            end_date += datetime.timedelta(seconds=1)
    return end_date


def _duration_to_date(duration, reference, sign):
    """Add or subtract a duration period to a reference datetime."""
    date = reference + sign * duration
    return date


def _select_timeslice(cube: Cube, select: np.ndarray) -> Cube | None:
    """Slice a cube along its time axis."""
    if select.any():
        coord = cube.coord("time")
        time_dims = cube.coord_dims(coord)
        if time_dims:
            time_dim = time_dims[0]
            slices = tuple(
                select if i == time_dim else slice(None)
                for i in range(cube.ndim)
            )
            cube_slice = cube[slices]
        else:
            cube_slice = cube
    else:
        cube_slice = None
    return cube_slice


def _extract_datetime(
    cube: Cube,
    start_datetime: PartialDateTime,
    end_datetime: PartialDateTime,
) -> Cube:
    """Extract a time range from a cube.

    Given a time range passed in as a datetime.datetime object, it
    returns a time-extracted cube with data only within the specified
    time range with a resolution up to seconds..

    Parameters
    ----------
    cube:
        Input cube.
    start_datetime:
        Start datetime
    end_datetime:
        End datetime

    Returns
    -------
    iris.cube.Cube
        Sliced cube.

    Raises
    ------
    ValueError
        if time ranges are outside the cube time limits
    """
    time_coord = cube.coord("time")
    time_units = time_coord.units
    if time_units.calendar == "360_day":
        if isinstance(start_datetime.day, int) and start_datetime.day > 30:
            start_datetime.day = 30
        if isinstance(end_datetime.day, int) and end_datetime.day > 30:
            end_datetime.day = 30

    if (not cube.coord_dims(time_coord)) or (start_datetime.year is None):
        constraint = iris.Constraint(
            time=lambda t: start_datetime <= t.point < end_datetime
        )
        cube_slice = cube.extract(constraint)
    else:
        # Convert all time points to dates at once, this is much faster
        # than using a constraint.
        dates = time_coord.units.num2date(time_coord.points)
        select = (dates >= start_datetime) & (dates < end_datetime)
        cube_slice = _select_timeslice(cube, select)

    if cube_slice is None:

        def dt2str(time: PartialDateTime) -> str:
            txt = f"{time.year}-{time.month:02d}-{time.day:02d}"
            if any([time.hour, time.minute, time.second]):
                txt += f" {time.hour:02d}:{time.minute:02d}:{time.second:02d}"
            return txt

        raise ValueError(
            f"Time slice {dt2str(start_datetime)} "
            f"to {dt2str(end_datetime)} is outside "
            f"cube time bounds {time_coord.cell(0).point} to "
            f"{time_coord.cell(-1).point}."
        )

    return cube_slice


def clip_timerange(cube: Cube, timerange: str) -> Cube:
    """Extract time range with a resolution up to seconds.

    Parameters
    ----------
    cube:
        Input cube.
    timerange: str
        Time range in ISO 8601 format.

    Returns
    -------
    iris.cube.Cube
        Sliced cube.

    Raises
    ------
    ValueError
        Time ranges are outside the cube's time limits.
<<<<<<< HEAD
=======
    isodate.isoerror.ISO8601Error:
        Start/end times can not be parsed by isodate.

>>>>>>> 7ff491cd
    """
    start_date = _parse_start_date(timerange.split("/")[0])
    end_date = _parse_end_date(timerange.split("/")[1])

    if isinstance(start_date, isodate.duration.Duration):
        start_date = _duration_to_date(start_date, end_date, sign=-1)
    elif isinstance(start_date, datetime.timedelta):
        start_date = _duration_to_date(start_date, end_date, sign=-1)
        start_date -= datetime.timedelta(seconds=1)

    if isinstance(end_date, isodate.duration.Duration):
        end_date = _duration_to_date(end_date, start_date, sign=1)
    elif isinstance(end_date, datetime.timedelta):
        end_date = _duration_to_date(end_date, start_date, sign=1)
        end_date += datetime.timedelta(seconds=1)

    t_1 = PartialDateTime(
        year=start_date.year,
        month=start_date.month,
        day=start_date.day,
        hour=start_date.hour,
        minute=start_date.minute,
        second=start_date.second,
    )

    t_2 = PartialDateTime(
        year=end_date.year,
        month=end_date.month,
        day=end_date.day,
        hour=end_date.hour,
        minute=end_date.minute,
        second=end_date.second,
    )

    return _extract_datetime(cube, t_1, t_2)


def extract_season(cube: Cube, season: str) -> Cube:
    """Slice cube to get only the data belonging to a specific season.

    Parameters
    ----------
    cube:
        Original data
    season:
        Season to extract. Available: DJF, MAM, JJA, SON
        and all sequentially correct combinations: e.g. JJAS

    Returns
    -------
    iris.cube.Cube
        data cube for specified season.

    Raises
    ------
    ValueError
        Requested season is not present in the cube.
    """
    season = season.upper()

    allmonths = "JFMAMJJASOND" * 2
    if season not in allmonths:
        raise ValueError(
            f"Unable to extract Season {season} "
            f"combination of months not possible."
        )
    sstart = allmonths.index(season)
    res_season = allmonths[sstart + len(season) : sstart + 12]
    seasons = [season, res_season]
    coords_to_remove = []

    if not cube.coords("clim_season"):
        iris.coord_categorisation.add_season(
            cube, "time", name="clim_season", seasons=seasons
        )
        coords_to_remove.append("clim_season")

    if not cube.coords("season_year"):
        iris.coord_categorisation.add_season_year(
            cube, "time", name="season_year", seasons=seasons
        )
        coords_to_remove.append("season_year")

    result = cube.extract(iris.Constraint(clim_season=season))
    for coord in coords_to_remove:
        cube.remove_coord(coord)
    if result is None:
        raise ValueError(f"Season {season!r} not present in cube {cube}")
    return result


def extract_month(cube: Cube, month: int) -> Cube:
    """Slice cube to get only the data belonging to a specific month.

    Parameters
    ----------
    cube:
        Original data
    month:
        Month to extract as a number from 1 to 12.

    Returns
    -------
    iris.cube.Cube
        Cube for specified month.

    Raises
    ------
    ValueError
        Requested month is not present in the cube.
    """
    if month not in range(1, 13):
        raise ValueError("Please provide a month number between 1 and 12.")
    if not cube.coords("month_number"):
        iris.coord_categorisation.add_month_number(
            cube, "time", name="month_number"
        )
    result = cube.extract(iris.Constraint(month_number=month))
    if result is None:
        raise ValueError(f"Month {month!r} not present in cube {cube}")
    return result


def _aggregate_time_fx(result_cube, source_cube):
    time_dim = set(source_cube.coord_dims(source_cube.coord("time")))
    if source_cube.cell_measures():
        for measure in source_cube.cell_measures():
            measure_dims = set(source_cube.cell_measure_dims(measure))
            if time_dim.intersection(measure_dims):
                logger.debug(
                    "Averaging time dimension in measure %s.", measure.var_name
                )
                result_measure = da.mean(
                    measure.core_data(), axis=tuple(time_dim)
                )
                measure = measure.copy(result_measure)
                measure_dims = tuple(measure_dims - time_dim)
                result_cube.add_cell_measure(measure, measure_dims)

    if source_cube.ancillary_variables():
        for ancillary_var in source_cube.ancillary_variables():
            ancillary_dims = set(
                source_cube.ancillary_variable_dims(ancillary_var)
            )
            if time_dim.intersection(ancillary_dims):
                logger.debug(
                    "Averaging time dimension in ancillary variable %s.",
                    ancillary_var.var_name,
                )
                result_ancillary_var = da.mean(
                    ancillary_var.core_data(), axis=tuple(time_dim)
                )
                ancillary_var = ancillary_var.copy(result_ancillary_var)
                ancillary_dims = tuple(ancillary_dims - time_dim)
                result_cube.add_ancillary_variable(
                    ancillary_var, ancillary_dims
                )


@preserve_float_dtype
def hourly_statistics(
    cube: Cube,
    hours: int,
    operator: str = "mean",
    **operator_kwargs,
) -> Cube:
    """Compute hourly statistics.

    Chunks time in x hours periods and computes statistics over them.

    Parameters
    ----------
    cube:
        Input cube.
    hours:
        Number of hours per period. Must be a divisor of 24, i.e., (1, 2, 3, 4,
        6, 8, 12).
    operator:
        The operation. Used to determine the :class:`iris.analysis.Aggregator`
        object used to calculate the statistics. Allowed options are given in
        :ref:`this table <supported_stat_operator>`.
    **operator_kwargs:
        Optional keyword arguments for the :class:`iris.analysis.Aggregator`
        object defined by `operator`.

    Returns
    -------
    iris.cube.Cube
        Hourly statistics cube.
    """
    if not cube.coords("hour_group"):
        iris.coord_categorisation.add_categorised_coord(
            cube,
            "hour_group",
            "time",
            lambda coord, value: coord.units.num2date(value).hour // hours,
            units="1",
        )
    if not cube.coords("day_of_year"):
        iris.coord_categorisation.add_day_of_year(cube, "time")
    if not cube.coords("year"):
        iris.coord_categorisation.add_year(cube, "time")

    (agg, agg_kwargs) = get_iris_aggregator(operator, **operator_kwargs)
    result = cube.aggregated_by(
        ["hour_group", "day_of_year", "year"], agg, **agg_kwargs
    )

    result.remove_coord("hour_group")
    result.remove_coord("day_of_year")
    result.remove_coord("year")

    return result


@preserve_float_dtype
def daily_statistics(
    cube: Cube,
    operator: str = "mean",
    **operator_kwargs,
) -> Cube:
    """Compute daily statistics.

    Chunks time in daily periods and computes statistics over them;

    Parameters
    ----------
    cube:
        Input cube.
    operator:
        The operation. Used to determine the :class:`iris.analysis.Aggregator`
        object used to calculate the statistics. Allowed options are given in
        :ref:`this table <supported_stat_operator>`.
    **operator_kwargs:
        Optional keyword arguments for the :class:`iris.analysis.Aggregator`
        object defined by `operator`.

    Returns
    -------
    iris.cube.Cube
        Daily statistics cube.
    """
    if not cube.coords("day_of_year"):
        iris.coord_categorisation.add_day_of_year(cube, "time")
    if not cube.coords("year"):
        iris.coord_categorisation.add_year(cube, "time")

    (agg, agg_kwargs) = get_iris_aggregator(operator, **operator_kwargs)
    result = cube.aggregated_by(["day_of_year", "year"], agg, **agg_kwargs)

    result.remove_coord("day_of_year")
    result.remove_coord("year")
    return result


@preserve_float_dtype
def monthly_statistics(
    cube: Cube,
    operator: str = "mean",
    **operator_kwargs,
) -> Cube:
    """Compute monthly statistics.

    Chunks time in monthly periods and computes statistics over them;

    Parameters
    ----------
    cube:
        Input cube.
    operator:
        The operation. Used to determine the :class:`iris.analysis.Aggregator`
        object used to calculate the statistics. Allowed options are given in
        :ref:`this table <supported_stat_operator>`.
    **operator_kwargs:
        Optional keyword arguments for the :class:`iris.analysis.Aggregator`
        object defined by `operator`.

    Returns
    -------
    iris.cube.Cube
        Monthly statistics cube.
    """
    if not cube.coords("month_number"):
        iris.coord_categorisation.add_month_number(cube, "time")
    if not cube.coords("year"):
        iris.coord_categorisation.add_year(cube, "time")

    (agg, agg_kwargs) = get_iris_aggregator(operator, **operator_kwargs)
    result = cube.aggregated_by(["month_number", "year"], agg, **agg_kwargs)
    _aggregate_time_fx(result, cube)
    return result


@preserve_float_dtype
def seasonal_statistics(
    cube: Cube,
    operator: str = "mean",
    seasons: Iterable[str] = ("DJF", "MAM", "JJA", "SON"),
    **operator_kwargs,
) -> Cube:
    """Compute seasonal statistics.

    Chunks time seasons and computes statistics over them.

    Parameters
    ----------
    cube:
        Input cube.
    operator:
        The operation. Used to determine the :class:`iris.analysis.Aggregator`
        object used to calculate the statistics. Allowed options are given in
        :ref:`this table <supported_stat_operator>`.
    seasons:
        Seasons to build. Available: ('DJF', 'MAM', 'JJA', SON') (default)
        and all sequentially correct combinations holding every month
        of a year: e.g. ('JJAS','ONDJFMAM'), or less in case of prior season
        extraction.
    **operator_kwargs:
        Optional keyword arguments for the :class:`iris.analysis.Aggregator`
        object defined by `operator`.

    Returns
    -------
    iris.cube.Cube
        Seasonal statistic cube.
    """
    seasons = tuple(sea.upper() for sea in seasons)

    if any(len(sea) < 2 for sea in seasons):
        raise ValueError(
            f"Minimum of 2 month is required per Seasons: {seasons}."
        )

    if not cube.coords("clim_season"):
        iris.coord_categorisation.add_season(
            cube, "time", name="clim_season", seasons=seasons
        )
    else:
        old_seasons = sorted(set(cube.coord("clim_season").points))
        if not all(osea in seasons for osea in old_seasons):
            raise ValueError(
                f"Seasons {seasons} do not match prior season extraction "
                f"{old_seasons}."
            )

    if not cube.coords("season_year"):
        iris.coord_categorisation.add_season_year(
            cube, "time", name="season_year", seasons=seasons
        )

    (agg, agg_kwargs) = get_iris_aggregator(operator, **operator_kwargs)
    result = cube.aggregated_by(
        ["clim_season", "season_year"], agg, **agg_kwargs
    )

    # CMOR Units are days so we are safe to operate on days
    # Ranging on [29, 31] days makes this calendar-independent
    # the only season this could not work is 'F' but this raises an
    # ValueError
    def spans_full_season(cube: Cube) -> list[bool]:
        """Check for all month present in the season.

        Parameters
        ----------
        cube:
            Input cube.

        Returns
        -------
        list[bool]
            Truth statements if time bounds are within (month*29, month*31)
        """
        time = cube.coord("time")
        num_days = [(tt.bounds[0, 1] - tt.bounds[0, 0]) for tt in time]

        seasons = cube.coord("clim_season").points
        tar_days = [(len(sea) * 29, len(sea) * 31) for sea in seasons]

        return [dt[0] <= dn <= dt[1] for dn, dt in zip(num_days, tar_days)]

    full_seasons = spans_full_season(result)
    result = result[full_seasons]
    _aggregate_time_fx(result, cube)
    return result


@preserve_float_dtype
def annual_statistics(
    cube: Cube,
    operator: str = "mean",
    **operator_kwargs,
) -> Cube:
    """Compute annual statistics.

    Note that this function does not weight the annual mean if
    uneven time periods are present. Ie, all data inside the year
    are treated equally.

    Parameters
    ----------
    cube:
        Input cube.
    operator:
        The operation. Used to determine the :class:`iris.analysis.Aggregator`
        object used to calculate the statistics. Allowed options are given in
        :ref:`this table <supported_stat_operator>`.
    **operator_kwargs:
        Optional keyword arguments for the :class:`iris.analysis.Aggregator`
        object defined by `operator`.

    Returns
    -------
    iris.cube.Cube
        Annual statistics cube.
    """
    # TODO: Add weighting in time dimension. See iris issue 3290
    # https://github.com/SciTools/iris/issues/3290

    (agg, agg_kwargs) = get_iris_aggregator(operator, **operator_kwargs)

    if not cube.coords("year"):
        iris.coord_categorisation.add_year(cube, "time")
    result = cube.aggregated_by("year", agg, **agg_kwargs)
    _aggregate_time_fx(result, cube)
    return result


@preserve_float_dtype
def decadal_statistics(
    cube: Cube,
    operator: str = "mean",
    **operator_kwargs,
) -> Cube:
    """Compute decadal statistics.

    Note that this function does not weight the decadal mean if
    uneven time periods are present. Ie, all data inside the decade
    are treated equally.

    Parameters
    ----------
    cube:
        Input cube.
    operator:
        The operation. Used to determine the :class:`iris.analysis.Aggregator`
        object used to calculate the statistics. Allowed options are given in
        :ref:`this table <supported_stat_operator>`.
    **operator_kwargs:
        Optional keyword arguments for the :class:`iris.analysis.Aggregator`
        object defined by `operator`.

    Returns
    -------
    iris.cube.Cube
        Decadal statistics cube.
    """
    # TODO: Add weighting in time dimension. See iris issue 3290
    # https://github.com/SciTools/iris/issues/3290

    (agg, agg_kwargs) = get_iris_aggregator(operator, **operator_kwargs)

    if not cube.coords("decade"):

        def get_decade(coord, value):
            """Categorize time coordinate into decades."""
            date = coord.units.num2date(value)
            return date.year - date.year % 10

        iris.coord_categorisation.add_categorised_coord(
            cube, "decade", "time", get_decade
        )
    result = cube.aggregated_by("decade", agg, **agg_kwargs)
    _aggregate_time_fx(result, cube)
    return result


@preserve_float_dtype
def climate_statistics(
    cube: Cube,
    operator: str = "mean",
    period: str = "full",
    seasons: Iterable[str] = ("DJF", "MAM", "JJA", "SON"),
    **operator_kwargs,
) -> Cube:
    """Compute climate statistics with the specified granularity.

    Computes statistics for the whole dataset. It is possible to get them for
    the full period or with the data grouped by hour, day, month or season.

    Note
    ----
    The `mean`, `sum` and `rms` operations over the `full` period are weighted
    by the time coordinate, i.e., the length of the time intervals. For `sum`,
    the units of the resulting cube will be multiplied by corresponding time
    units (e.g., days).

    Parameters
    ----------
    cube:
        Input cube.
    operator:
        The operation. Used to determine the :class:`iris.analysis.Aggregator`
        object used to calculate the statistics. Allowed options are given in
        :ref:`this table <supported_stat_operator>`.
    period:
        Period to compute the statistic over. Available periods: `full`,
        `season`, `seasonal`, `monthly`, `month`, `mon`, `daily`, `day`,
        `hourly`, `hour`, `hr`.
    seasons:
        Seasons to use if needed. Defaults to ('DJF', 'MAM', 'JJA', 'SON').
    **operator_kwargs:
        Optional keyword arguments for the :class:`iris.analysis.Aggregator`
        object defined by `operator`.

    Returns
    -------
    iris.cube.Cube
        Climate statistics cube.
    """
    period = period.lower()

    # Use Cube.collapsed when full period is requested
    if period in ("full",):
        (agg, agg_kwargs) = get_iris_aggregator(operator, **operator_kwargs)
        agg_kwargs = update_weights_kwargs(
            agg, agg_kwargs, "_time_weights_", cube, _add_time_weights_coord
        )
        with warnings.catch_warnings():
            warnings.filterwarnings(
                "ignore",
                message=(
                    "Cannot check if coordinate is contiguous: Invalid "
                    "operation for '_time_weights_'"
                ),
                category=UserWarning,
                module="iris",
            )
            clim_cube = cube.collapsed("time", agg, **agg_kwargs)

        # Make sure input and output cubes do not have auxiliary coordinate
        if cube.coords("_time_weights_"):
            cube.remove_coord("_time_weights_")
        if clim_cube.coords("_time_weights_"):
            clim_cube.remove_coord("_time_weights_")

    # Use Cube.aggregated_by for other periods
    else:
        clim_coord = _get_period_coord(cube, period, seasons)
        (agg, agg_kwargs) = get_iris_aggregator(operator, **operator_kwargs)
        clim_cube = cube.aggregated_by(clim_coord, agg, **agg_kwargs)
        clim_cube.remove_coord("time")
        _aggregate_time_fx(clim_cube, cube)
        if clim_cube.coord(clim_coord.name()).is_monotonic():
            iris.util.promote_aux_coord_to_dim_coord(
                clim_cube, clim_coord.name()
            )
        else:
            clim_cube = CubeList(
                clim_cube.slices_over(clim_coord.name())
            ).merge_cube()
        cube.remove_coord(clim_coord)

    return clim_cube


def _add_time_weights_coord(cube):
    """Add time weight coordinate to cube (in-place)."""
    time_weights_coord = AuxCoord(
        get_time_weights(cube),
        long_name="_time_weights_",
        units=cube.coord("time").units,
    )
    cube.add_aux_coord(time_weights_coord, cube.coord_dims("time"))


@preserve_float_dtype
def anomalies(
    cube: Cube,
    period: str,
    reference: Optional[dict] = None,
    standardize: bool = False,
    seasons: Iterable[str] = ("DJF", "MAM", "JJA", "SON"),
) -> Cube:
    """Compute anomalies using a mean with the specified granularity.

    Computes anomalies based on hourly, daily, monthly, seasonal or yearly
    means for the full available period.

    Parameters
    ----------
    cube:
        Input cube.
    period:
        Period to compute the statistic over. Available periods: `full`,
        `season`, `seasonal`, `monthly`, `month`, `mon`, `daily`, `day`,
        `hourly`, `hour`, `hr`.
    reference: optional
        Period of time to use a reference, as needed for the
        :func:`~esmvalcore.preprocessor.extract_time` preprocessor function.
        If ``None``, all available data is used as a reference.
    standardize: optional
        If ``True`` standardized anomalies are calculated.
    seasons: optional
        Seasons to use if needed. Defaults to ('DJF', 'MAM', 'JJA', 'SON').

    Returns
    -------
    iris.cube.Cube
        Anomalies cube.
    """
    if reference is None:
        reference_cube = cube
    else:
        reference_cube = extract_time(cube, **reference)
    reference = climate_statistics(
        reference_cube, period=period, seasons=seasons
    )
    if period in ["full"]:
        metadata = copy.deepcopy(cube.metadata)
        cube = cube - reference
        cube.metadata = metadata
        if standardize:
            cube_stddev = climate_statistics(
                cube, operator="std_dev", period=period, seasons=seasons
            )
            cube = cube / cube_stddev
            cube.units = "1"
        return cube

    cube = _compute_anomalies(cube, reference, period, seasons)

    # standardize the results if requested
    if standardize:
        cube_stddev = climate_statistics(
            cube, operator="std_dev", period=period
        )
        tdim = cube.coord_dims("time")[0]
        reps = cube.shape[tdim] / cube_stddev.shape[tdim]
        if not reps % 1 == 0:
            raise ValueError(
                "Cannot safely apply preprocessor to this dataset, "
                "since the full time period of this dataset is not "
                f"a multiple of the period '{period}'"
            )
        cube.data = cube.core_data() / da.concatenate(
            [cube_stddev.core_data() for _ in range(int(reps))], axis=tdim
        )
        cube.units = "1"
    return cube


def _compute_anomalies(
    cube: Cube,
    reference: Cube,
    period: str,
    seasons: Iterable[str],
):
    cube_coord = _get_period_coord(cube, period, seasons)
    ref_coord = _get_period_coord(reference, period, seasons)
    indices = np.empty_like(cube_coord.points, dtype=np.int32)
    for idx, point in enumerate(ref_coord.points):
        indices = np.where(cube_coord.points == point, idx, indices)
    ref_data = reference.core_data()
    (axis,) = cube.coord_dims(cube_coord)
    if cube.has_lazy_data() and reference.has_lazy_data():
        # Rechunk reference data because iris.cube.Cube.aggregate_by, used to
        # compute the reference, produces very small chunks.
        # https://github.com/SciTools/iris/issues/5455
        ref_chunks = tuple(
            -1 if i == axis else chunk
            for i, chunk in enumerate(cube.lazy_data().chunks)
        )
        ref_data = ref_data.rechunk(ref_chunks)
    with dask.config.set({"array.slicing.split_large_chunks": True}):
        ref_data_broadcast = da.take(ref_data, indices=indices, axis=axis)
    data = cube.core_data() - ref_data_broadcast
    cube = cube.copy(data)
    cube.remove_coord(cube_coord)
    return cube


def _get_period_coord(cube, period, seasons):
    """Get periods."""
    if period in ["hourly", "hour", "hr"]:
        if not cube.coords("hour"):
            iris.coord_categorisation.add_hour(cube, "time")
        return cube.coord("hour")
    if period in ["daily", "day"]:
        if not cube.coords("day_of_year"):
            iris.coord_categorisation.add_day_of_year(cube, "time")
        return cube.coord("day_of_year")
    if period in ["monthly", "month", "mon"]:
        if not cube.coords("month_number"):
            iris.coord_categorisation.add_month_number(cube, "time")
        return cube.coord("month_number")
    if period in ["seasonal", "season"]:
        if not cube.coords("season_number"):
            iris.coord_categorisation.add_season_number(
                cube, "time", seasons=seasons
            )
        return cube.coord("season_number")
    raise ValueError(f"Period '{period}' not supported")


def regrid_time(
    cube: Cube,
    frequency: str,
    calendar: Optional[str] = None,
    units: str = "days since 1850-01-01 00:00:00",
) -> Cube:
    """Align time coordinate for cubes.

    Sets datetimes to common values:

    * Decadal data (e.g., ``frequency='dec'``): 1 January 00:00:00 for the
      given year. Example: 1 January 2005 00:00:00 for given year 2005 (decade
      2000-2010).
    * Yearly data (e.g., ``frequency='yr'``): 1 July 00:00:00 for each year.
      Example: 1 July 1993 00:00:00 for the year 1993.
    * Monthly data (e.g., ``frequency='mon'``): 15th day 00:00:00 for each
      month. Example: 15 October 1993 00:00:00 for the month October 1993.
    * Daily data (e.g., ``frequency='day'``): 12:00:00 for each day. Example:
      14 March 1996 12:00:00 for the day 14 March 1996.
    * `n`-hourly data where `n` is a divisor of 24
      (e.g., ``frequency='3hr'``): center of each time interval. Example:
      03:00:00 for interval 00:00:00-06:00:00 (6-hourly data), 16:30:00 for
      interval 15:00:00-18:00:00 (3-hourly data), or 09:30:00 for interval
      09:00:00-10:00:00 (hourly data).

    The corresponding time bounds will be set according to the rules described
    in :func:`esmvalcore.cmor.fixes.get_time_bounds`. The data type of the new
    time coordinate will be set to `float64` (CMOR default for coordinates).
    Potential auxiliary time coordinates (e.g., `day_of_year`) are also changed
    if present.

    This function does not alter the data in any way.

    Note
    ----
    By default, this will not change the calendar of the input time coordinate.
    For decadal, yearly, and monthly data, it is possible to change the
    calendar using the `calendar` argument. Be aware that changing the calendar
    might introduce (small) errors to your data, especially for extensive
    quantities (those that depend on the period length).

    Parameters
    ----------
    cube:
        Input cube. This input cube will not be modified.
    frequency:
        Data frequency. Allowed are

        * Decadal data (`frequency` must include `dec`, e.g., `dec`)
        * Yearly data (`frequency` must include `yr`, e.g., `yrPt`)
        * Monthly data (`frequency` must include `mon`, e.g., `monC`)
        * Daily data (`frequency` must include `day`, e.g., `day`)
        * `n`-hourly data, where `n` must be a divisor of 24 (`frequency` must
          include `nhr`, e.g., `6hrPt`)
    calendar:
        If given, transform the calendar to the one specified (examples:
        `standard`, `365_day`, etc.). This only works for decadal, yearly and
        monthly data, and will raise an error for other frequencies. If not
        set, the calendar will not be changed.
    units:
        Reference time units used if the calendar of the data is changed.
        Ignored if `calendar` is not set.

    Returns
    -------
    iris.cube.Cube
        Cube with converted time coordinate.

    Raises
    ------
    NotImplementedError
        An invalid `frequency` is given or `calendar` is set for a
        non-supported frequency.
    """
    # Do not overwrite input cube
    cube = cube.copy()
    coord = cube.coord("time")

    # Raise an error if calendar is used for a non-supported frequency
    if calendar is not None and ("day" in frequency or "hr" in frequency):
        raise NotImplementedError(
            f"Setting a fixed calendar is not supported for frequency "
            f"'{frequency}'"
        )

    # Setup new time coordinate
    new_dates = _get_new_dates(frequency, coord)
    if calendar is not None:
        new_coord = DimCoord(
            coord.points,
            standard_name="time",
            long_name="time",
            var_name="time",
            units=Unit(units, calendar=calendar),
        )
    else:
        new_coord = coord
    new_coord.points = date2num(new_dates, new_coord.units, np.float64)
    new_coord.bounds = get_time_bounds(new_coord, frequency)

    # Replace old time coordinate with new one
    time_dims = cube.coord_dims(coord)
    cube.remove_coord(coord)
    cube.add_dim_coord(new_coord, time_dims)

    # Adapt auxiliary time coordinates if necessary
    aux_coord_names = [
        "day_of_month",
        "day_of_year",
        "hour",
        "month",
        "month_fullname",
        "month_number",
        "season",
        "season_number",
        "season_year",
        "weekday",
        "weekday_fullname",
        "weekday_number",
        "year",
    ]
    for coord_name in aux_coord_names:
        if cube.coords(coord_name):
            cube.remove_coord(coord_name)
            getattr(iris.coord_categorisation, f"add_{coord_name}")(
                cube, new_coord
            )

    return cube


def _get_new_dates(frequency: str, coord: Coord) -> list[datetime.datetime]:
    """Get transformed dates."""
    dates = coord.units.num2date(coord.points)

    if "dec" in frequency:
        dates = [datetime.datetime(d.year, 1, 1, 0, 0, 0) for d in dates]
    elif "yr" in frequency:
        dates = [datetime.datetime(d.year, 7, 1, 0, 0, 0) for d in dates]
    elif "mon" in frequency:
        dates = [
            datetime.datetime(d.year, d.month, 15, 0, 0, 0) for d in dates
        ]
    elif "day" in frequency:
        dates = [
            datetime.datetime(d.year, d.month, d.day, 12, 0, 0) for d in dates
        ]
    elif "hr" in frequency:
        (n_hours_str, _, _) = frequency.partition("hr")
        if not n_hours_str:
            n_hours = 1
        else:
            n_hours = int(n_hours_str)
        if 24 % n_hours:
            raise NotImplementedError(
                f"For `n`-hourly data, `n` must be a divisor of 24, got "
                f"'{frequency}'"
            )
        half_interval = datetime.timedelta(hours=n_hours / 2.0)
        dates = [
            datetime.datetime(
                d.year, d.month, d.day, d.hour - d.hour % n_hours, 0, 0
            )
            + half_interval
            for d in dates
        ]
    else:
        raise NotImplementedError(f"Frequency '{frequency}' is not supported")

    return dates


def low_pass_weights(window, cutoff):
    """Calculate weights for a low pass Lanczos filter.

    Method borrowed from `iris example
    <https://scitools-iris.readthedocs.io/en/latest/generated/gallery/general/plot_SOI_filtering.html?highlight=running%20mean>`_

    Parameters
    ----------
    window: int
        The length of the filter window.
    cutoff: float
        The cutoff frequency in inverse time steps.

    Returns
    -------
    list:
        List of floats representing the weights.
    """
    order = ((window - 1) // 2) + 1
    nwts = 2 * order + 1
    weights = np.zeros([nwts])
    half_order = nwts // 2
    weights[half_order] = 2 * cutoff
    kidx = np.arange(1.0, half_order)
    sigma = np.sin(np.pi * kidx / half_order) * half_order / (np.pi * kidx)
    firstfactor = np.sin(2.0 * np.pi * cutoff * kidx) / (np.pi * kidx)
    weights[(half_order - 1) : 0 : -1] = firstfactor * sigma
    weights[(half_order + 1) : -1] = firstfactor * sigma

    return weights[1:-1]


@preserve_float_dtype
def timeseries_filter(
    cube: Cube,
    window: int,
    span: int,
    filter_type: str = "lowpass",
    filter_stats: str = "sum",
    **operator_kwargs,
) -> Cube:
    """Apply a timeseries filter.

    Method borrowed from `iris example
    <https://scitools-iris.readthedocs.io/en/latest/generated/gallery/general/plot_SOI_filtering.html?highlight=running%20mean>`_

    Apply each filter using the rolling_window method used with the weights
    keyword argument. A weighted sum is required because the magnitude of
    the weights are just as important as their relative sizes.

    See also the iris rolling window :obj:`iris.cube.Cube.rolling_window`.

    Parameters
    ----------
    cube:
        Input cube.
    window:
        The length of the filter window (in units of cube time coordinate).
    span:
        Number of months/days (depending on data frequency) on which
        weights should be computed e.g. 2-yearly: span = 24 (2 x 12 months).
        Span should have same units as cube time coordinate.
    filter_type: optional
        Type of filter to be applied; default 'lowpass'.
        Available types: 'lowpass'.
    filter_stats: optional
        Type of statistic to aggregate on the rolling window; default: `sum`.
        Used to determine the :class:`iris.analysis.Aggregator` object used for
        aggregation. Allowed options are given in :ref:`this table
        <supported_stat_operator>`.
    **operator_kwargs:
        Optional keyword arguments for the :class:`iris.analysis.Aggregator`
        object defined by `filter_stats`.

    Returns
    -------
    iris.cube.Cube
        Cube time-filtered using 'rolling_window'.

    Raises
    ------
    iris.exceptions.CoordinateNotFoundError:
        Cube does not have time coordinate.
    NotImplementedError:
        `filter_type` is not implemented.
    """
    try:
        cube.coord("time")
    except CoordinateNotFoundError:
        logger.error("Cube %s does not have time coordinate", cube)
        raise

    # Construct weights depending on frequency
    # TODO implement more filters!
    supported_filters = [
        "lowpass",
    ]
    if filter_type in supported_filters:
        if filter_type == "lowpass":
            # These weights sum to one and are dimensionless (-> we do NOT need
            # to consider units for sums)
            wgts = low_pass_weights(window, 1.0 / span)
    else:
        raise NotImplementedError(
            f"Filter type {filter_type} not implemented, "
            f"please choose one of {', '.join(supported_filters)}"
        )

    # Apply filter
    (agg, agg_kwargs) = get_iris_aggregator(filter_stats, **operator_kwargs)
    agg_kwargs["weights"] = wgts
    cube = cube.rolling_window("time", agg, len(wgts), **agg_kwargs)

    return cube


def resample_hours(
    cube: Cube,
    interval: int,
    offset: int = 0,
    interpolate: Optional[Literal["nearest", "linear"]] = None,
) -> Cube:
    """Convert x-hourly data to y-hourly data.

    This is intended to be used with instantaneous data.

    Examples
    --------
    - ``resample_hours(cube, interval=6)``: Six-hourly intervals at 0:00, 6:00,
      12:00, 18:00.
    - ``resample_hours(cube, interval=6, offset=3)``: Six-hourly intervals at
      3:00, 9:00, 15:00, 21:00.
    - ``resample_hours(cube, interval=12, offset=6)``: Twelve-hourly intervals
      at 6:00, 18:00.

    Parameters
    ----------
    cube:
        Input cube.
    interval:
        The period (hours) of the desired output data.
    offset:
        The first hour of the desired output data.
    interpolate:
        If `interpolate` is ``None`` (default), convert x-hourly data to
        y-hourly (y > x) by eliminating extra time steps. If `interpolate` is
        'nearest' or 'linear', use nearest-neighbor or bilinear interpolation
        to convert general x-hourly data to general y-hourly data.

    Returns
    -------
    iris.cube.Cube
        Cube with the new frequency.

    Raises
    ------
    ValueError:
        `interval` is not a divisor of 24; invalid `interpolate` given; or
        input data does not contain any target hour (if `interpolate` is
        ``None``).
    """
    allowed_intervals = (1, 2, 3, 4, 6, 12)
    if interval not in allowed_intervals:
        raise ValueError(
            f"The number of hours must be one of {allowed_intervals}"
        )
    if offset >= interval:
        raise ValueError(
            f"The offset ({offset}) must be lower than "
            f"the interval ({interval})"
        )
    time = cube.coord("time")
    cube_period = time.cell(1).point - time.cell(0).point
    if cube_period.total_seconds() / 3600 > interval:
        raise ValueError(
            f"Data period ({cube_period}) should be lower than "
            f"the interval ({interval})"
        )
    dates = time.units.num2date(time.points)

    # Interpolate input time to requested hours if desired
    if interpolate:
        if interpolate == "nearest":
            interpolation_scheme = iris.analysis.Nearest()
        elif interpolate == "linear":
            interpolation_scheme = iris.analysis.Linear()
        else:
            raise ValueError(
                f"Expected `None`, 'nearest' or 'linear' for `interpolate`, "
                f"got '{interpolate}'"
            )
        new_dates = sorted(
            [
                cf_datetime(y, m, d, h, calendar=time.units.calendar)
                for h in range(0 + offset, 24, interval)
                for (y, m, d) in {(d.year, d.month, d.day) for d in dates}
            ]
        )
        cube = cube.interpolate([("time", new_dates)], interpolation_scheme)
    else:
        hours = [
            PartialDateTime(hour=h) for h in range(0 + offset, 24, interval)
        ]
        dates = time.units.num2date(time.points)
        select = np.zeros(len(dates), dtype=bool)
        for hour in hours:
            select |= dates == hour
        cube = _select_timeslice(cube, select)
        if cube is None:
            raise ValueError(
                f"Time coordinate {dates} does not contain {hours} for {cube}"
            )

    return cube


def resample_time(
    cube: Cube,
    month: Optional[int] = None,
    day: Optional[int] = None,
    hour: Optional[int] = None,
) -> Cube:
    """Change frequency of data by resampling it.

    Converts data from one frequency to another by extracting the timesteps
    that match the provided month, day and/or hour. This is meant to be used
    with instantaneous values when computing statistics is not desired.

    For example:

    - resample_time(cube, hour=6): Daily values taken at 6:00.

    - resample_time(cube, day=15, hour=6): Monthly values taken at 15th
      6:00.

    - resample_time(cube, month=6): Yearly values, taking in June

    - resample_time(cube, month=6, day=1): Yearly values, taking 1st June

    The condition must yield only one value per interval: the last two samples
    above will produce yearly data, but the first one is meant to be used to
    sample from monthly output and the second one will work better with daily.

    Parameters
    ----------
    cube:
        Input cube.
    month: optional
        Month to extract.
    day: optional
        Day to extract.
    hour: optional
        Hour to extract.

    Returns
    -------
    iris.cube.Cube
        Cube with the new frequency.
    """
    time = cube.coord("time")
    dates = time.units.num2date(time.points)
    requested = PartialDateTime(month=month, day=day, hour=hour)
    select = dates == requested
    cube = _select_timeslice(cube, select)
    if cube is None:
        raise ValueError(
            f"Time coordinate {dates} does not contain {requested} for {cube}"
        )
    return cube


def _lin_pad(array: np.ndarray, delta: float, pad_with: int) -> np.ndarray:
    """Linearly pad an array on both sides with constant difference."""
    end_values = (array[0] - pad_with * delta, array[-1] + pad_with * delta)
    new_array = np.pad(array, pad_with, "linear_ramp", end_values=end_values)
    return new_array


def _guess_time_bounds(time_coord: DimCoord) -> None:
    """Guess bounds of time coordinate in-place."""
    if time_coord.has_bounds():
        return
    try:
        time_coord.guess_bounds()
    except ValueError:  # coordinate has only 1 point
        point = time_coord.points[0]
        time_coord.bounds = [[point - 0.5, point + 0.5]]


def _get_lst_offset(lon_coord: Coord) -> np.ndarray:
    """Get offsets to shift UTC time to local solar time (LST).

    Note
    ----
    This function expects longitude in degrees. Can be in [0, 360] or [-180,
    180] format.
    """
    # Make sure that longitude is in degrees and shift it to [-180, 180] first
    # (do NOT overwrite input coordinate)
    lon_coord = lon_coord.copy()
    lon_coord.convert_units("degrees")
    shifted_lon = (lon_coord.points + 180.0) % 360 - 180.0
    return 12.0 * (shifted_lon / 180.0)


def _get_lsts(time_coord: DimCoord, lon_coord: Coord) -> np.ndarray:
    """Get array of binned local solar times (LSTs) of shape (lon, time).

    Note
    ----
    LSTs outside of the time bins given be the time coordinate bounds are put
    into a bin below/above the time coordinate.
    """
    # Pad time coordinate with 1 time step at both sides for the bins for LSTs
    # outside of the time coordinate
    dtime = np.abs(time_coord.bounds[0, 1] - time_coord.bounds[0, 0])
    new_points = _lin_pad(time_coord.points, dtime, 1)
    bnds = time_coord.bounds
    new_bounds = np.stack(
        (_lin_pad(bnds[:, 0], dtime, 1), _lin_pad(bnds[:, 1], dtime, 1)),
        axis=-1,
    )
    time_coord = time_coord.copy(new_points, bounds=new_bounds)

    n_time = time_coord.shape[0]
    n_lon = lon_coord.shape[0]

    # Calculate LST
    time_array = np.broadcast_to(time_coord.points, (n_lon, n_time))
    time_offsets = _get_lst_offset(lon_coord).reshape(-1, 1)
    exact_lst_array = time_array + time_offsets  # (lon, time)

    # Put LST into bins given be the time coordinate bounds
    bins = np.concatenate(([time_coord.bounds[0, 0]], time_coord.bounds[:, 1]))
    idx = np.digitize(exact_lst_array, bins) - 1  # (lon, time); idx for time
    idx[idx < 0] = 0  # values outside the time coordinate
    idx[idx >= n_time] = -1  # values outside the time coordinate
    lst_array = time_coord.points[idx]  # (lon, time)

    # Remove time steps again that have been added previously
    lst_array = lst_array[:, 1:-1]

    return lst_array


def _get_time_index_and_mask(
    time_coord: DimCoord,
    lon_coord: Coord,
) -> tuple[np.ndarray, np.ndarray]:
    """Get advanced index and mask for time dimension of shape (time, lon).

    Note
    ----
    The mask considers the fact that not all values for all local solar times
    (LSTs) are given.  E.g., for hourly data with first time point 01:00:00
    UTC, LST in Berlin is already 02:00:00 (assuming no daylight saving time).
    Thus, for 01:00:00 LST on this day, there is no value for Berlin.
    """
    # Make sure that time coordinate has bounds (these are necessary for the
    # binning) and uses 'hours' as reference units
    time_coord.convert_units(
        Unit("hours since 1850-01-01", calendar=time_coord.units.calendar)
    )
    _guess_time_bounds(time_coord)

    lsts = _get_lsts(time_coord, lon_coord)  # (lon, time)
    n_time = time_coord.points.shape[0]

    # We use np.searchsorted to calculate the indices necessary to put the UTC
    # times into their corresponding (binned) LSTs. These incides are 2D since
    # they depend on time and longitude.
    searchsorted_l = partial(np.searchsorted, side="left")
    _get_indices_l = np.vectorize(searchsorted_l, signature="(i),(i)->(i)")
    time_index_l = _get_indices_l(lsts, time_coord.points)  # (lon, time)

    # To calculate the mask, we need to detect which LSTs are outside of the
    # time coordinate. Unfortunately, searchsorted can only detect outliers on
    # one side of the array. This side is determined by the `side` keyword
    # argument. To consistently detect outliers on both sides, we use
    # searchsorted again, this time with `side='right'` (the default is
    # 'left'). Indices that are the same in both arrays need to be masked, as
    # these are the ones outside of the time coordinate. All others will
    # change.
    searchsorted_r = partial(np.searchsorted, side="right")
    _get_indices_r = np.vectorize(searchsorted_r, signature="(i),(i)->(i)")
    time_index_r = _get_indices_r(lsts, time_coord.points)  # (lon, time)
    mask = time_index_l == time_index_r  # (lon, time)

    # The index is given by the left indices (these are identical to the right
    # indices minus 1)
    time_index_l[time_index_l < 0] = 0  # will be masked
    time_index_l[time_index_l >= n_time] = -1  # will be masked

    return (time_index_l.T, mask.T)  # (time, lon)


def _transform_to_lst_eager(
    data: np.ndarray,
    time_index: np.ndarray,
    mask: np.ndarray,
    *,
    time_dim: int,
    lon_dim: int,
    **__,
) -> np.ndarray:
    """Transform array with UTC coord to local solar time (LST) coord.

    Note
    ----
    This function is the eager version of `_transform_to_lst_lazy`.

    `data` needs to be at least 2D. `time_dim` and `lon_dim` correspond to the
    dimensions that describe time and longitude dimensions in `data`,
    respectively.

    `time_index` is an `advanced index
    <https://numpy.org/doc/stable/user/basics.indexing.html#advanced-indexing>`__
    for the time dimension of `data` with shape (time, lon). It is used to
    reorder the data along the time axis based on the longitude axis.

    `mask` is 2D with shape (time, lon) that will be applied to the final data.
    """
    # Apart from the time index, all other dimensions will stay the same; this
    # is ensured with np.ogrid
    idx = np.ogrid[tuple(slice(0, d) for d in data.shape)]
    time_index = broadcast_to_shape(
        time_index, data.shape, (time_dim, lon_dim)
    )
    idx[time_dim] = time_index
    new_data = data[tuple(idx)]

    # Apply properly broadcasted mask
    mask = broadcast_to_shape(mask, new_data.shape, (time_dim, lon_dim))
    new_mask = mask | np.ma.getmaskarray(new_data)

    return np.ma.masked_array(new_data, mask=new_mask)


def _transform_to_lst_lazy(
    data: da.core.Array,
    time_index: np.ndarray,
    mask: np.ndarray,
    *,
    time_dim: int,
    lon_dim: int,
    output_dtypes: DTypeLike,
) -> da.core.Array:
    """Transform array with UTC coord to local solar time (LST) coord.

    Note
    ----
    This function is the lazy version of `_transform_to_lst_eager` using
    dask's :func:`dask.array.apply_gufunc`.

    `data` needs to be at least 2D. `time_dim` and `lon_dim` correspond to the
    dimensions that describe time and longitude dimensions in `data`,
    respectively.

    `time_index` is an `advanced index
    <https://numpy.org/doc/stable/user/basics.indexing.html#advanced-indexing>`__
    for the time dimension of `data` with shape (time, lon). It is used to
    reorder the data along the time axis based on the longitude axis.

    `mask` is 2D with shape (time, lon) that will be applied to the final data.
    """
    new_data = da.apply_gufunc(
        _transform_to_lst_eager,
        "(t,x),(t,x),(t,x)->(t,x)",
        data,
        time_index,
        mask,
        axes=[(time_dim, lon_dim), (0, 1), (0, 1), (time_dim, lon_dim)],
        output_dtypes=output_dtypes,
        time_dim=-2,  # this is ensured by da.apply_gufunc
        lon_dim=-1,  # this is ensured by da.apply_gufunc
    )
    return new_data


def _transform_arr_to_lst(
    data: np.ndarray | da.core.Array,
    time_index: np.ndarray,
    mask: np.ndarray,
    *,
    time_dim: int,
    lon_dim: int,
    output_dtypes: DTypeLike,
) -> np.ndarray | da.core.Array:
    """Transform array with UTC coord to local solar time (LST) coord.

    Note
    ----
    This function either calls `_transform_to_lst_eager` or
    `_transform_to_lst_lazy` depending on the type of input data.
    """
    if isinstance(data, np.ndarray):
        func = _transform_to_lst_eager  # type: ignore
    else:
        func = _transform_to_lst_lazy  # type: ignore
    new_data = func(
        data,  # type: ignore
        time_index,
        mask,
        time_dim=time_dim,
        lon_dim=lon_dim,
        output_dtypes=output_dtypes,
    )
    return new_data


def _transform_cube_to_lst(cube: Cube) -> Cube:
    """Transform cube to local solar time (LST) coordinate (lazy; in-place)."""
    # Rechunk cube properly (it must not be chunked along time and longitude
    # dimension); this also creates a new cube so the original input cube is
    # not overwritten
    complete_coords = [
        cube.coord("time", dim_coords=True),
        cube.coord("longitude"),
    ]
    cube = rechunk_cube(cube, complete_coords)

    time_coord = cube.coord("time", dim_coords=True)
    lon_coord = cube.coord("longitude")
    time_dim = cube.coord_dims(time_coord)[0]
    lon_dim = cube.coord_dims(lon_coord)[0]

    # Transform cube data
    (time_index, mask) = _get_time_index_and_mask(time_coord, lon_coord)
    cube.data = _transform_arr_to_lst(
        cube.core_data(),
        time_index,
        mask,
        time_dim=time_dim,
        lon_dim=lon_dim,
        output_dtypes=cube.dtype,
    )

    # Transform aux coords that span time and longitude dimensions
    for coord in cube.coords(dim_coords=False):
        dims = cube.coord_dims(coord)
        if time_dim in dims and lon_dim in dims:
            time_dim_ = dims.index(time_dim)
            lon_dim_ = dims.index(lon_dim)
            coord.points = _transform_arr_to_lst(
                coord.core_points(),
                time_index,
                mask,
                time_dim=time_dim_,
                lon_dim=lon_dim_,
                output_dtypes=coord.dtype,
            )
            if coord.has_bounds():
                coord.bounds = _transform_arr_to_lst(
                    coord.core_bounds(),
                    time_index,
                    mask,
                    time_dim=time_dim_,
                    lon_dim=lon_dim_,
                    output_dtypes=coord.bounds_dtype,
                )

    # Transform cell measures that span time and longitude dimensions
    for cell_measure in cube.cell_measures():
        dims = cube.cell_measure_dims(cell_measure)
        if time_dim in dims and lon_dim in dims:
            time_dim_ = dims.index(time_dim)
            lon_dim_ = dims.index(lon_dim)
            cell_measure.data = _transform_arr_to_lst(
                cell_measure.core_data(),
                time_index,
                mask,
                time_dim=time_dim_,
                lon_dim=lon_dim_,
                output_dtypes=cell_measure.dtype,
            )

    # Transform ancillary variables that span time and longitude dimensions
    for anc_var in cube.ancillary_variables():
        dims = cube.ancillary_variable_dims(anc_var)
        if time_dim in dims and lon_dim in dims:
            time_dim_ = dims.index(time_dim)
            lon_dim_ = dims.index(lon_dim)
            anc_var.data = _transform_arr_to_lst(
                anc_var.core_data(),
                time_index,
                mask,
                time_dim=time_dim_,
                lon_dim=lon_dim_,
                output_dtypes=anc_var.dtype,
            )

    return cube


def _check_cube_coords(cube):
    if not cube.coords("time", dim_coords=True):
        raise CoordinateNotFoundError(
            f"Input cube {cube.summary(shorten=True)} needs a dimensional "
            f"coordinate `time`"
        )
    time_coord = cube.coord("time", dim_coords=True)
    # The following works since DimCoords are always 1D and monotonic
    if time_coord.points[0] > time_coord.points[-1]:
        raise ValueError("`time` coordinate must be monotonically increasing")

    if not cube.coords("longitude"):
        raise CoordinateNotFoundError(
            f"Input cube {cube.summary(shorten=True)} needs a coordinate "
            f"`longitude`"
        )
    lon_ndim = len(cube.coord_dims("longitude"))
    if lon_ndim != 1:
        raise CoordinateMultiDimError(
            f"Input cube {cube.summary(shorten=True)} needs a 1D coordinate "
            f"`longitude`, got {lon_ndim:d}D"
        )


@preserve_float_dtype
def local_solar_time(cube: Cube) -> Cube:
    """Convert UTC time coordinate to local solar time (LST).

    This preprocessor transforms input data with a UTC-based time coordinate to
    a `local solar time (LST) <https://en.wikipedia.org/wiki/Solar_time>`__
    coordinate. In LST, 12:00 noon is defined as the moment when the sun
    reaches its highest point in the sky. Thus, LST is mainly determined by
    longitude of a location. LST is particularly suited to analyze diurnal
    cycles across larger regions of the globe, which would be phase-shifted
    against each other when using UTC time.

    To transform data from UTC to LST, this function shifts data along the time
    axis based on the longitude. In addition to the `cube`'s data, this
    function also considers auxiliary coordinates, cell measures and ancillary
    variables that span both the time and longitude dimension.

    Note
    ----
    This preprocessor preserves the temporal frequency of the input data. For
    example, hourly input data will be transformed into hourly output data. For
    this, a location's exact LST will be put into corresponding bins defined
    by the bounds of the input time coordinate (in this example, the bin size
    is 1 hour). If time bounds are not given or cannot be approximated (only
    one time step is given), a bin size of 1 hour is assumed.

    LST is approximated as `UTC_time + 12*longitude/180`, where `longitude` is
    assumed to be in [-180, 180] (this function automatically calculates the
    correct format for the longitude). This is only an approximation since the
    exact LST also depends on the day of year due to the eccentricity of
    Earth's orbit (see `equation of time
    <https://en.wikipedia.org/wiki/Equation_of_time>`__). However, since the
    corresponding error is ~15 min at most, this is ignored here, as most
    climate model data has a courser temporal resolution and the time scale for
    diurnal evolution of meteorological phenomena is usually in the order of
    hours, not minutes.

    Parameters
    ----------
    cube:
        Input cube. Needs a 1D monotonically increasing dimensional coordinate
        `time` (assumed to refer to UTC time) and a 1D coordinate `longitude`.

    Returns
    -------
    Cube
        Transformed cube of same shape as input cube with an LST coordinate
        instead of UTC time.

    Raises
    ------
    iris.exceptions.CoordinateNotFoundError
        Input cube does not contain valid `time` and/or `longitude` coordinate.
    iris.exceptions.CoordinateMultiDimError
        Input cube has multidimensional `longitude` coordinate.
    ValueError
        `time` coordinate of input cube is not monotonically increasing.
    """
    # Make sure that cube has valid time and longitude coordinates
    _check_cube_coords(cube)

    # Transform cube data and all dimensional metadata that spans time AND
    # longitude dimensions
    cube = _transform_cube_to_lst(cube)

    # Adapt metadata of time coordinate
    cube.coord("time", dim_coords=True).long_name = "Local Solar Time"

    return cube<|MERGE_RESOLUTION|>--- conflicted
+++ resolved
@@ -291,12 +291,9 @@
     ------
     ValueError
         Time ranges are outside the cube's time limits.
-<<<<<<< HEAD
-=======
-    isodate.isoerror.ISO8601Error:
+    isodate.isoerror.ISO8601Error
         Start/end times can not be parsed by isodate.
 
->>>>>>> 7ff491cd
     """
     start_date = _parse_start_date(timerange.split("/")[0])
     end_date = _parse_end_date(timerange.split("/")[1])
