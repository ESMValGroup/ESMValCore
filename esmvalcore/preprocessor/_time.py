--- conflicted
+++ resolved
@@ -311,13 +311,6 @@
     period = period.lower()
 
     if period in ('full', ):
-<<<<<<< HEAD
-        if operator_accept_weights(operator):
-            time_weights = get_time_weights(cube)
-            cube = cube.collapsed('time', operator, weights=time_weights)
-        else:
-            cube = cube.collapsed('time', operator)
-=======
         operator_method = get_iris_analysis_operation(operator)
         if operator_accept_weights(operator):
             time_weights = get_time_weights(cube)
@@ -326,7 +319,6 @@
             )
         else:
             cube = cube.collapsed('time', operator_method)
->>>>>>> 31226e4e
         return cube
 
     clim_coord = 'clim_coord'
