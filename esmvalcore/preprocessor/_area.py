--- conflicted
+++ resolved
@@ -254,16 +254,10 @@
     except iris.exceptions.CellMeasureNotFoundError:
         logger.debug(
             'Cell measure "cell_area" not found in cube %s. '
-<<<<<<< HEAD
             'Check fx_file availability.', cube.summary(shorten=True))
-        logger.info('Attempting to calculate grid cell area...')
+        logger.debug('Attempting to calculate grid cell area...')
     else:
         grid_areas = da.broadcast_to(grid_areas, cube.shape)
-=======
-            'Check fx_file availability.', cube.summary(shorten=True)
-        )
-        logger.debug('Attempting to calculate grid cell area...')
->>>>>>> 20cefc74
 
     if grid_areas is None and cube.coord('latitude').points.ndim == 2:
         coord_names = [coord.standard_name for coord in cube.coords()]
