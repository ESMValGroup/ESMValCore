"""
Area operations on data cubes.

Allows for selecting data subsets using certain latitude and longitude bounds;
selecting geographical regions; constructing area averages; etc.
"""
import logging

import fiona
import iris
import numpy as np
import shapely
import shapely.ops
from dask import array as da
from iris.exceptions import CoordinateNotFoundError

from ._shared import (get_iris_analysis_operation, guess_bounds,
                      operator_accept_weights)

logger = logging.getLogger(__name__)


# slice cube over a restricted area (box)
def extract_region(cube, start_longitude, end_longitude, start_latitude,
                   end_latitude):
    """
    Extract a region from a cube.

    Function that subsets a cube on a box (start_longitude, end_longitude,
    start_latitude, end_latitude)
    This function is a restriction of masked_cube_lonlat().

    Parameters
    ----------
    cube: iris.cube.Cube
        input data cube.
    start_longitude: float
        Western boundary longitude.
    end_longitude: float
        Eastern boundary longitude.
    start_latitude: float
        Southern Boundary latitude.
    end_latitude: float
        Northern Boundary Latitude.

    Returns
    -------
    iris.cube.Cube
        smaller cube.
    """
    if abs(start_latitude) > 90.:
        raise ValueError(f"Invalid start_latitude: {start_latitude}")
    if abs(end_latitude) > 90.:
        raise ValueError(f"Invalid end_latitude: {end_latitude}")
    if cube.coord('latitude').ndim == 1:
        # Iris check if any point of the cell is inside the region
        # To check only the center, ignore_bounds must be set to
        # True (default) is False
        region_subset = cube.intersection(
            longitude=(start_longitude, end_longitude),
            latitude=(start_latitude, end_latitude),
            ignore_bounds=True,
        )
        region_subset = region_subset.intersection(longitude=(0., 360.))
        return region_subset
    # Irregular grids
    lats = cube.coord('latitude').points
    lons = cube.coord('longitude').points
    # Convert longitudes to valid range
    if start_longitude != 360.:
        start_longitude %= 360.
    if end_longitude != 360.:
        end_longitude %= 360.

    if start_longitude <= end_longitude:
        select_lons = (lons >= start_longitude) & (lons <= end_longitude)
    else:
        select_lons = (lons >= start_longitude) | (lons <= end_longitude)

    if start_latitude <= end_latitude:
        select_lats = (lats >= start_latitude) & (lats <= end_latitude)
    else:
        select_lats = (lats >= start_latitude) | (lats <= end_latitude)

    selection = select_lats & select_lons
    selection = da.broadcast_to(selection, cube.shape)
    cube.data = da.ma.masked_where(~selection, cube.core_data())
    return cube


def zonal_statistics(cube, operator):
    """
    Compute zonal statistics.

    Parameters
    ----------
    cube: iris.cube.Cube
        input cube.

    operator: str, optional
        Select operator to apply.
        Available operators: 'mean', 'median', 'std_dev', 'sum', 'min', 'max'.

    Returns
    -------
    iris.cube.Cube
        Zonal statistics cube.

    Raises
    ------
    ValueError
        Error raised if computation on irregular grids is attempted.
        Zonal statistics not yet implemented for irregular grids.
    """
    if cube.coord('longitude').points.ndim < 2:
        operation = get_iris_analysis_operation(operator)
        cube = cube.collapsed('longitude', operation)
        cube.data = cube.core_data().astype(np.float32, casting='same_kind')
        return cube
    else:
        msg = ("Zonal statistics on irregular grids not yet implemnted")
        raise ValueError(msg)


def meridional_statistics(cube, operator):
    """
    Compute meridional statistics.

    Parameters
    ----------
    cube: iris.cube.Cube
        input cube.

    operator: str, optional
        Select operator to apply.
        Available operators: 'mean', 'median', 'std_dev', 'sum', 'min', 'max'.

    Returns
    -------
    iris.cube.Cube
        Meridional statistics cube.

    Raises
    ------
    ValueError
        Error raised if computation on irregular grids is attempted.
        Zonal statistics not yet implemented for irregular grids.
    """
    if cube.coord('latitude').points.ndim < 2:
        operation = get_iris_analysis_operation(operator)
        cube = cube.collapsed('latitude', operation)
        cube.data = cube.core_data().astype(np.float32, casting='same_kind')
        return cube
    else:
        msg = ("Meridional statistics on irregular grids not yet implemented")
        raise ValueError(msg)


def tile_grid_areas(cube, fx_files):
    """
    Tile the grid area data to match the dataset cube.

    Parameters
    ----------
    cube: iris.cube.Cube
        input cube.
    fx_files: dict
        dictionary of field:filename for the fx_files

    Returns
    -------
    iris.cube.Cube
        Freshly tiled grid areas cube.
    """
    grid_areas = None
    if fx_files:
        for key, fx_file in fx_files.items():
            if fx_file is None:
                continue
            logger.info('Attempting to load %s from file: %s', key, fx_file)
            fx_cube = iris.load_cube(fx_file)

            grid_areas = fx_cube.core_data()
            if cube.ndim == 4 and grid_areas.ndim == 2:
                grid_areas = da.tile(grid_areas,
                                     [cube.shape[0], cube.shape[1], 1, 1])
            elif cube.ndim == 4 and grid_areas.ndim == 3:
                grid_areas = da.tile(grid_areas, [cube.shape[0], 1, 1, 1])
            elif cube.ndim == 3 and grid_areas.ndim == 2:
                grid_areas = da.tile(grid_areas, [cube.shape[0], 1, 1])
            else:
                raise ValueError('Grid and dataset number of dimensions not '
                                 'recognised: {} and {}.'
                                 ''.format(cube.ndim, grid_areas.ndim))
    return grid_areas


# get the area average
def area_statistics(cube, operator, fx_variables=None):
    """
    Apply a statistical operator in the horizontal direction.

    The average in the horizontal direction. We assume that the
    horizontal directions are ['longitude', 'latutude'].

    This function can be used to apply
    several different operations in the horizontal plane: mean, standard
    deviation, median variance, minimum and maximum. These options are
    specified using the `operator` argument and the following key word
    arguments:

    +------------+--------------------------------------------------+
    | `mean`     | Area weighted mean.                              |
    +------------+--------------------------------------------------+
    | `median`   | Median (not area weighted)                       |
    +------------+--------------------------------------------------+
    | `std_dev`  | Standard Deviation (not area weighted)           |
    +------------+--------------------------------------------------+
    | `sum`      | Area weighted sum.                               |
    +------------+--------------------------------------------------+
    | `variance` | Variance (not area weighted)                     |
    +------------+--------------------------------------------------+
    | `min`:     | Minimum value                                    |
    +------------+--------------------------------------------------+
    | `max`      | Maximum value                                    |
    +------------+--------------------------------------------------+

    Parameters
    ----------
        cube: iris.cube.Cube
            Input cube.
        operator: str
            The operation, options: mean, median, min, max, std_dev, sum,
            variance
        fx_variables: dict
            dictionary of field:filename for the fx_variables

    Returns
    -------
    iris.cube.Cube
        collapsed cube.

    Raises
    ------
    iris.exceptions.CoordinateMultiDimError
        Exception for latitude axis with dim > 2.
    ValueError
        if input data cube has different shape than grid area weights
    """
    grid_areas = tile_grid_areas(cube, fx_variables)

    if not fx_variables and cube.coord('latitude').points.ndim == 2:
        coord_names = [coord.standard_name for coord in cube.coords()]
        if 'grid_latitude' in coord_names and 'grid_longitude' in coord_names:
            cube = guess_bounds(cube, ['grid_latitude', 'grid_longitude'])
            cube_tmp = cube.copy()
            cube_tmp.remove_coord('latitude')
            cube_tmp.coord('grid_latitude').rename('latitude')
            cube_tmp.remove_coord('longitude')
            cube_tmp.coord('grid_longitude').rename('longitude')
            grid_areas = iris.analysis.cartography.area_weights(cube_tmp)
            logger.info('Calculated grid area shape: %s', grid_areas.shape)
<<<<<<< HEAD
        elif 'projection_y_coordinate' in coord_names and 'projection_x_coordinate' in coord_names:
            cube = guess_bounds(cube, ['projection_y_coordinate', 'projection_x_coordinate'])
            cube_tmp = cube.copy()
            cube_tmp.remove_coord('latitude')
            cube_tmp.coord('projection_y_coordinate').rename('latitude')
            cube_tmp.remove_coord('longitude')
            cube_tmp.coord('projection_x_coordinate').rename('longitude')
            grid_areas = iris.analysis.cartography.area_weights(cube_tmp)
            logger.info('Calculated grid area shape: %s', grid_areas.shape)
=======
>>>>>>> 81db3f64
        else:
            logger.error(
                'fx_file needed to calculate grid cell area for irregular '
                'grids.')
            raise iris.exceptions.CoordinateMultiDimError(
                cube.coord('latitude'))
<<<<<<< HEAD
        # logger.error(
        #     'fx_file needed to calculate grid cell area for irregular grids.')
        # raise iris.exceptions.CoordinateMultiDimError(cube.coord('latitude'))
=======
>>>>>>> 81db3f64

    coord_names = ['longitude', 'latitude']
    if grid_areas is None or not grid_areas.any():
        cube = guess_bounds(cube, coord_names)
        grid_areas = iris.analysis.cartography.area_weights(cube)
        logger.info('Calculated grid area shape: %s', grid_areas.shape)

    if cube.shape != grid_areas.shape:
        raise ValueError('Cube shape ({}) doesn`t match grid area shape '
                         '({})'.format(cube.shape, grid_areas.shape))

    operation = get_iris_analysis_operation(operator)

    # TODO: implement weighted stdev, median, s var when available in iris.
    # See iris issue: https://github.com/SciTools/iris/issues/3208

    if operator_accept_weights(operator):
        return cube.collapsed(coord_names, operation, weights=grid_areas)

    # Many IRIS analysis functions do not accept weights arguments.
    return cube.collapsed(coord_names, operation)


def area_statistics_mask(cube, operator, fx_files=None):
    """
    Apply a statistical operator in the horizontal direction.

    The average in the horizontal direction. We assume that the
    horizontal directions are ['longitude', 'latutude'].

    This function can be used to apply
    several different operations in the horizonal plane: mean, standard
    deviation, median variance, minimum and maximum. These options are
    specified using the `operator` argument and the following key word
    arguments:

    +------------+--------------------------------------------------+
    | `mean`     | Area weighted mean.                              |
    +------------+--------------------------------------------------+
    | `median`   | Median (not area weighted)                       |
    +------------+--------------------------------------------------+
    | `std_dev`  | Standard Deviation (not area weighted)           |
    +------------+--------------------------------------------------+
    | `variance` | Variance (not area weighted)                     |
    +------------+--------------------------------------------------+
    | `min`:     | Minimum value                                    |
    +------------+--------------------------------------------------+
    | `max`      | Maximum value                                    |
    +------------+--------------------------------------------------+

    Parameters
    ----------
        cube: iris.cube.Cube
            Input cube.
        operator: str
            The operation, options: mean, median, min, max, std_dev, variance
        fx_files: dict
            dictionary of field:filename for the fx_files

    Returns
    -------
    iris.cube.Cube
        collapsed cube.

    Raises
    ------
    iris.exceptions.CoordinateMultiDimError
        Exception for latitude axis with dim > 2.
    ValueError
        if input data cube has different shape than grid area weights
    """
    grid_areas = tile_grid_areas(cube, fx_files)

    if not fx_files and cube.coord('latitude').points.ndim == 2:
        coord_names = [coord.standard_name for coord in cube.coords()]
        if 'grid_latitude' in coord_names and 'grid_longitude' in coord_names:
            cube = guess_bounds(cube, ['grid_latitude', 'grid_longitude'])
            cube_tmp = cube.copy()
            cube_tmp.remove_coord('latitude')
            cube_tmp.coord('grid_latitude').rename('latitude')
            cube_tmp.remove_coord('longitude')
            cube_tmp.coord('grid_longitude').rename('longitude')
            grid_areas = iris.analysis.cartography.area_weights(cube_tmp)
            logger.info('Calculated grid area shape: %s', grid_areas.shape)
        else:
            logger.error(
                'fx_file needed to calculate grid cell area for irregular '
                'grids.')
            raise iris.exceptions.CoordinateMultiDimError(
                cube.coord('latitude'))


    coord_names = ['longitude', 'latitude']
    if grid_areas is None or not grid_areas.any():
        cube = guess_bounds(cube, coord_names)
        grid_areas = iris.analysis.cartography.area_weights(cube)
        logger.info('Calculated grid area shape: %s', grid_areas.shape)

    if cube.shape != grid_areas.shape:
        raise ValueError('Cube shape ({}) doesn`t match grid area shape '
                         '({})'.format(cube.shape, grid_areas.shape))

    operation = get_iris_analysis_operation(operator)

    if len(cube.data.mask.shape) != 0:
        coord = cube.coord('time')
        axis = cube.coord_dims(coord)[0]
        mask = np.any(cube.data.mask, axis=axis)
        mask = np.array([mask]*cube.shape[axis])
        cube.data = np.ma.array(cube.data, mask=mask)

    # cube.data = np.ma.array(cube.data, mask=mask)

    # TODO: implement weighted stdev, median, s var when available in iris.
    # See iris issue: https://github.com/SciTools/iris/issues/3208

    if operator == 'mean':
        return cube.collapsed(coord_names,
                              operation,
                              weights=grid_areas)

    # Many IRIS analysis functions do not accept weights arguments.
    return cube.collapsed(coord_names, operation)



def extract_named_regions(cube, regions):
    """
    Extract a specific named region.

    The region coordinate exist in certain CMIP datasets.
    This preprocessor allows a specific named regions to be extracted.

    Parameters
    ----------
    cube: iris.cube.Cube
       input cube.
    regions: str, list
        A region or list of regions to extract.

    Returns
    -------
    iris.cube.Cube
        collapsed cube.

    Raises
    ------
    ValueError
        regions is not list or tuple or set.
    ValueError
        region not included in cube.
    """
    # Make sure regions is a list of strings
    if isinstance(regions, str):
        regions = [regions]

    if not isinstance(regions, (list, tuple, set)):
        raise TypeError(
            'Regions "{}" is not an acceptable format.'.format(regions))

    available_regions = set(cube.coord('region').points)
    invalid_regions = set(regions) - available_regions
    if invalid_regions:
        raise ValueError('Region(s) "{}" not in cube region(s): {}'.format(
            invalid_regions, available_regions))

    constraints = iris.Constraint(region=lambda r: r in regions)
    cube = cube.extract(constraint=constraints)
    return cube


def _crop_cube(cube, start_longitude, start_latitude, end_longitude,
               end_latitude):
    """Crop cubes on a cartesian grid."""
    lon_coord = cube.coord(axis='X')
    lat_coord = cube.coord(axis='Y')
    if lon_coord.ndim == 1 and lat_coord.ndim == 1:
        # add a padding of one cell around the cropped cube
        lon_bound = lon_coord.core_bounds()[0]
        lon_step = lon_bound[1] - lon_bound[0]
        start_longitude -= lon_step
        if start_longitude < 0:
            start_longitude = 0
        end_longitude += lon_step
        if end_longitude > 360:
            end_longitude = 360.
        lat_bound = lat_coord.core_bounds()[0]
        lat_step = lat_bound[1] - lat_bound[0]
        start_latitude -= lat_step
        if start_latitude < -90:
            start_latitude = -90.
        end_latitude += lat_step
        if end_latitude > 90.:
            end_latitude = 90.
        cube = extract_region(cube, start_longitude, end_longitude,
                              start_latitude, end_latitude)
    return cube


def _select_representative_point(shape, lon, lat):
    """Select a representative point for `shape` from `lon` and `lat`."""
    representative_point = shape.representative_point()
    points = shapely.geometry.MultiPoint(np.stack((lon.flat, lat.flat),
                                                  axis=1))
    nearest_point = shapely.ops.nearest_points(points, representative_point)[0]
    nearest_lon, nearest_lat = nearest_point.coords[0]
    select = (lon == nearest_lon) & (lat == nearest_lat)
    return select


def _get_masks_from_geometries(geometries,
                               lon,
                               lat,
                               method='contains',
                               decomposed=False):

    if method not in {'contains', 'representative'}:
        raise ValueError(
            "Invalid value for `method`. Choose from 'contains', ",
            "'representative'.")

    selections = dict()

    for i, item in enumerate(geometries):
        shape = shapely.geometry.shape(item['geometry'])
        if method == 'contains':
            select = shapely.vectorized.contains(shape, lon, lat)
        if method == 'representative' or not select.any():
            select = _select_representative_point(shape, lon, lat)
        if 'ID' in item['properties']:
            id_ = int(item['properties']['ID'])
        elif 'id' in item['properties']:
            id_ = int(item['properties']['id'])
        else:
            id_ = i

        selections[id_] = select

    if not decomposed and len(selections) > 1:
        selection = np.zeros(lat.shape, dtype=bool)
        for select in selections.values():
            selection |= select

        selections = {0: selection}

    return selections


def fix_coordinate_ordering(cube):
    """ transpose the dimensions such that the order of dimension is
    in standard order, ie:

    [time] [shape_id] [other_coordinates] latitude longitude

    where dimensions between brackets are optional.

    Parameters
    ----------
    cube: iris.cube.Cube
       input cube.

    Returns
    -------
    iris.cube.Cube
        Cube with dimensions transposed to standard order

    """
    try:
        time_dim = cube.coord_dims('time')
    except CoordinateNotFoundError:
        time_dim = ()
    try:
        shape_dim = cube.coord_dims('shape_id')
    except CoordinateNotFoundError:
        shape_dim = ()

    other = list(range(len(cube.shape)))
    for dim in [time_dim, shape_dim]:
        for i in dim:
            other.remove(i)
    other = tuple(other)

    order = time_dim + shape_dim + other

    cube.transpose(new_order=order)
    return cube


def extract_shape(cube,
                  shapefile,
                  method='contains',
                  crop=True,
                  decomposed=False):
    """Extract a region defined by a shapefile.

    Note that this function does not work for shapes crossing the
    prime meridian or poles.

    Parameters
    ----------
    cube: iris.cube.Cube
       input cube.
    shapefile: str
        A shapefile defining the region(s) to extract.
    method: str, optional
        Select all points contained by the shape or select a single
        representative point. Choose either 'contains' or 'representative'.
        If 'contains' is used, but not a single grid point is contained by the
        shape, a representative point will selected.
    crop: bool, optional
        Crop the resulting cube using `extract_region()`. Note that data on
        irregular grids will not be cropped.
    decomposed: bool, optional
        Whether or not to retain the sub shapes of the shapefile in the output.
        If this is set to True, the output cube has a dimension for the sub
        shapes.

    Returns
    -------
    iris.cube.Cube
        Cube containing the extracted region.

    See Also
    --------
    extract_region : Extract a region from a cube.

    """

    with fiona.open(shapefile) as geometries:

        if crop:
            cube = _crop_cube(cube, *geometries.bounds)

        lon = cube.coord(axis='X').points
        lat = cube.coord(axis='Y').points
        if cube.coord(axis='X').ndim == 1 and cube.coord(axis='Y').ndim == 1:
            lon, lat = np.meshgrid(lon.flat, lat.flat, copy=False)

        selections = _get_masks_from_geometries(geometries,
                                                lon,
                                                lat,
                                                method=method,
                                                decomposed=decomposed)

    cubelist = iris.cube.CubeList()

    for id_, select in selections.items():
        _cube = cube.copy()
        _cube.add_aux_coord(
            iris.coords.AuxCoord(id_, units='no_unit', long_name="shape_id"))

        select = da.broadcast_to(select, _cube.shape)
        _cube.data = da.ma.masked_where(~select, _cube.core_data())
        cubelist.append(_cube)

    cube = cubelist.merge_cube()

    return fix_coordinate_ordering(cube)<|MERGE_RESOLUTION|>--- conflicted
+++ resolved
@@ -260,7 +260,6 @@
             cube_tmp.coord('grid_longitude').rename('longitude')
             grid_areas = iris.analysis.cartography.area_weights(cube_tmp)
             logger.info('Calculated grid area shape: %s', grid_areas.shape)
-<<<<<<< HEAD
         elif 'projection_y_coordinate' in coord_names and 'projection_x_coordinate' in coord_names:
             cube = guess_bounds(cube, ['projection_y_coordinate', 'projection_x_coordinate'])
             cube_tmp = cube.copy()
@@ -270,20 +269,12 @@
             cube_tmp.coord('projection_x_coordinate').rename('longitude')
             grid_areas = iris.analysis.cartography.area_weights(cube_tmp)
             logger.info('Calculated grid area shape: %s', grid_areas.shape)
-=======
->>>>>>> 81db3f64
         else:
             logger.error(
                 'fx_file needed to calculate grid cell area for irregular '
                 'grids.')
             raise iris.exceptions.CoordinateMultiDimError(
                 cube.coord('latitude'))
-<<<<<<< HEAD
-        # logger.error(
-        #     'fx_file needed to calculate grid cell area for irregular grids.')
-        # raise iris.exceptions.CoordinateMultiDimError(cube.coord('latitude'))
-=======
->>>>>>> 81db3f64
 
     coord_names = ['longitude', 'latitude']
     if grid_areas is None or not grid_areas.any():
