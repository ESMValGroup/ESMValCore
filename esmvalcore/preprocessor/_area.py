"""Area operations on data cubes.

Allows for selecting data subsets using certain latitude and longitude
bounds; selecting geographical regions; constructing area averages; etc.
"""
import logging

import fiona
import iris
import numpy as np
import shapely
import shapely.ops
from dask import array as da
from iris.exceptions import CoordinateNotFoundError

from ._shared import (
    get_iris_analysis_operation,
    guess_bounds,
    operator_accept_weights,
)

logger = logging.getLogger(__name__)


# slice cube over a restricted area (box)
def extract_region(cube, start_longitude, end_longitude, start_latitude,
                   end_latitude):
    """Extract a region from a cube.

    Function that subsets a cube on a box (start_longitude, end_longitude,
    start_latitude, end_latitude)
    This function is a restriction of masked_cube_lonlat().

    Parameters
    ----------
    cube: iris.cube.Cube
        input data cube.
    start_longitude: float
        Western boundary longitude.
    end_longitude: float
        Eastern boundary longitude.
    start_latitude: float
        Southern Boundary latitude.
    end_latitude: float
        Northern Boundary Latitude.

    Returns
    -------
    iris.cube.Cube
        smaller cube.
    """
    if abs(start_latitude) > 90.:
        raise ValueError(f"Invalid start_latitude: {start_latitude}")
    if abs(end_latitude) > 90.:
        raise ValueError(f"Invalid end_latitude: {end_latitude}")
    if cube.coord('latitude').ndim == 1:
        # Iris check if any point of the cell is inside the region
        # To check only the center, ignore_bounds must be set to
        # True (default) is False
        region_subset = cube.intersection(
            longitude=(start_longitude, end_longitude),
            latitude=(start_latitude, end_latitude),
            ignore_bounds=True,
        )
        region_subset = region_subset.intersection(longitude=(0., 360.))
        return region_subset
    # Irregular grids
    lats = cube.coord('latitude').points
    lons = cube.coord('longitude').points
    # Convert longitudes to valid range
    if start_longitude != 360.:
        start_longitude %= 360.
    if end_longitude != 360.:
        end_longitude %= 360.

    if start_longitude <= end_longitude:
        select_lons = (lons >= start_longitude) & (lons <= end_longitude)
    else:
        select_lons = (lons >= start_longitude) | (lons <= end_longitude)

    if start_latitude <= end_latitude:
        select_lats = (lats >= start_latitude) & (lats <= end_latitude)
    else:
        select_lats = (lats >= start_latitude) | (lats <= end_latitude)

    selection = select_lats & select_lons
    selection = da.broadcast_to(selection, cube.shape)
    cube.data = da.ma.masked_where(~selection, cube.core_data())
    return cube


def zonal_statistics(cube, operator):
    """Compute zonal statistics.

    Parameters
    ----------
    cube: iris.cube.Cube
        input cube.

    operator: str, optional
        Select operator to apply.
        Available operators: 'mean', 'median', 'std_dev', 'sum', 'min',
        'max', 'rms'.

    Returns
    -------
    iris.cube.Cube
        Zonal statistics cube.

    Raises
    ------
    ValueError
        Error raised if computation on irregular grids is attempted.
        Zonal statistics not yet implemented for irregular grids.
    """
    if cube.coord('longitude').points.ndim < 2:
        operation = get_iris_analysis_operation(operator)
        cube = cube.collapsed('longitude', operation)
        cube.data = cube.core_data().astype(np.float32, casting='same_kind')
        return cube
    else:
        msg = ("Zonal statistics on irregular grids not yet implemnted")
        raise ValueError(msg)


def meridional_statistics(cube, operator):
    """Compute meridional statistics.

    Parameters
    ----------
    cube: iris.cube.Cube
        input cube.

    operator: str, optional
        Select operator to apply.
        Available operators: 'mean', 'median', 'std_dev', 'sum', 'min',
        'max', 'rms'.

    Returns
    -------
    iris.cube.Cube
        Meridional statistics cube.

    Raises
    ------
    ValueError
        Error raised if computation on irregular grids is attempted.
        Zonal statistics not yet implemented for irregular grids.
    """
    if cube.coord('latitude').points.ndim < 2:
        operation = get_iris_analysis_operation(operator)
        cube = cube.collapsed('latitude', operation)
        cube.data = cube.core_data().astype(np.float32, casting='same_kind')
        return cube
    else:
        msg = ("Meridional statistics on irregular grids not yet implemented")
        raise ValueError(msg)


def tile_grid_areas(cube, fx_files):
    """Tile the grid area data to match the dataset cube.

    Parameters
    ----------
    cube: iris.cube.Cube
        input cube.
    fx_files: dict
        dictionary of field:filename for the fx_files

    Returns
    -------
    iris.cube.Cube
        Freshly tiled grid areas cube.
    """
    grid_areas = None
    if fx_files:
        for key, fx_file in fx_files.items():
            if not fx_file:
                continue
            logger.info('Attempting to load %s from file: %s', key, fx_file)
            fx_cube = iris.load_cube(fx_file)

            grid_areas = fx_cube.core_data()
            if cube.ndim == 4 and grid_areas.ndim == 2:
                grid_areas = da.tile(grid_areas,
                                     [cube.shape[0], cube.shape[1], 1, 1])
            elif cube.ndim == 4 and grid_areas.ndim == 3:
                grid_areas = da.tile(grid_areas, [cube.shape[0], 1, 1, 1])
            elif cube.ndim == 3 and grid_areas.ndim == 2:
                grid_areas = da.tile(grid_areas, [cube.shape[0], 1, 1])
            else:
                raise ValueError('Grid and dataset number of dimensions not '
                                 'recognised: {} and {}.'
                                 ''.format(cube.ndim, grid_areas.ndim))
    return grid_areas


# get the area average
def area_statistics(cube, operator, fx_variables=None):
    """Apply a statistical operator in the horizontal direction.

    The average in the horizontal direction. We assume that the
    horizontal directions are ['longitude', 'latutude'].

    This function can be used to apply
    several different operations in the horizontal plane: mean, standard
    deviation, median variance, minimum and maximum. These options are
    specified using the `operator` argument and the following key word
    arguments:

    +------------+--------------------------------------------------+
    | `mean`     | Area weighted mean.                              |
    +------------+--------------------------------------------------+
    | `median`   | Median (not area weighted)                       |
    +------------+--------------------------------------------------+
    | `std_dev`  | Standard Deviation (not area weighted)           |
    +------------+--------------------------------------------------+
    | `sum`      | Area weighted sum.                               |
    +------------+--------------------------------------------------+
    | `variance` | Variance (not area weighted)                     |
    +------------+--------------------------------------------------+
    | `min`:     | Minimum value                                    |
    +------------+--------------------------------------------------+
    | `max`      | Maximum value                                    |
    +------------+--------------------------------------------------+
    | `rms`      | Area weighted root mean square.                  |
    +------------+--------------------------------------------------+

    Parameters
    ----------
        cube: iris.cube.Cube
            Input cube.
        operator: str
            The operation, options: mean, median, min, max, std_dev, sum,
            variance, rms.
        fx_variables: dict
            dictionary of field:filename for the fx_variables

    Returns
    -------
    iris.cube.Cube
        collapsed cube.

    Raises
    ------
    iris.exceptions.CoordinateMultiDimError
        Exception for latitude axis with dim > 2.
    ValueError
        if input data cube has different shape than grid area weights
    """
    grid_areas = tile_grid_areas(cube, fx_variables)

    if not fx_variables and cube.coord('latitude').points.ndim == 2:
        coord_names = [coord.standard_name for coord in cube.coords()]
        if 'grid_latitude' in coord_names and 'grid_longitude' in coord_names:
            cube = guess_bounds(cube, ['grid_latitude', 'grid_longitude'])
            cube_tmp = cube.copy()
            cube_tmp.remove_coord('latitude')
            cube_tmp.coord('grid_latitude').rename('latitude')
            cube_tmp.remove_coord('longitude')
            cube_tmp.coord('grid_longitude').rename('longitude')
            grid_areas = iris.analysis.cartography.area_weights(cube_tmp)
            logger.info('Calculated grid area shape: %s', grid_areas.shape)
        else:
            logger.error(
                'fx_file needed to calculate grid cell area for irregular '
                'grids.')
            raise iris.exceptions.CoordinateMultiDimError(
                cube.coord('latitude'))

    coord_names = ['longitude', 'latitude']
    if grid_areas is None or not grid_areas.any():
        cube = guess_bounds(cube, coord_names)
        grid_areas = iris.analysis.cartography.area_weights(cube)
        logger.info('Calculated grid area shape: %s', grid_areas.shape)

    if cube.shape != grid_areas.shape:
        raise ValueError('Cube shape ({}) doesn`t match grid area shape '
                         '({})'.format(cube.shape, grid_areas.shape))

    operation = get_iris_analysis_operation(operator)

    # TODO: implement weighted stdev, median, s var when available in iris.
    # See iris issue: https://github.com/SciTools/iris/issues/3208

    if operator_accept_weights(operator):
        return cube.collapsed(coord_names, operation, weights=grid_areas)

    # Many IRIS analysis functions do not accept weights arguments.
    return cube.collapsed(coord_names, operation)


def extract_named_regions(cube, regions):
    """Extract a specific named region.

    The region coordinate exist in certain CMIP datasets.
    This preprocessor allows a specific named regions to be extracted.

    Parameters
    ----------
    cube: iris.cube.Cube
       input cube.
    regions: str, list
        A region or list of regions to extract.

    Returns
    -------
    iris.cube.Cube
        collapsed cube.

    Raises
    ------
    ValueError
        regions is not list or tuple or set.
    ValueError
        region not included in cube.
    """
    # Make sure regions is a list of strings
    if isinstance(regions, str):
        regions = [regions]

    if not isinstance(regions, (list, tuple, set)):
        raise TypeError(
            'Regions "{}" is not an acceptable format.'.format(regions))

    available_regions = set(cube.coord('region').points)
    invalid_regions = set(regions) - available_regions
    if invalid_regions:
        raise ValueError('Region(s) "{}" not in cube region(s): {}'.format(
            invalid_regions, available_regions))

    constraints = iris.Constraint(region=lambda r: r in regions)
    cube = cube.extract(constraint=constraints)
    return cube


def _crop_cube(cube,
               start_longitude,
               start_latitude,
               end_longitude,
               end_latitude,
               cmor_coords=True):
    """Crop cubes on a cartesian grid."""
    lon_coord = cube.coord(axis='X')
    lat_coord = cube.coord(axis='Y')
    if lon_coord.ndim == 1 and lat_coord.ndim == 1:
        # add a padding of one cell around the cropped cube
        lon_bound = lon_coord.core_bounds()[0]
        lon_step = lon_bound[1] - lon_bound[0]
        start_longitude -= lon_step
        if not cmor_coords:
            if start_longitude < -180.:
                start_longitude = -180.
        else:
            if start_longitude < 0:
                start_longitude = 0
        end_longitude += lon_step
        if not cmor_coords:
            if end_longitude > 180.:
                end_longitude = 180.
        else:
            if end_longitude > 360:
                end_longitude = 360.
        lat_bound = lat_coord.core_bounds()[0]
        lat_step = lat_bound[1] - lat_bound[0]
        start_latitude -= lat_step
        if start_latitude < -90:
            start_latitude = -90.
        end_latitude += lat_step
        if end_latitude > 90.:
            end_latitude = 90.
        cube = extract_region(cube, start_longitude, end_longitude,
                              start_latitude, end_latitude)
    return cube


def _select_representative_point(shape, lon, lat):
    """Select a representative point for `shape` from `lon` and `lat`."""
    representative_point = shape.representative_point()
    points = shapely.geometry.MultiPoint(
        np.stack((np.ravel(lon), np.ravel(lat)), axis=1)
    )
    nearest_point = shapely.ops.nearest_points(points, representative_point)[0]
    nearest_lon, nearest_lat = nearest_point.coords[0]
    select = (lon == nearest_lon) & (lat == nearest_lat)
    return select


def _correct_coords_from_shapefile(cube, cmor_coords, pad_north_pole,
                                   pad_hawaii):
    """Get correct lat and lon from shapefile."""
    lon = cube.coord(axis='X').points
    lat = cube.coord(axis='Y').points
    if cube.coord(axis='X').ndim < 2:
        lon, lat = np.meshgrid(lon, lat, copy=False)

    if not cmor_coords:
        # Wrap around longitude coordinate to match data
        lon = lon.copy()  # ValueError: assignment destination is read-only
        lon[lon >= 180.] -= 360.

        # the NE mask may not have points at x = -180 and y = +/-90
        # so we will fool it and apply the mask at (-179, -89, 89) instead
        if pad_hawaii:
            lon = np.where(lon == -180., lon + 1., lon)
    if pad_north_pole:
        lat_0 = np.where(lat == -90., lat + 1., lat)
        lat = np.where(lat_0 == 90., lat_0 - 1., lat_0)

    return lon, lat


def _get_masks_from_geometries(geometries,
                               lon,
                               lat,
                               method='contains',
                               decomposed=False,
                               ids=None,):

    if method not in {'contains', 'representative'}:
        raise ValueError(
            "Invalid value for `method`. Choose from 'contains', ",
            "'representative'.")

    selections = dict()
    id_properties = ('name', 'id')
    if ids:
        ids = [str(id_) for id_ in ids]
    for i, item in enumerate(geometries):
        id_ = i
        for id_prop in id_properties:
            print(item['properties'])
            if id_prop in item['properties']:
                id_ = item['properties'][id_prop]
                print(id_)
                break
            if id_prop.upper() in item['properties']:
                id_ = item['properties'][id_prop.upper()]
                print(id_)
                break
        id_ = str(id_)
        print(ids)
        if ids and id_ not in ids:
            print('Skipping...')
            continue

        shape = shapely.geometry.shape(item['geometry'])
        if method == 'contains':
            select = shapely.vectorized.contains(shape, lon, lat)
        if method == 'representative' or not select.any():
            select = _select_representative_point(shape, lon, lat)
        print('Shapely done')
        selections[id_] = select

    if not decomposed and len(selections) > 1:
        selection = np.zeros(lat.shape, dtype=bool)
        for select in selections.values():
            selection |= select

        selections = {0: selection}

    return selections


def fix_coordinate_ordering(cube):
    """Transpose the dimensions.

    This is done such that the order of dimension is
    in standard order, ie:

    [time] [shape_id] [other_coordinates] latitude longitude

    where dimensions between brackets are optional.

    Parameters
    ----------
    cube: iris.cube.Cube
       input cube.

    Returns
    -------
    iris.cube.Cube
        Cube with dimensions transposed to standard order
    """
    try:
        time_dim = cube.coord_dims('time')
    except CoordinateNotFoundError:
        time_dim = ()
    try:
        shape_dim = cube.coord_dims('shape_id')
    except CoordinateNotFoundError:
        shape_dim = ()

    other = list(range(len(cube.shape)))
    for dim in [time_dim, shape_dim]:
        for i in dim:
            other.remove(i)
    other = tuple(other)

    order = time_dim + shape_dim + other

    cube.transpose(new_order=order)
    return cube


def extract_shape(cube,
                  shapefile,
                  method='contains',
                  crop=True,
<<<<<<< HEAD
                  decomposed=False,
                  ids=None,):
    """
    Extract a region defined by a shapefile.
=======
                  decomposed=False):
    """Extract a region defined by a shapefile.
>>>>>>> 694f9930

    Note that this function does not work for shapes crossing the
    prime meridian or poles.

    Parameters
    ----------
    cube: iris.cube.Cube
       input cube.
    shapefile: str
        A shapefile defining the region(s) to extract.
    method: str, optional
        Select all points contained by the shape or select a single
        representative point. Choose either 'contains' or 'representative'.
        If 'contains' is used, but not a single grid point is contained by the
        shape, a representative point will selected.
    crop: bool, optional
        Crop the resulting cube using `extract_region()`. Note that data on
        irregular grids will not be cropped.
    decomposed: bool, optional
        Whether or not to retain the sub shapes of the shapefile in the output.
        If this is set to True, the output cube has a dimension for the sub
        shapes.
    ids: list(str), optional
        List of shapes to be read from the file. The ids are assigned from
        the attributes 'name' or 'id' (in that priority order) if present in
        the file or correspond to the reading order if not.

    Returns
    -------
    iris.cube.Cube
        Cube containing the extracted region.

    See Also
    --------
    extract_region : Extract a region from a cube.
    """
    with fiona.open(shapefile) as geometries:

        # get parameters specific to the shapefile (NE used case
        # eg longitudes [-180, 180] or latitude missing
        # or overflowing edges)
        cmor_coords = True
        pad_north_pole = False
        pad_hawaii = False
        if geometries.bounds[0] < 0:
            cmor_coords = False
        if geometries.bounds[1] > -90. and geometries.bounds[1] < -85.:
            pad_north_pole = True
        if geometries.bounds[0] > -180. and geometries.bounds[0] < 179.:
            pad_hawaii = True

        if crop:
            cube = _crop_cube(cube,
                              *geometries.bounds,
                              cmor_coords=cmor_coords)

        lon, lat = _correct_coords_from_shapefile(cube, cmor_coords,
                                                  pad_north_pole, pad_hawaii)

        selections = _get_masks_from_geometries(geometries,
                                                lon,
                                                lat,
                                                method=method,
                                                decomposed=decomposed,
                                                ids=ids)

    cubelist = iris.cube.CubeList()

    for id_, select in selections.items():
        _cube = cube.copy()
        _cube.add_aux_coord(
            iris.coords.AuxCoord(id_, units='no_unit', long_name="shape_id"))

        select = da.broadcast_to(select, _cube.shape)
        _cube.data = da.ma.masked_where(~select, _cube.core_data())
        cubelist.append(_cube)

    cube = cubelist.merge_cube()

    return fix_coordinate_ordering(cube)<|MERGE_RESOLUTION|>--- conflicted
+++ resolved
@@ -507,15 +507,10 @@
                   shapefile,
                   method='contains',
                   crop=True,
-<<<<<<< HEAD
                   decomposed=False,
                   ids=None,):
     """
     Extract a region defined by a shapefile.
-=======
-                  decomposed=False):
-    """Extract a region defined by a shapefile.
->>>>>>> 694f9930
 
     Note that this function does not work for shapes crossing the
     prime meridian or poles.
