--- conflicted
+++ resolved
@@ -260,16 +260,11 @@
         fx_files: list
             list of field:str short_name for the fx variables requested or
             list of field:dict for the fx variables requested, including
-<<<<<<< HEAD
             but not limited to: short_name, mip, experiment etc (at least
-            short_name required)
+            short_name required if dict)
         calculate_grid: bool
             option to try to calculate the grid area. This option only works
             for regular grids.
-=======
-            but not limited to: keys: short_name, mip, experiment etc (at least
-            short_name required if dict)
->>>>>>> f827ce5a
 
     Returns
     -------
