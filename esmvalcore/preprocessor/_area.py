"""Area operations on data cubes.

Allows for selecting data subsets using certain latitude and longitude
bounds; selecting geographical regions; constructing area averages; etc.
"""
from __future__ import annotations

import logging
from pathlib import Path
from typing import TYPE_CHECKING, Iterable, Literal, Optional

import fiona
import iris
import numpy as np
import shapely
import shapely.ops
from dask import array as da
from iris.coords import AuxCoord
from iris.cube import Cube, CubeList
from iris.exceptions import CoordinateNotFoundError

<<<<<<< HEAD
=======
from esmvalcore.iris_helpers import has_regular_grid
from esmvalcore.preprocessor._regrid import broadcast_to_shape
>>>>>>> 6a984083
from esmvalcore.preprocessor._shared import (
    get_iris_aggregator,
    get_normalized_cube,
    preserve_float_dtype,
    try_adding_calculated_cell_area,
    update_weights_kwargs,
)
from esmvalcore.preprocessor._supplementary_vars import (
    add_ancillary_variable,
    add_cell_measure,
    register_supplementaries,
    remove_supplementary_variables,
)

if TYPE_CHECKING:
    from esmvalcore.config import Session

logger = logging.getLogger(__name__)

SHAPE_ID_KEYS: tuple[str, ...] = ('name', 'NAME', 'Name', 'id', 'ID')


def extract_region(
    cube: Cube,
    start_longitude: float,
    end_longitude: float,
    start_latitude: float,
    end_latitude: float,
) -> Cube:
    """Extract a region from a cube.

    Function that subsets a cube on a box (start_longitude, end_longitude,
    start_latitude, end_latitude).

    Parameters
    ----------
    cube:
        Input data cube.
    start_longitude:
        Western boundary longitude.
    end_longitude:
        Eastern boundary longitude.
    start_latitude:
        Southern Boundary latitude.
    end_latitude:
        Northern Boundary Latitude.

    Returns
    -------
    iris.cube.Cube
        Smaller cube.

    """
    # first examine if any cell_measures are present
    cell_measures = cube.cell_measures()
    ancil_vars = cube.ancillary_variables()

    if abs(start_latitude) > 90.:
        raise ValueError(f"Invalid start_latitude: {start_latitude}")
    if abs(end_latitude) > 90.:
        raise ValueError(f"Invalid end_latitude: {end_latitude}")
    if cube.coord('latitude').ndim == 1:
        # Iris check if any point of the cell is inside the region
        # To check only the center, ignore_bounds must be set to
        # True (default) is False
        region_subset = cube.intersection(
            longitude=(start_longitude, end_longitude),
            latitude=(start_latitude, end_latitude),
            ignore_bounds=True,
        )
    else:
        region_subset = _extract_irregular_region(
            cube,
            start_longitude,
            end_longitude,
            start_latitude,
            end_latitude,
        )

    # put back cell measures and ancillary_variables;
    # iris.Cube.cube.intersection removes them both.
    # This is a workaround resulting from opening upstream
    # https://github.com/SciTools/iris/issues/5413
    # When removing this block after iris have a fix, make sure to remove the
    # test too tests/integration/preprocessor/_extract_region/

    def _extract_region_from_dim_metadata(dim_metadata, dim_metadata_dims):
        """Extract region from dimensional metadata."""
        idx = tuple((
            slice(None) if d in dim_metadata_dims else 0
            for d in range(cube.ndim)
        ))
        subcube = cube[idx].copy(dim_metadata.core_data())
        for sub_cm in subcube.cell_measures():
            subcube.remove_cell_measure(sub_cm)
        for sub_av in subcube.ancillary_variables():
            subcube.remove_ancillary_variable(sub_av)
        subcube = extract_region(
            subcube,
            start_longitude,
            end_longitude,
            start_latitude,
            end_latitude,
        )
        return dim_metadata.copy(subcube.core_data())

    # Step 1: cell measures
    if cell_measures and not region_subset.cell_measures():
        for cell_measure in cell_measures:
            cell_measure_dims = cube.cell_measure_dims(cell_measure)
            cell_measure_subset = _extract_region_from_dim_metadata(
                cell_measure, cell_measure_dims
            )
            region_subset.add_cell_measure(
                cell_measure_subset, cell_measure_dims
            )

    # Step 2: ancillary variables
    if ancil_vars and not region_subset.ancillary_variables():
        for ancil_var in ancil_vars:
            ancil_var_dims = cube.ancillary_variable_dims(ancil_var)
            ancil_var_subset = _extract_region_from_dim_metadata(
                ancil_var, ancil_var_dims
            )
            region_subset.add_ancillary_variable(
                ancil_var_subset, ancil_var_dims
            )

    return region_subset


def _extract_irregular_region(cube, start_longitude, end_longitude,
                              start_latitude, end_latitude):
    """Extract a region from a cube on an irregular grid."""
    # Convert longitudes to valid range
    if start_longitude != 360.:
        start_longitude %= 360.
    if end_longitude != 360.:
        end_longitude %= 360.

    # Select coordinates inside the region
    lats = cube.coord('latitude').points
    lons = (cube.coord('longitude').points + 360.) % 360.
    if start_longitude <= end_longitude:
        select_lons = (lons >= start_longitude) & (lons <= end_longitude)
    else:
        select_lons = (lons >= start_longitude) | (lons <= end_longitude)

    if start_latitude <= end_latitude:
        select_lats = (lats >= start_latitude) & (lats <= end_latitude)
    else:
        select_lats = (lats >= start_latitude) | (lats <= end_latitude)

    selection = select_lats & select_lons

    # Crop the selection, but keep rectangular shape
    i_range, j_range = selection.nonzero()
    if i_range.size == 0:
        raise ValueError("No data points available in selected region")
    i_min, i_max = i_range.min(), i_range.max()
    j_min, j_max = j_range.min(), j_range.max()
    i_slice, j_slice = slice(i_min, i_max + 1), slice(j_min, j_max + 1)
    cube = cube[..., i_slice, j_slice]
    selection = selection[i_slice, j_slice]
    # Mask remaining coordinates outside region
    mask = da.broadcast_to(~selection, cube.shape)
    cube.data = da.ma.masked_where(mask, cube.core_data())
    return cube


@preserve_float_dtype
def zonal_statistics(
    cube: Cube,
    operator: str,
    normalize: Optional[Literal['subtract', 'divide']] = None,
    **operator_kwargs
) -> Cube:
    """Compute zonal statistics.

    Parameters
    ----------
    cube:
        Input cube.
    operator:
        The operation. Used to determine the :class:`iris.analysis.Aggregator`
        object used to calculate the statistics. Allowed options are given in
        :ref:`this table <supported_stat_operator>`.
    normalize:
        If given, do not return the statistics cube itself, but rather, the
        input cube, normalized with the statistics cube. Can either be
        `subtract` (statistics cube is subtracted from the input cube) or
        `divide` (input cube is divided by the statistics cube).
    **operator_kwargs:
        Optional keyword arguments for the :class:`iris.analysis.Aggregator`
        object defined by `operator`.

    Returns
    -------
    iris.cube.Cube
        Zonal statistics cube or input cube normalized by statistics cube (see
        `normalize`).

    Raises
    ------
    ValueError
        Error raised if computation on irregular grids is attempted.
        Zonal statistics not yet implemented for irregular grids.

    """
    if cube.coord('longitude').points.ndim >= 2:
        raise ValueError(
            "Zonal statistics on irregular grids not yet implemented"
        )
    (agg, agg_kwargs) = get_iris_aggregator(operator, **operator_kwargs)
    result = cube.collapsed('longitude', agg, **agg_kwargs)
    if normalize is not None:
        result = get_normalized_cube(cube, result, normalize)
    return result


@preserve_float_dtype
def meridional_statistics(
    cube: Cube,
    operator: str,
    normalize: Optional[Literal['subtract', 'divide']] = None,
    **operator_kwargs,
) -> Cube:
    """Compute meridional statistics.

    Parameters
    ----------
    cube:
        Input cube.
    operator:
        The operation. Used to determine the :class:`iris.analysis.Aggregator`
        object used to calculate the statistics. Allowed options are given in
        :ref:`this table <supported_stat_operator>`.
    normalize:
        If given, do not return the statistics cube itself, but rather, the
        input cube, normalized with the statistics cube. Can either be
        `subtract` (statistics cube is subtracted from the input cube) or
        `divide` (input cube is divided by the statistics cube).
    **operator_kwargs:
        Optional keyword arguments for the :class:`iris.analysis.Aggregator`
        object defined by `operator`.

    Returns
    -------
    iris.cube.Cube
        Meridional statistics cube.

    Raises
    ------
    ValueError
        Error raised if computation on irregular grids is attempted.
        Zonal statistics not yet implemented for irregular grids.

    """
    if cube.coord('latitude').points.ndim >= 2:
        raise ValueError(
            "Meridional statistics on irregular grids not yet implemented"
        )
    (agg, agg_kwargs) = get_iris_aggregator(operator, **operator_kwargs)
    result = cube.collapsed('latitude', agg, **agg_kwargs)
    if normalize is not None:
        result = get_normalized_cube(cube, result, normalize)
    return result


<<<<<<< HEAD
=======
def compute_area_weights(cube):
    """Compute area weights."""
    with warnings.catch_warnings(record=True) as caught_warnings:
        warnings.filterwarnings(
            'always',
            message="Using DEFAULT_SPHERICAL_EARTH_RADIUS.",
            category=UserWarning,
            module='iris.analysis.cartography',
        )
        # TODO: replace the following line with
        # weights = iris.analysis.cartography.area_weights(
        #     cube, compute=not cube.has_lazy_data()
        # )
        # once https://github.com/SciTools/iris/pull/5658 is available
        weights = _get_area_weights(cube)

        for warning in caught_warnings:
            logger.debug(
                "%s while computing area weights of the following cube:\n%s",
                warning.message, cube)
    return weights


def _get_area_weights(cube: Cube) -> np.ndarray | da.Array:
    """Get area weights.

    For non-lazy data, simply use the according iris function. For lazy data,
    calculate area weights for a single lat-lon slice and broadcast it to the
    correct shape.

    Note
    ----
    This is a temporary workaround to get lazy area weights. Can be removed
    once https://github.com/SciTools/iris/pull/5658 is available.

    """
    if not cube.has_lazy_data():
        return iris.analysis.cartography.area_weights(cube)

    lat_lon_dims = sorted(
        tuple(set(cube.coord_dims('latitude') + cube.coord_dims('longitude')))
    )
    lat_lon_slice = next(cube.slices(['latitude', 'longitude'], ordered=False))
    weights_2d = iris.analysis.cartography.area_weights(lat_lon_slice)
    weights = broadcast_to_shape(
        da.array(weights_2d),
        cube.shape,
        lat_lon_dims,
        chunks=cube.lazy_data().chunks,
    )
    return weights


def _try_adding_calculated_cell_area(cube: Cube) -> None:
    """Try to add calculated cell measure 'cell_area' to cube (in-place)."""
    if cube.cell_measures('cell_area'):
        return

    logger.debug(
        "Found no cell measure 'cell_area' in cube %s. Check availability of "
        "supplementary variables",
        cube.summary(shorten=True),
    )
    logger.debug("Attempting to calculate grid cell area")

    rotated_pole_grid = all([
        cube.coord('latitude').core_points().ndim == 2,
        cube.coord('longitude').core_points().ndim == 2,
        cube.coords('grid_latitude'),
        cube.coords('grid_longitude'),
    ])

    # For regular grids, calculate grid cell areas with iris function
    if has_regular_grid(cube):
        cube = guess_bounds(cube, ['latitude', 'longitude'])
        logger.debug("Calculating grid cell areas for regular grid")
        cell_areas = compute_area_weights(cube)

    # For rotated pole grids, use grid_latitude and grid_longitude to calculate
    # grid cell areas
    elif rotated_pole_grid:
        cube = guess_bounds(cube, ['grid_latitude', 'grid_longitude'])
        cube_tmp = cube.copy()
        cube_tmp.remove_coord('latitude')
        cube_tmp.coord('grid_latitude').rename('latitude')
        cube_tmp.remove_coord('longitude')
        cube_tmp.coord('grid_longitude').rename('longitude')
        logger.debug("Calculating grid cell areas for rotated pole grid")
        cell_areas = compute_area_weights(cube_tmp)

    # For all other cases, grid cell areas cannot be calculated
    else:
        logger.error(
            "Supplementary variables are needed to calculate grid cell "
            "areas for irregular or unstructured grid of cube %s",
            cube.summary(shorten=True),
        )
        raise CoordinateMultiDimError(cube.coord('latitude'))

    # Add new cell measure
    cell_measure = CellMeasure(
        cell_areas, standard_name='cell_area', units='m2', measure='area',
    )
    cube.add_cell_measure(cell_measure, np.arange(cube.ndim))


>>>>>>> 6a984083
@register_supplementaries(
    variables=['areacella', 'areacello'],
    required='prefer_at_least_one',
)
@preserve_float_dtype
def area_statistics(
    cube: Cube,
    operator: str,
    normalize: Optional[Literal['subtract', 'divide']] = None,
    **operator_kwargs,
) -> Cube:
    """Apply a statistical operator in the horizontal plane.

    We assume that the horizontal directions are ['longitude', 'latitude'].

    :ref:`This table <supported_stat_operator>` shows a list of supported
    operators. All operators that support weights are by default weighted with
    the grid cell areas. Note that for area-weighted sums, the units of the
    resulting cube will be multiplied by m :math:`^2`.

    Parameters
    ----------
    cube:
        Input cube. The input cube should have a
        :class:`iris.coords.CellMeasure` named ``'cell_area'``, unless it has
        regular 1D latitude and longitude coordinates so the cell areas can be
        computed using :func:`iris.analysis.cartography.area_weights`.
    operator:
        The operation. Used to determine the :class:`iris.analysis.Aggregator`
        object used to calculate the statistics. Allowed options are given in
        :ref:`this table <supported_stat_operator>`.
    normalize:
        If given, do not return the statistics cube itself, but rather, the
        input cube, normalized with the statistics cube. Can either be
        `subtract` (statistics cube is subtracted from the input cube) or
        `divide` (input cube is divided by the statistics cube).
    **operator_kwargs:
        Optional keyword arguments for the :class:`iris.analysis.Aggregator`
        object defined by `operator`.

    Returns
    -------
    iris.cube.Cube
        Collapsed cube.

    Raises
    ------
    iris.exceptions.CoordinateMultiDimError
        Cube has irregular or unstructured grid but supplementary variable
        `cell_area` is not available.

    """
    has_cell_measure = bool(cube.cell_measures('cell_area'))

    # Get aggregator and correct kwargs (incl. weights)
    (agg, agg_kwargs) = get_iris_aggregator(operator, **operator_kwargs)
    agg_kwargs = update_weights_kwargs(
        agg, agg_kwargs, 'cell_area', cube, try_adding_calculated_cell_area
    )

    result = cube.collapsed(['latitude', 'longitude'], agg, **agg_kwargs)
    if normalize is not None:
        result = get_normalized_cube(cube, result, normalize)

    # Make sure input cube has not been modified
    if not has_cell_measure and cube.cell_measures('cell_area'):
        cube.remove_cell_measure('cell_area')

    return result


def extract_named_regions(cube: Cube, regions: str | Iterable[str]) -> Cube:
    """Extract a specific named region.

    The region coordinate exist in certain CMIP datasets.
    This preprocessor allows a specific named regions to be extracted.

    Parameters
    ----------
    cube:
       Input cube.
    regions:
        A region or list of regions to extract.

    Returns
    -------
    iris.cube.Cube
        Smaller cube.

    Raises
    ------
    ValueError
        regions is not list or tuple or set.
    ValueError
        region not included in cube.

    """
    # Make sure regions is a list of strings
    if isinstance(regions, str):
        regions = [regions]

    if not isinstance(regions, (list, tuple, set)):
        raise TypeError(
            'Regions "{}" is not an acceptable format.'.format(regions))

    available_regions = set(cube.coord('region').points)
    invalid_regions = set(regions) - available_regions
    if invalid_regions:
        raise ValueError('Region(s) "{}" not in cube region(s): {}'.format(
            invalid_regions, available_regions))

    constraints = iris.Constraint(region=lambda r: r in regions)
    cube = cube.extract(constraint=constraints)
    return cube


def _crop_cube(
    cube: Cube,
    start_longitude: float,
    start_latitude: float,
    end_longitude: float,
    end_latitude: float,
    cmor_coords: bool = True,
) -> Cube:
    """Crop cubes on a regular grid."""
    lon_coord = cube.coord(axis='X')
    lat_coord = cube.coord(axis='Y')
    if lon_coord.ndim == 1 and lat_coord.ndim == 1:
        # add a padding of one cell around the cropped cube
        lon_bound = lon_coord.core_bounds()[0]
        lon_step = lon_bound[1] - lon_bound[0]
        start_longitude -= lon_step
        if not cmor_coords:
            if start_longitude < -180.:
                start_longitude = -180.
        else:
            if start_longitude < 0:
                start_longitude = 0
        end_longitude += lon_step
        if not cmor_coords:
            if end_longitude > 180.:
                end_longitude = 180.
        else:
            if end_longitude > 360:
                end_longitude = 360.
        lat_bound = lat_coord.core_bounds()[0]
        lat_step = lat_bound[1] - lat_bound[0]
        start_latitude -= lat_step
        if start_latitude < -90:
            start_latitude = -90.
        end_latitude += lat_step
        if end_latitude > 90.:
            end_latitude = 90.
        cube = extract_region(cube, start_longitude, end_longitude,
                              start_latitude, end_latitude)
    return cube


def _select_representative_point(
    shape,
    lon: np.ndarray,
    lat: np.ndarray,
) -> np.ndarray:
    """Get mask to select a representative point."""
    representative_point = shape.representative_point()
    points = shapely.geometry.MultiPoint(
        np.stack((np.ravel(lon), np.ravel(lat)), axis=1))
    nearest_point = shapely.ops.nearest_points(points, representative_point)[0]
    nearest_lon, nearest_lat = nearest_point.coords[0]
    mask = (lon == nearest_lon) & (lat == nearest_lat)
    return mask


def _correct_coords_from_shapefile(
    cube: Cube,
    cmor_coords: bool,
    pad_north_pole: bool,
    pad_hawaii: bool,
) -> tuple[np.ndarray, np.ndarray]:
    """Get correct lat and lon from shapefile."""
    lon = cube.coord(axis='X').points
    lat = cube.coord(axis='Y').points
    if cube.coord(axis='X').ndim < 2:
        lon, lat = np.meshgrid(lon, lat, copy=False)

    if not cmor_coords:
        # Wrap around longitude coordinate to match data
        lon = lon.copy()  # ValueError: assignment destination is read-only
        lon[lon >= 180.] -= 360.

        # the NE mask may not have points at x = -180 and y = +/-90
        # so we will fool it and apply the mask at (-179, -89, 89) instead
        if pad_hawaii:
            lon = np.where(lon == -180., lon + 1., lon)
    if pad_north_pole:
        lat_0 = np.where(lat == -90., lat + 1., lat)
        lat = np.where(lat_0 == 90., lat_0 - 1., lat_0)

    return lon, lat


def _process_ids(geometries, ids: list | dict | None) -> tuple:
    """Read requested IDs and ID keys."""
    # If ids is a dict, it needs to have length 1 and all geometries needs to
    # have the requested attribute key
    if isinstance(ids, dict):
        if len(ids) != 1:
            raise ValueError(
                f"If `ids` is given as dict, it needs exactly one entry, got "
                f"{ids}"
            )
        key = list(ids.keys())[0]
        for geometry in geometries:
            if key not in geometry['properties']:
                raise ValueError(
                    f"Geometry {dict(geometry['properties'])} does not have "
                    f"requested attribute {key}"
                )
        id_keys: tuple[str, ...] = (key, )
        ids = ids[key]

    # Otherwise, use SHAPE_ID_KEYS to get ID
    else:
        id_keys = SHAPE_ID_KEYS

    # IDs should be strings or None
    if not ids:
        ids = None
    if ids is not None:
        ids = [str(id_) for id_ in ids]

    return (id_keys, ids)


def _get_requested_geometries(
    geometries,
    ids: list | dict | None,
    shapefile: Path,
) -> dict[str, dict]:
    """Return requested geometries."""
    (id_keys, ids) = _process_ids(geometries, ids)

    # Iterate through all geometries and select matching elements
    requested_geometries = {}
    for (reading_order, geometry) in enumerate(geometries):
        for key in id_keys:
            if key in geometry['properties']:
                geometry_id = str(geometry['properties'][key])
                break

        # If none of the attributes are available in the geometry, use reading
        # order as last resort
        else:
            geometry_id = str(reading_order)

        logger.debug("Found shape '%s'", geometry_id)

        # Select geometry if its ID is requested or all IDs are requested
        # (i.e., ids=None)
        if ids is None or geometry_id in ids:
            requested_geometries[geometry_id] = geometry

    # Check if all requested IDs have been found
    if ids is not None:
        missing = set(ids) - set(requested_geometries.keys())
        if missing:
            raise ValueError(
                f"Requested shapes {missing} not found in shapefile "
                f"{shapefile}"
            )

    return requested_geometries


def _get_masks_from_geometries(
    geometries: dict[str, dict],
    lon: np.ndarray,
    lat: np.ndarray,
    method: str = 'contains',
    decomposed: bool = False,
) -> dict[str, np.ndarray]:
    """Get cube masks from requested regions."""
    if method not in {'contains', 'representative'}:
        raise ValueError(
            "Invalid value for `method`. Choose from 'contains', ",
            "'representative'.")

    masks = {}
    for (id_, geometry) in geometries.items():
        masks[id_] = _get_single_mask(lon, lat, method, geometry)

    if not decomposed and len(masks) > 1:
        return _merge_masks(masks, lat.shape)

    return masks


def _get_bounds(
    geometries: dict[str, dict],
) -> tuple[float, float, float, float]:
    """Get bounds from given geometries.

    Parameters
    ----------
    geometries: fiona.collection.Collection
        Fiona collection of shapes (geometries).

    Returns
    -------
    lat_min, lon_min, lat_max, lon_max
        Coordinates deliminating bounding box for shape ids.

    """
    all_bounds = np.vstack(
        [fiona.bounds(geom) for geom in geometries.values()]
    )
    lon_max, lat_max = all_bounds[:, 2:].max(axis=0)
    lon_min, lat_min = all_bounds[:, :2].min(axis=0)

    return lon_min, lat_min, lon_max, lat_max


def _get_single_mask(
    lon: np.ndarray,
    lat: np.ndarray,
    method: str,
    geometry: dict,
) -> np.ndarray:
    """Get single mask from one region."""
    shape = shapely.geometry.shape(geometry['geometry'])
    if method == 'contains':
        mask = shapely.vectorized.contains(shape, lon, lat)
    if method == 'representative' or not mask.any():
        mask = _select_representative_point(shape, lon, lat)
    return mask


def _merge_masks(
    masks: dict[str, np.ndarray],
    shape: tuple,
) -> dict[str, np.ndarray]:
    """Merge masks into one."""
    merged_mask = np.zeros(shape, dtype=bool)
    for mask in masks.values():
        merged_mask |= mask
    return {'0': merged_mask}


def fix_coordinate_ordering(cube: Cube) -> Cube:
    """Transpose the cube dimensions.

    This is done such that the order of dimension is in standard order, i.e.:

    [time] [shape_id] [other_coordinates] latitude longitude

    where dimensions between brackets are optional.

    Parameters
    ----------
    cube:
        Input cube.

    Returns
    -------
    iris.cube.Cube
        Cube with dimensions transposed to standard order

    """
    try:
        time_dim = cube.coord_dims('time')
    except CoordinateNotFoundError:
        time_dim = ()
    try:
        shape_dim = cube.coord_dims('shape_id')
    except CoordinateNotFoundError:
        shape_dim = ()

    other = list(range(len(cube.shape)))
    for dim in [time_dim, shape_dim]:
        for i in dim:
            other.remove(i)
    other_dims = tuple(other)

    order = time_dim + shape_dim + other_dims

    cube.transpose(new_order=order)
    return cube


def _update_shapefile_path(
    shapefile: str | Path,
    session: Optional[Session] = None,
) -> Path:
    """Update path to shapefile."""
    shapefile = str(shapefile)
    shapefile_path = Path(shapefile)

    # Try absolute path
    logger.debug("extract_shape: Looking for shapefile %s", shapefile_path)
    if shapefile_path.exists():
        return shapefile_path

    # Try path relative to auxiliary_data_dir if session is given
    if session is not None:
        shapefile_path = session['auxiliary_data_dir'] / shapefile
        logger.debug("extract_shape: Looking for shapefile %s", shapefile_path)
        if shapefile_path.exists():
            return shapefile_path

    # Try path relative to esmvalcore/preprocessor/shapefiles/
    shapefile_path = Path(__file__).parent / 'shapefiles' / shapefile
    logger.debug("extract_shape: Looking for shapefile %s", shapefile_path)
    if shapefile_path.exists():
        return shapefile_path

    # As final resort, add suffix '.shp' and try path relative to
    # esmvalcore/preprocessor/shapefiles/ again
    # Note: this will find "special" shapefiles like 'ar6'
    shapefile_path = (
        Path(__file__).parent / 'shapefiles' / f"{shapefile.lower()}.shp"
    )
    if shapefile_path.exists():
        return shapefile_path

    # If no valid shapefile has been found, return original input (an error
    # will be raised at a later stage)
    return Path(shapefile)


def extract_shape(
    cube: Cube,
    shapefile: str | Path,
    method: str = 'contains',
    crop: bool = True,
    decomposed: bool = False,
    ids: Optional[list | dict] = None,
) -> Cube:
    """Extract a region defined by a shapefile using masking.

    Note that this function does not work for shapes crossing the
    prime meridian or poles.

    Parameters
    ----------
    cube:
        Input cube.
    shapefile:
        A shapefile defining the region(s) to extract. Also accepts the
        following strings to load special shapefiles:

        * ``'ar6'``:  IPCC WG1 reference regions (v4) used in Assessment Report
          6 (https://doi.org/10.5281/zenodo.5176260). Should be used in
          combination with a :obj:`dict` for the argument `ids`, e.g.,
          ``ids={'Acronym': ['GIC', 'WNA']}``.
    method:
        Select all points contained by the shape or select a single
        representative point. Choose either `'contains'` or `'representative'`.
        If `'contains'` is used, but not a single grid point is contained by
        the shape, a representative point will be selected.
    crop:
        In addition to masking, crop the resulting cube using
        :func:`~esmvalcore.preprocessor.extract_region`. Data on irregular
        grids will not be cropped.
    decomposed:
        If set to `True`, the output cube will have an additional dimension
        `shape_id` describing the requested regions.
    ids:
        Shapes to be read from the shapefile. Can be given as:

        * :obj:`list`: IDs are assigned from the attributes `name`, `NAME`,
          `Name`, `id`, or `ID` (in that priority order; the first one
          available is used). If none of these attributes are available in the
          shapefile, assume that the given `ids` correspond to the reading
          order of the individual shapes, e.g., ``ids=[0, 2]`` corresponds to
          the first and third shape read from the shapefile. Note: An empty
          list is interpreted as `ids=None`.
        * :obj:`dict`: IDs (dictionary value; :obj:`list` of :obj:`str`) are
          assigned from attribute given as dictionary key (:obj:`str`). Only
          dictionaries with length 1 are supported.
          Example: ``ids={'Acronym': ['GIC', 'WNA']}`` for ``shapefile='ar6'``.
        * `None`: select all available shapes from the shapefile.

    Returns
    -------
    iris.cube.Cube
        Cube containing the extracted region.

    See Also
    --------
    extract_region: Extract a region from a cube.

    """
    shapefile = _update_shapefile_path(shapefile)
    with fiona.open(shapefile) as geometries:

        # Get parameters specific to the shapefile (NE used case e.g.
        # longitudes [-180, 180] or latitude missing or overflowing edges)
        cmor_coords = True
        pad_north_pole = False
        pad_hawaii = False
        if geometries.bounds[0] < 0:
            cmor_coords = False
        if geometries.bounds[1] > -90. and geometries.bounds[1] < -85.:
            pad_north_pole = True
        if geometries.bounds[0] > -180. and geometries.bounds[0] < 179.:
            pad_hawaii = True

        requested_geometries = _get_requested_geometries(
            geometries, ids, shapefile
        )

        # Crop cube if desired
        if crop:
            lon_min, lat_min, lon_max, lat_max = _get_bounds(
                requested_geometries
            )
            cube = _crop_cube(
                cube,
                start_longitude=lon_min,
                start_latitude=lat_min,
                end_longitude=lon_max,
                end_latitude=lat_max,
                cmor_coords=cmor_coords,
            )

        lon, lat = _correct_coords_from_shapefile(
            cube,
            cmor_coords,
            pad_north_pole,
            pad_hawaii,
        )

        masks = _get_masks_from_geometries(
            requested_geometries,
            lon,
            lat,
            method=method,
            decomposed=decomposed,
        )

    # Mask input cube based on requested regions
    result = _mask_cube(cube, masks)

    # Remove dummy scalar coordinate if final cube is not decomposed
    if not decomposed:
        result.remove_coord('shape_id')

    return result


def _mask_cube(cube: Cube, masks: dict[str, np.ndarray]) -> Cube:
    """Mask input cube."""
    cubelist = CubeList()
    for id_, mask in masks.items():
        _cube = cube.copy()
        remove_supplementary_variables(_cube)
        _cube.add_aux_coord(
            AuxCoord(id_, units='no_unit', long_name='shape_id')
        )
        mask = da.broadcast_to(mask, _cube.shape)
        _cube.data = da.ma.masked_where(~mask, _cube.core_data())
        cubelist.append(_cube)
    result = fix_coordinate_ordering(cubelist.merge_cube())
    if cube.cell_measures():
        for measure in cube.cell_measures():
            # Cell measures that are time-dependent, with 4 dimension and
            # an original shape of (time, depth, lat, lon), need to be
            # broadcasted to the cube with 5 dimensions and shape
            # (time, shape_id, depth, lat, lon)
            if measure.ndim > 3 and result.ndim > 4:
                data = measure.core_data()
                data = da.expand_dims(data, axis=(1,))
                data = da.broadcast_to(data, result.shape)
                measure = iris.coords.CellMeasure(
                    data,
                    standard_name=measure.standard_name,
                    long_name=measure.long_name,
                    units=measure.units,
                    measure=measure.measure,
                    var_name=measure.var_name,
                    attributes=measure.attributes,
                )
            add_cell_measure(result, measure, measure.measure)
    if cube.ancillary_variables():
        for ancillary_variable in cube.ancillary_variables():
            add_ancillary_variable(result, ancillary_variable)
    return result<|MERGE_RESOLUTION|>--- conflicted
+++ resolved
@@ -6,6 +6,7 @@
 from __future__ import annotations
 
 import logging
+import warnings
 from pathlib import Path
 from typing import TYPE_CHECKING, Iterable, Literal, Optional
 
@@ -15,20 +16,17 @@
 import shapely
 import shapely.ops
 from dask import array as da
-from iris.coords import AuxCoord
+from iris.coords import AuxCoord, CellMeasure
 from iris.cube import Cube, CubeList
-from iris.exceptions import CoordinateNotFoundError
-
-<<<<<<< HEAD
-=======
+from iris.exceptions import CoordinateMultiDimError, CoordinateNotFoundError
+
 from esmvalcore.iris_helpers import has_regular_grid
 from esmvalcore.preprocessor._regrid import broadcast_to_shape
->>>>>>> 6a984083
 from esmvalcore.preprocessor._shared import (
     get_iris_aggregator,
     get_normalized_cube,
+    guess_bounds,
     preserve_float_dtype,
-    try_adding_calculated_cell_area,
     update_weights_kwargs,
 )
 from esmvalcore.preprocessor._supplementary_vars import (
@@ -293,8 +291,6 @@
     return result
 
 
-<<<<<<< HEAD
-=======
 def compute_area_weights(cube):
     """Compute area weights."""
     with warnings.catch_warnings(record=True) as caught_warnings:
@@ -401,7 +397,6 @@
     cube.add_cell_measure(cell_measure, np.arange(cube.ndim))
 
 
->>>>>>> 6a984083
 @register_supplementaries(
     variables=['areacella', 'areacello'],
     required='prefer_at_least_one',
@@ -459,7 +454,7 @@
     # Get aggregator and correct kwargs (incl. weights)
     (agg, agg_kwargs) = get_iris_aggregator(operator, **operator_kwargs)
     agg_kwargs = update_weights_kwargs(
-        agg, agg_kwargs, 'cell_area', cube, try_adding_calculated_cell_area
+        agg, agg_kwargs, 'cell_area', cube, _try_adding_calculated_cell_area
     )
 
     result = cube.collapsed(['latitude', 'longitude'], agg, **agg_kwargs)
