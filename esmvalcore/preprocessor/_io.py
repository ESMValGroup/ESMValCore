"""Functions for loading and saving cubes."""

from __future__ import annotations

import copy
import logging
import os
from collections.abc import Sequence
from itertools import groupby
from pathlib import Path
from typing import NamedTuple, Optional
from warnings import catch_warnings, filterwarnings

import cftime
import iris
import iris.aux_factory
import iris.exceptions
import numpy as np
import yaml
from cf_units import suppress_errors
from dask.delayed import Delayed
from iris.cube import CubeList

from esmvalcore.cmor.check import CheckLevels
from esmvalcore.esgf.facets import FACETS
from esmvalcore.iris_helpers import merge_cube_attributes

from .._task import write_ncl_settings

logger = logging.getLogger(__name__)

GLOBAL_FILL_VALUE = 1e20

DATASET_KEYS = {
    "mip",
}
VARIABLE_KEYS = {
    "reference_dataset",
    "alternative_dataset",
}

iris.FUTURE.save_split_attrs = True


def _get_attr_from_field_coord(ncfield, coord_name, attr):
    if coord_name is not None:
        attrs = ncfield.cf_group[coord_name].cf_attrs()
        attr_val = [value for (key, value) in attrs if key == attr]
        if attr_val:
            return attr_val[0]
    return None


def _load_callback(raw_cube, field, _):
    """Use this callback to fix anything Iris tries to break."""
    # Remove attributes that cause issues with merging and concatenation
    _delete_attributes(
        raw_cube, ("creation_date", "tracking_id", "history", "comment")
    )
    for coord in raw_cube.coords():
        # Iris chooses to change longitude and latitude units to degrees
        # regardless of value in file, so reinstating file value
        if coord.standard_name in ["longitude", "latitude"]:
            units = _get_attr_from_field_coord(field, coord.var_name, "units")
            if units is not None:
                coord.units = units
        # CMOR sometimes adds a history to the coordinates.
        _delete_attributes(coord, ("history",))


def _delete_attributes(iris_object, atts):
    for att in atts:
        if att in iris_object.attributes:
            del iris_object.attributes[att]


def load(
    file: str | Path,
    ignore_warnings: Optional[list[dict]] = None,
) -> CubeList:
    """Load iris cubes from string or Path objects.

    Parameters
    ----------
    file:
        File to be loaded. Could be string or POSIX Path object.
    ignore_warnings:
        Keyword arguments passed to :func:`warnings.filterwarnings` used to
        ignore warnings issued by :func:`iris.load_raw`. Each list element
        corresponds to one call to :func:`warnings.filterwarnings`.

    Returns
    -------
    iris.cube.CubeList
        Loaded cubes.

    Raises
    ------
    ValueError
        Cubes are empty.
    """
    file = Path(file)
    logger.debug("Loading:\n%s", file)

    if ignore_warnings is None:
        ignore_warnings = []

    # Avoid duplication of ignored warnings when load() is called more often
    # than once
    ignore_warnings = list(ignore_warnings)

    # Default warnings ignored for every dataset
    ignore_warnings.append(
        {
            "message": "Missing CF-netCDF measure variable .*",
            "category": UserWarning,
            "module": "iris",
        }
    )
    ignore_warnings.append(
        {
            "message": "Ignoring netCDF variable '.*' invalid units '.*'",
            "category": UserWarning,
            "module": "iris",
        }
    )  # iris < 3.8
    ignore_warnings.append(
        {
            "message": "Ignoring invalid units .* on netCDF variable .*",
            "category": UserWarning,
            "module": "iris",
        }
    )  # iris >= 3.8

    # Filter warnings
    with catch_warnings():
        for warning_kwargs in ignore_warnings:
            warning_kwargs.setdefault("action", "ignore")
            filterwarnings(**warning_kwargs)
        # Suppress UDUNITS-2 error messages that cannot be ignored with
        # warnings.filterwarnings
        # (see https://github.com/SciTools/cf-units/issues/240)
        with suppress_errors():
            raw_cubes = iris.load_raw(file, callback=_load_callback)
    logger.debug("Done with loading %s", file)

    if not raw_cubes:
        raise ValueError(f"Can not load cubes from {file}")

    for cube in raw_cubes:
        cube.attributes["source_file"] = str(file)

    return raw_cubes


def _concatenate_cubes(cubes, check_level):
    """Concatenate cubes according to the check_level."""
    kwargs = {
        "check_aux_coords": True,
        "check_cell_measures": True,
        "check_ancils": True,
        "check_derived_coords": True,
    }

    if check_level > CheckLevels.DEFAULT:
        kwargs = dict.fromkeys(kwargs, False)
        logger.debug(
            "Concatenation will be performed without checking "
            "auxiliary coordinates, cell measures, ancillaries "
            "and derived coordinates present in the cubes.",
        )

    concatenated = iris.cube.CubeList(cubes).concatenate(**kwargs)

    return concatenated


class _TimesHelper:
    def __init__(self, time):
        self.times = time.core_points()
        self.units = str(time.units)

    def __getattr__(self, name):
        return getattr(self.times, name)

    def __len__(self):
        return len(self.times)

    def __getitem__(self, key):
        return self.times[key]


def _check_time_overlaps(cubes: iris.cube.CubeList) -> iris.cube.CubeList:
    """Handle time overlaps.

    Parameters
    ----------
    cubes : iris.cube.CubeList
        A list of cubes belonging to a single timeseries,
        ordered by starting point with possible overlaps.

    Returns
    -------
    iris.cube.CubeList
        A list of cubes belonging to a single timeseries,
        ordered by starting point with no overlaps.
    """
    if len(cubes) < 2:
        return cubes

    class _TrackedCube(NamedTuple):
        cube: iris.cube.Cube
        times: iris.coords.DimCoord
        start: float
        end: float

        @classmethod
        def from_cube(cls, cube):
            """Construct tracked cube."""
            times = cube.coord("time")
            start, end = times.core_points()[[0, -1]]
            return cls(cube, times, start, end)

    new_cubes = iris.cube.CubeList()
    current_cube = _TrackedCube.from_cube(cubes[0])
    for new_cube in map(_TrackedCube.from_cube, cubes[1:]):
        if new_cube.start > current_cube.end:
            # no overlap, use current cube and start again from new cube
            logger.debug("Using %s", current_cube.cube)
            new_cubes.append(current_cube.cube)
            current_cube = new_cube
            continue
        # overlap
        if current_cube.end > new_cube.end:
            # current cube ends after new one, just forget new cube
            logger.debug(
                "Discarding %s because the time range "
                "is already covered by %s",
                new_cube.cube,
                current_cube.cube,
            )
            continue
        if new_cube.start == current_cube.start:
            # new cube completely covers current one
            # forget current cube
            current_cube = new_cube
            logger.debug(
                "Discarding %s because the time range is covered by %s",
                current_cube.cube,
                new_cube.cube,
            )
            continue
        # new cube ends after current one,
        # use all of new cube, and shorten current cube to
        # eliminate overlap with new cube
        cut_index = (
            cftime.time2index(
                new_cube.start,
                _TimesHelper(current_cube.times),
                current_cube.times.units.calendar,
                select="before",
            )
            + 1
        )
        logger.debug(
            "Using %s shortened to %s due to overlap",
            current_cube.cube,
            current_cube.times.cell(cut_index).point,
        )
        new_cubes.append(current_cube.cube[:cut_index])
        current_cube = new_cube

    logger.debug("Using %s", current_cube.cube)
    new_cubes.append(current_cube.cube)

    return new_cubes


def _fix_calendars(cubes):
    """Check and homogenise calendars, if possible."""
    calendars = [cube.coord("time").units.calendar for cube in cubes]
    unique_calendars = np.unique(calendars)

    calendar_ocurrences = np.array(
        [calendars.count(calendar) for calendar in unique_calendars]
    )
    calendar_index = int(
        np.argwhere(calendar_ocurrences == calendar_ocurrences.max())
    )

    for cube in cubes:
        time_coord = cube.coord("time")
        old_calendar = time_coord.units.calendar
        if old_calendar != unique_calendars[calendar_index]:
            new_unit = time_coord.units.change_calendar(
                unique_calendars[calendar_index]
            )
            time_coord.units = new_unit


def _get_concatenation_error(cubes):
    """Raise an error for concatenation."""
    # Concatenation not successful -> retrieve exact error message
    try:
        iris.cube.CubeList(cubes).concatenate_cube()
    except iris.exceptions.ConcatenateError as exc:
        msg = str(exc)
    logger.error("Can not concatenate cubes into a single one: %s", msg)
    logger.error("Resulting cubes:")
    for cube in cubes:
        logger.error(cube)
        time = cube.coord("time")
        logger.error("From %s to %s", time.cell(0), time.cell(-1))

    raise ValueError(f"Can not concatenate cubes: {msg}")


def _sort_cubes_by_time(cubes):
    """Sort CubeList by time coordinate."""
    try:
        cubes = sorted(cubes, key=lambda c: c.coord("time").cell(0).point)
    except iris.exceptions.CoordinateNotFoundError as exc:
        msg = "One or more cubes {} are missing".format(
            cubes
        ) + " time coordinate: {}".format(str(exc))
        raise ValueError(msg)
    except TypeError as error:
        msg = (
            "Cubes cannot be sorted "
            f"due to differing time units: {str(error)}"
        )
        raise TypeError(msg) from error
    return cubes


def _concatenate_cubes_by_experiment(
    cubes: list[iris.cube.Cube],
) -> list[iris.cube.Cube]:
    """Concatenate cubes by experiment.

    This ensures overlapping (branching) experiments are handled correctly.
    """
    # get the possible facet names in CMIP3, 5, 6 for exp
    # currently these are 'experiment', 'experiment_id'
    exp_facet_names = {
        project["exp"] for project in FACETS.values() if "exp" in project
    }

    def get_exp(cube: iris.cube.Cube) -> str:
        for key in exp_facet_names:
            if key in cube.attributes:
                return cube.attributes[key]
        return ""

    experiments = {get_exp(cube) for cube in cubes}
    if len(experiments) > 1:
        # first do experiment-wise concatenation, then time-based
        cubes = [
            concatenate([cube for cube in cubes if get_exp(cube) == exp])
            for exp in experiments
        ]

    return cubes


def concatenate(cubes, check_level=CheckLevels.DEFAULT):
    """Concatenate all cubes after fixing metadata.

    Parameters
    ----------
    cubes: iterable of iris.cube.Cube
        Data cubes to be concatenated
    check_level: CheckLevels
        Level of strictness of the checks in the concatenation.

    Returns
    -------
    cube: iris.cube.Cube
        Resulting concatenated cube.

    Raises
    ------
    ValueError
        Concatenation was not possible.
    """
    if not cubes:
        return cubes
    if len(cubes) == 1:
        return cubes[0]

    cubes = _concatenate_cubes_by_experiment(cubes)

    merge_cube_attributes(cubes)
    cubes = _sort_cubes_by_time(cubes)
    _fix_calendars(cubes)
    cubes = _check_time_overlaps(cubes)
    result = _concatenate_cubes(cubes, check_level=check_level)

    if len(result) == 1:
        result = result[0]
    else:
        _get_concatenation_error(result)

    return result


def save(
<<<<<<< HEAD
    cubes: Sequence[iris.cube.Cube],
    filename: Path | str,
    optimize_access: str = "",
    compress: bool = False,
    alias: str = "",
    **kwargs,
) -> Delayed | None:
=======
    cubes, filename, optimize_access="", compress=False, alias="", **kwargs
):
>>>>>>> 4b0dd419
    """Save iris cubes to file.

    Parameters
    ----------
    cubes:
        Data cubes to be saved

    filename:
        Name of target file

    optimize_access:
        Set internal NetCDF chunking to favour a reading scheme

        Values can be map or timeseries, which improve performance when
        reading the file one map or time series at a time.
        Users can also provide a coordinate or a list of coordinates. In that
        case the better performance will be avhieved by loading all the values
        in that coordinate at a time

    compress:
        Use NetCDF internal compression.

    alias:
        Var name to use when saving instead of the one in the cube.

    **kwargs:
        See :meth:`iris.fileformats.netcdf.saver.save` for additional
        keyword arguments.

    Returns
    -------
    :class:`dask.delayed.Delayed` or :obj:`None`
        A delayed object that can be used to save the data in the cube.

    Raises
    ------
    ValueError
        cubes is empty.
    """
    if not cubes:
        raise ValueError(f"Cannot save empty cubes '{cubes}'")

    # Rename some arguments
    kwargs["target"] = filename
    kwargs["zlib"] = compress

    dirname = os.path.dirname(filename)
    if not os.path.exists(dirname):
        os.makedirs(dirname)

    if os.path.exists(filename) and all(
        cube.has_lazy_data() for cube in cubes
    ):
        logger.debug(
            "Not saving cubes %s to %s to avoid data loss. "
            "The cube is probably unchanged.",
            cubes,
            filename,
        )
<<<<<<< HEAD
        return None
=======
        return filename
>>>>>>> 4b0dd419

    for cube in cubes:
        logger.debug(
            "Saving cube:\n%s\nwith %s data to %s",
            cube,
            "lazy" if cube.has_lazy_data() else "realized",
            filename,
        )
    if optimize_access:
        cube = cubes[0]
        if optimize_access == "map":
            dims = set(
                cube.coord_dims("latitude") + cube.coord_dims("longitude")
            )
        elif optimize_access == "timeseries":
            dims = set(cube.coord_dims("time"))
        else:
<<<<<<< HEAD
            dims = {
                dim
                for coord_name in optimize_access.split(" ")
                for dim in cube.coord_dims(coord_name)
            }
=======
            dims = tuple()
            for coord_dims in (
                cube.coord_dims(dimension)
                for dimension in optimize_access.split(" ")
            ):
                dims += coord_dims
            dims = set(dims)
>>>>>>> 4b0dd419

        kwargs["chunksizes"] = tuple(
            length if index in dims else 1
            for index, length in enumerate(cube.shape)
        )

    kwargs["fill_value"] = GLOBAL_FILL_VALUE
    if alias:
        for cube in cubes:
            logger.debug(
                "Changing var_name from %s to %s", cube.var_name, alias
            )
            cube.var_name = alias

    # Ignore some warnings when saving
    with catch_warnings():
        filterwarnings(
            "ignore",
            message=(
                ".* is being added as CF data variable attribute, but .* "
                "should only be a CF global attribute"
            ),
            category=UserWarning,
            module="iris",
        )
        result = iris.save(cubes, **kwargs)

    return result


def _get_debug_filename(filename, step):
    """Get a filename for debugging the preprocessor."""
    dirname = os.path.splitext(filename)[0]
    if os.path.exists(dirname) and os.listdir(dirname):
        num = int(sorted(os.listdir(dirname)).pop()[:2]) + 1
    else:
        num = 0
    filename = os.path.join(dirname, "{:02}_{}.nc".format(num, step))
    return filename


def _sort_products(products):
    """Sort preprocessor output files by their order in the recipe."""
    return sorted(
        products,
        key=lambda p: (
            p.attributes.get("recipe_dataset_index", 1e6),
            p.attributes.get("dataset", ""),
        ),
    )


def write_metadata(products, write_ncl=False):
    """Write product metadata to file."""
    output_files = []
    for output_dir, prods in groupby(
        products, lambda p: os.path.dirname(p.filename)
    ):
        sorted_products = _sort_products(prods)
        metadata = {}
        for product in sorted_products:
            if isinstance(product.attributes.get("exp"), (list, tuple)):
                product.attributes = dict(product.attributes)
                product.attributes["exp"] = "-".join(product.attributes["exp"])
            if "original_short_name" in product.attributes:
                del product.attributes["original_short_name"]
            metadata[product.filename] = product.attributes

        output_filename = os.path.join(output_dir, "metadata.yml")
        output_files.append(output_filename)
        with open(output_filename, "w", encoding="utf-8") as file:
            yaml.safe_dump(metadata, file)
        if write_ncl:
            output_files.append(_write_ncl_metadata(output_dir, metadata))

    return output_files


def _write_ncl_metadata(output_dir, metadata):
    """Write NCL metadata files to output_dir."""
    variables = [copy.deepcopy(v) for v in metadata.values()]

    info = {"input_file_info": variables}

    # Split input_file_info into dataset and variable properties
    # dataset keys and keys with non-identical values will be stored
    # in dataset_info, the rest in variable_info
    variable_info = {}
    info["variable_info"] = [variable_info]
    info["dataset_info"] = []
    for variable in variables:
        dataset_info = {}
        info["dataset_info"].append(dataset_info)
        for key in variable:
            dataset_specific = any(
                variable[key] != var.get(key, object()) for var in variables
            )
            if (
                dataset_specific or key in DATASET_KEYS
            ) and key not in VARIABLE_KEYS:
                dataset_info[key] = variable[key]
            else:
                variable_info[key] = variable[key]

    filename = os.path.join(
        output_dir, variable_info["short_name"] + "_info.ncl"
    )
    write_ncl_settings(info, filename)

    return filename<|MERGE_RESOLUTION|>--- conflicted
+++ resolved
@@ -405,7 +405,6 @@
 
 
 def save(
-<<<<<<< HEAD
     cubes: Sequence[iris.cube.Cube],
     filename: Path | str,
     optimize_access: str = "",
@@ -413,10 +412,6 @@
     alias: str = "",
     **kwargs,
 ) -> Delayed | None:
-=======
-    cubes, filename, optimize_access="", compress=False, alias="", **kwargs
-):
->>>>>>> 4b0dd419
     """Save iris cubes to file.
 
     Parameters
@@ -476,11 +471,7 @@
             cubes,
             filename,
         )
-<<<<<<< HEAD
         return None
-=======
-        return filename
->>>>>>> 4b0dd419
 
     for cube in cubes:
         logger.debug(
@@ -498,21 +489,11 @@
         elif optimize_access == "timeseries":
             dims = set(cube.coord_dims("time"))
         else:
-<<<<<<< HEAD
             dims = {
                 dim
                 for coord_name in optimize_access.split(" ")
                 for dim in cube.coord_dims(coord_name)
             }
-=======
-            dims = tuple()
-            for coord_dims in (
-                cube.coord_dims(dimension)
-                for dimension in optimize_access.split(" ")
-            ):
-                dims += coord_dims
-            dims = set(dims)
->>>>>>> 4b0dd419
 
         kwargs["chunksizes"] = tuple(
             length if index in dims else 1
