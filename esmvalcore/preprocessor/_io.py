--- conflicted
+++ resolved
@@ -13,11 +13,8 @@
 import yaml
 from cf_units import suppress_errors
 
-<<<<<<< HEAD
 from esmvalcore.exceptions import ESMValCoreDeprecationWarning
-=======
 from esmvalcore.iris_helpers import merge_cube_attributes
->>>>>>> 20144da4
 
 from .._task import write_ncl_settings
 from ._time import extract_time
@@ -144,7 +141,7 @@
     ValueError
         Cubes are empty.
     """
-    if not(callback is None or callback == 'default'):
+    if not (callback is None or callback == 'default'):
         msg = ("The argument `callback` has been deprecated in "
                "ESMValCore version 2.8.0 and is scheduled for removal in "
                "version 2.10.0.")
