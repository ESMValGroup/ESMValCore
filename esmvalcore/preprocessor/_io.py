"""Functions for loading and saving cubes."""
from __future__ import annotations

import copy
import logging
import os
from itertools import groupby
from pathlib import Path
from typing import Optional
from warnings import catch_warnings, filterwarnings

import iris
import iris.aux_factory
import iris.exceptions
import isodate
import numpy as np
import yaml
from cf_units import suppress_errors
from iris.cube import CubeList

from esmvalcore.cmor.check import CheckLevels
from esmvalcore.iris_helpers import merge_cube_attributes

from .._task import write_ncl_settings
from ._time import clip_timerange

logger = logging.getLogger(__name__)

GLOBAL_FILL_VALUE = 1e+20

DATASET_KEYS = {
    'mip',
}
VARIABLE_KEYS = {
    'reference_dataset',
    'alternative_dataset',
}


def _fix_aux_factories(cube):
    """Fix :class:`iris.aux_factory.AuxCoordFactory` after concatenation.

    Necessary because of bug in :mod:`iris` (see issue #2478).
    """
    coord_names = [coord.name() for coord in cube.coords()]

    # Hybrid sigma pressure coordinate
    # TODO possibly add support for other hybrid coordinates
    if 'atmosphere_hybrid_sigma_pressure_coordinate' in coord_names:
        new_aux_factory = iris.aux_factory.HybridPressureFactory(
            delta=cube.coord(var_name='ap'),
            sigma=cube.coord(var_name='b'),
            surface_air_pressure=cube.coord(var_name='ps'),
        )
        for aux_factory in cube.aux_factories:
            if isinstance(aux_factory, iris.aux_factory.HybridPressureFactory):
                break
        else:
            cube.add_aux_factory(new_aux_factory)

    # Hybrid sigma height coordinate
    if 'atmosphere_hybrid_height_coordinate' in coord_names:
        new_aux_factory = iris.aux_factory.HybridHeightFactory(
            delta=cube.coord(var_name='lev'),
            sigma=cube.coord(var_name='b'),
            orography=cube.coord(var_name='orog'),
        )
        for aux_factory in cube.aux_factories:
            if isinstance(aux_factory, iris.aux_factory.HybridHeightFactory):
                break
        else:
            cube.add_aux_factory(new_aux_factory)

    # Atmosphere sigma coordinate
    if 'atmosphere_sigma_coordinate' in coord_names:
        new_aux_factory = iris.aux_factory.AtmosphereSigmaFactory(
            pressure_at_top=cube.coord(var_name='ptop'),
            sigma=cube.coord(var_name='lev'),
            surface_air_pressure=cube.coord(var_name='ps'),
        )
        for aux_factory in cube.aux_factories:
            if isinstance(aux_factory,
                          iris.aux_factory.AtmosphereSigmaFactory):
                break
        else:
            cube.add_aux_factory(new_aux_factory)


def _get_attr_from_field_coord(ncfield, coord_name, attr):
    if coord_name is not None:
        attrs = ncfield.cf_group[coord_name].cf_attrs()
        attr_val = [value for (key, value) in attrs if key == attr]
        if attr_val:
            return attr_val[0]
    return None


def _load_callback(raw_cube, field, _):
    """Use this callback to fix anything Iris tries to break."""
    # Remove attributes that cause issues with merging and concatenation
    _delete_attributes(raw_cube,
                       ('creation_date', 'tracking_id', 'history', 'comment'))
    for coord in raw_cube.coords():
        # Iris chooses to change longitude and latitude units to degrees
        # regardless of value in file, so reinstating file value
        if coord.standard_name in ['longitude', 'latitude']:
            units = _get_attr_from_field_coord(field, coord.var_name, 'units')
            if units is not None:
                coord.units = units
        # CMOR sometimes adds a history to the coordinates.
        _delete_attributes(coord, ('history', ))


def _delete_attributes(iris_object, atts):
    for att in atts:
        if att in iris_object.attributes:
            del iris_object.attributes[att]


def load(
    file: str | Path,
    ignore_warnings: Optional[list[dict]] = None,
) -> CubeList:
    """Load iris cubes from string or Path objects.

    Parameters
    ----------
    file:
        File to be loaded. Could be string or POSIX Path object.
    ignore_warnings:
        Keyword arguments passed to :func:`warnings.filterwarnings` used to
        ignore warnings issued by :func:`iris.load_raw`. Each list element
        corresponds to one call to :func:`warnings.filterwarnings`.

    Returns
    -------
    iris.cube.CubeList
        Loaded cubes.

    Raises
    ------
    ValueError
        Cubes are empty.
    """
    file = Path(file)
    logger.debug("Loading:\n%s", file)

    if ignore_warnings is None:
        ignore_warnings = []

    # Avoid duplication of ignored warnings when load() is called more often
    # than once
    ignore_warnings = list(ignore_warnings)

    # Default warnings ignored for every dataset
    ignore_warnings.append({
        'message': "Missing CF-netCDF measure variable .*",
        'category': UserWarning,
        'module': 'iris',
    })
    ignore_warnings.append({
        'message': "Ignoring netCDF variable '.*' invalid units '.*'",
        'category': UserWarning,
        'module': 'iris',
    })

    # Filter warnings
    with catch_warnings():
        for warning_kwargs in ignore_warnings:
            warning_kwargs.setdefault('action', 'ignore')
            filterwarnings(**warning_kwargs)
        # Suppress UDUNITS-2 error messages that cannot be ignored with
        # warnings.filterwarnings
        # (see https://github.com/SciTools/cf-units/issues/240)
        with suppress_errors():
<<<<<<< HEAD
            # GRIB files need to be loaded with iris.load, otherwise we will
            # get separate (lat, lon) slices for each time step, pressure
            # level, etc.
            grib_formats = ('.grib2', '.grib', '.grb2', '.grb', '.gb2', '.gb')
            if file.suffix in grib_formats:
                raw_cubes = iris.load(file, callback=callback)
            else:
                raw_cubes = iris.load_raw(file, callback=callback)
=======
            raw_cubes = iris.load_raw(file, callback=_load_callback)
>>>>>>> 0cea7255
    logger.debug("Done with loading %s", file)

    if not raw_cubes:
        raise ValueError(f'Can not load cubes from {file}')

    for cube in raw_cubes:
        cube.attributes['source_file'] = str(file)

    return raw_cubes


def _concatenate_cubes(cubes, check_level):
    """Concatenate cubes according to the check_level."""
    kwargs = {
        'check_aux_coords': True,
        'check_cell_measures': True,
        'check_ancils': True,
        'check_derived_coords': True
    }

    if check_level > CheckLevels.DEFAULT:
        kwargs = dict.fromkeys(kwargs, False)
        logger.debug(
            'Concatenation will be performed without checking '
            'auxiliary coordinates, cell measures, ancillaries '
            'and derived coordinates present in the cubes.', )

    concatenated = iris.cube.CubeList(cubes).concatenate(**kwargs)

    return concatenated


def _check_time_overlaps(cubes):
    """Handle time overlaps."""
    times = [cube.coord('time').core_points() for cube in cubes]
    for index, _ in enumerate(times[:-1]):
        overlap = np.intersect1d(times[index], times[index + 1])
        if overlap.size != 0:
            overlapping_cubes = cubes[index:index + 2]
            time_1 = overlapping_cubes[0].coord('time').core_points()
            time_2 = overlapping_cubes[1].coord('time').core_points()

            # case 1: both cubes start at the same time -> return longer cube
            if time_1[0] == time_2[0]:
                if time_1[-1] <= time_2[-1]:
                    cubes.pop(index)
                    discarded_cube_index = 0
                    used_cube_index = 1
                else:
                    cubes.pop(index + 1)
                    discarded_cube_index = 1
                    used_cube_index = 0
                logger.debug(
                    "Both cubes start at the same time but cube %s "
                    "ends before %s",
                    overlapping_cubes[discarded_cube_index],
                    overlapping_cubes[used_cube_index],
                )
                logger.debug(
                    "Cube %s contains all needed data so using it fully",
                    overlapping_cubes[used_cube_index],
                )

            # case 2: cube1 starts before cube2
            # case 2.1: cube1 ends after cube2 -> return cube1
            elif time_1[-1] > time_2[-1]:
                cubes.pop(index + 1)
                logger.debug("Using only data from %s", overlapping_cubes[0])

            # case 2.2: cube1 ends before cube2 -> use full cube2
            # and shorten cube1
            else:
                new_time = np.delete(
                    time_1,
                    np.argwhere(np.in1d(time_1, overlap)),
                )
                new_dates = overlapping_cubes[0].coord('time').units.num2date(
                    new_time)
                logger.debug(
                    "Extracting time slice between %s and %s from cube %s "
                    "to use it for concatenation with cube %s",
                    new_dates[0],
                    new_dates[-1],
                    overlapping_cubes[0],
                    overlapping_cubes[1],
                )

                start_point = isodate.date_isoformat(
                    new_dates[0], format=isodate.isostrf.DATE_BAS_COMPLETE)
                end_point = isodate.date_isoformat(
                    new_dates[-1], format=isodate.isostrf.DATE_BAS_COMPLETE)
                new_cube = clip_timerange(overlapping_cubes[0],
                                          f'{start_point}/{end_point}')

                cubes[index] = new_cube
    return cubes


def _fix_calendars(cubes):
    """Check and homogenise calendars, if possible."""
    calendars = [cube.coord('time').units.calendar for cube in cubes]
    unique_calendars = np.unique(calendars)

    calendar_ocurrences = np.array(
        [calendars.count(calendar) for calendar in unique_calendars])
    calendar_index = int(
        np.argwhere(calendar_ocurrences == calendar_ocurrences.max()))

    for cube in cubes:
        time_coord = cube.coord('time')
        old_calendar = time_coord.units.calendar
        if old_calendar != unique_calendars[calendar_index]:
            new_unit = time_coord.units.change_calendar(
                unique_calendars[calendar_index])
            time_coord.units = new_unit


def _get_concatenation_error(cubes):
    """Raise an error for concatenation."""
    # Concatenation not successful -> retrieve exact error message
    try:
        iris.cube.CubeList(cubes).concatenate_cube()
    except iris.exceptions.ConcatenateError as exc:
        msg = str(exc)
    logger.error('Can not concatenate cubes into a single one: %s', msg)
    logger.error('Resulting cubes:')
    for cube in cubes:
        logger.error(cube)
        time = cube.coord("time")
        logger.error('From %s to %s', time.cell(0), time.cell(-1))

    raise ValueError(f'Can not concatenate cubes: {msg}')


def _sort_cubes_by_time(cubes):
    """Sort CubeList by time coordinate."""
    try:
        cubes = sorted(cubes, key=lambda c: c.coord("time").cell(0).point)
    except iris.exceptions.CoordinateNotFoundError as exc:
        msg = "One or more cubes {} are missing".format(cubes) + \
              " time coordinate: {}".format(str(exc))
        raise ValueError(msg)
    except TypeError as error:
        msg = ("Cubes cannot be sorted "
               f"due to differing time units: {str(error)}")
        raise TypeError(msg) from error
    return cubes


def concatenate(cubes, check_level=CheckLevels.DEFAULT):
    """Concatenate all cubes after fixing metadata.

    Parameters
    ----------
    cubes: iterable of iris.cube.Cube
        Data cubes to be concatenated
    check_level: CheckLevels
        Level of strictness of the checks in the concatenation.

    Returns
    -------
    cube: iris.cube.Cube
        Resulting concatenated cube.

    Raises
    ------
    ValueError
        Concatenation was not possible.
    """
    if not cubes:
        return cubes
    if len(cubes) == 1:
        return cubes[0]

    merge_cube_attributes(cubes)
    cubes = _sort_cubes_by_time(cubes)
    _fix_calendars(cubes)
    cubes = _check_time_overlaps(cubes)
    result = _concatenate_cubes(cubes, check_level=check_level)

    if len(result) == 1:
        result = result[0]
    else:
        _get_concatenation_error(result)

    _fix_aux_factories(result)

    return result


def save(cubes,
         filename,
         optimize_access='',
         compress=False,
         alias='',
         **kwargs):
    """Save iris cubes to file.

    Parameters
    ----------
    cubes: iterable of iris.cube.Cube
        Data cubes to be saved

    filename: str
        Name of target file

    optimize_access: str
        Set internal NetCDF chunking to favour a reading scheme

        Values can be map or timeseries, which improve performance when
        reading the file one map or time series at a time.
        Users can also provide a coordinate or a list of coordinates. In that
        case the better performance will be avhieved by loading all the values
        in that coordinate at a time

    compress: bool, optional
        Use NetCDF internal compression.

    alias: str, optional
        Var name to use when saving instead of the one in the cube.

    Returns
    -------
    str
        filename

    Raises
    ------
    ValueError
        cubes is empty.
    """
    if not cubes:
        raise ValueError(f"Cannot save empty cubes '{cubes}'")

    # Rename some arguments
    kwargs['target'] = filename
    kwargs['zlib'] = compress

    dirname = os.path.dirname(filename)
    if not os.path.exists(dirname):
        os.makedirs(dirname)

    if (os.path.exists(filename)
            and all(cube.has_lazy_data() for cube in cubes)):
        logger.debug(
            "Not saving cubes %s to %s to avoid data loss. "
            "The cube is probably unchanged.", cubes, filename)
        return filename

    for cube in cubes:
        logger.debug("Saving cube:\n%s\nwith %s data to %s", cube,
                     "lazy" if cube.has_lazy_data() else "realized", filename)
    if optimize_access:
        cube = cubes[0]
        if optimize_access == 'map':
            dims = set(
                cube.coord_dims('latitude') + cube.coord_dims('longitude'))
        elif optimize_access == 'timeseries':
            dims = set(cube.coord_dims('time'))
        else:
            dims = tuple()
            for coord_dims in (cube.coord_dims(dimension)
                               for dimension in optimize_access.split(' ')):
                dims += coord_dims
            dims = set(dims)

        kwargs['chunksizes'] = tuple(
            length if index in dims else 1
            for index, length in enumerate(cube.shape))

    kwargs['fill_value'] = GLOBAL_FILL_VALUE
    if alias:

        for cube in cubes:
            logger.debug('Changing var_name from %s to %s', cube.var_name,
                         alias)
            cube.var_name = alias
    iris.save(cubes, **kwargs)

    return filename


def _get_debug_filename(filename, step):
    """Get a filename for debugging the preprocessor."""
    dirname = os.path.splitext(filename)[0]
    if os.path.exists(dirname) and os.listdir(dirname):
        num = int(sorted(os.listdir(dirname)).pop()[:2]) + 1
    else:
        num = 0
    filename = os.path.join(dirname, '{:02}_{}.nc'.format(num, step))
    return filename


def _sort_products(products):
    """Sort preprocessor output files by their order in the recipe."""
    return sorted(
        products,
        key=lambda p: (
            p.attributes.get('recipe_dataset_index', 1e6),
            p.attributes.get('dataset', ''),
        ),
    )


def write_metadata(products, write_ncl=False):
    """Write product metadata to file."""
    output_files = []
    for output_dir, prods in groupby(products,
                                     lambda p: os.path.dirname(p.filename)):
        sorted_products = _sort_products(prods)
        metadata = {}
        for product in sorted_products:
            if isinstance(product.attributes.get('exp'), (list, tuple)):
                product.attributes = dict(product.attributes)
                product.attributes['exp'] = '-'.join(product.attributes['exp'])
            if 'original_short_name' in product.attributes:
                del product.attributes['original_short_name']
            metadata[product.filename] = product.attributes

        output_filename = os.path.join(output_dir, 'metadata.yml')
        output_files.append(output_filename)
        with open(output_filename, 'w', encoding='utf-8') as file:
            yaml.safe_dump(metadata, file)
        if write_ncl:
            output_files.append(_write_ncl_metadata(output_dir, metadata))

    return output_files


def _write_ncl_metadata(output_dir, metadata):
    """Write NCL metadata files to output_dir."""
    variables = [copy.deepcopy(v) for v in metadata.values()]

    info = {'input_file_info': variables}

    # Split input_file_info into dataset and variable properties
    # dataset keys and keys with non-identical values will be stored
    # in dataset_info, the rest in variable_info
    variable_info = {}
    info['variable_info'] = [variable_info]
    info['dataset_info'] = []
    for variable in variables:
        dataset_info = {}
        info['dataset_info'].append(dataset_info)
        for key in variable:
            dataset_specific = any(variable[key] != var.get(key, object())
                                   for var in variables)
            if ((dataset_specific or key in DATASET_KEYS)
                    and key not in VARIABLE_KEYS):
                dataset_info[key] = variable[key]
            else:
                variable_info[key] = variable[key]

    filename = os.path.join(output_dir,
                            variable_info['short_name'] + '_info.ncl')
    write_ncl_settings(info, filename)

    return filename<|MERGE_RESOLUTION|>--- conflicted
+++ resolved
@@ -173,18 +173,14 @@
         # warnings.filterwarnings
         # (see https://github.com/SciTools/cf-units/issues/240)
         with suppress_errors():
-<<<<<<< HEAD
             # GRIB files need to be loaded with iris.load, otherwise we will
             # get separate (lat, lon) slices for each time step, pressure
             # level, etc.
             grib_formats = ('.grib2', '.grib', '.grb2', '.grb', '.gb2', '.gb')
             if file.suffix in grib_formats:
-                raw_cubes = iris.load(file, callback=callback)
+                raw_cubes = iris.load(file, callback=_load_callback)
             else:
-                raw_cubes = iris.load_raw(file, callback=callback)
-=======
-            raw_cubes = iris.load_raw(file, callback=_load_callback)
->>>>>>> 0cea7255
+                raw_cubes = iris.load_raw(file, callback=_load_callback)
     logger.debug("Done with loading %s", file)
 
     if not raw_cubes:
