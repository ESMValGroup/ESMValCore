"""Functions for loading and saving cubes."""
import copy
import logging
import os
import shutil
from itertools import groupby
from warnings import catch_warnings, filterwarnings

import iris
import iris.exceptions
import numpy as np
import yaml

from .._task import write_ncl_settings
from ..cmor._fixes.shared import AtmosphereSigmaFactory
from ._time import extract_time

logger = logging.getLogger(__name__)

GLOBAL_FILL_VALUE = 1e+20

DATASET_KEYS = {
    'mip',
}
VARIABLE_KEYS = {
    'reference_dataset',
    'alternative_dataset',
}


def _fix_aux_factories(cube):
    """Fix :class:`iris.aux_factory.AuxCoordFactory` after concatenation.

    Necessary because of bug in :mod:`iris` (see issue #2478).

    """
    coord_names = [coord.name() for coord in cube.coords()]

    # Hybrid sigma pressure coordinate
    # TODO possibly add support for other hybrid coordinates
    if 'atmosphere_hybrid_sigma_pressure_coordinate' in coord_names:
        new_aux_factory = iris.aux_factory.HybridPressureFactory(
            delta=cube.coord(var_name='ap'),
            sigma=cube.coord(var_name='b'),
            surface_air_pressure=cube.coord(var_name='ps'),
        )
        for aux_factory in cube.aux_factories:
            if isinstance(aux_factory, iris.aux_factory.HybridPressureFactory):
                break
        else:
            cube.add_aux_factory(new_aux_factory)

    # Hybrid sigma height coordinate
    if 'atmosphere_hybrid_height_coordinate' in coord_names:
        new_aux_factory = iris.aux_factory.HybridHeightFactory(
            delta=cube.coord(var_name='lev'),
            sigma=cube.coord(var_name='b'),
            orography=cube.coord(var_name='orog'),
        )
        for aux_factory in cube.aux_factories:
            if isinstance(aux_factory, iris.aux_factory.HybridHeightFactory):
                break
        else:
            cube.add_aux_factory(new_aux_factory)

    # Atmosphere sigma coordinate
    if 'atmosphere_sigma_coordinate' in coord_names:
        new_aux_factory = AtmosphereSigmaFactory(
            pressure_at_top=cube.coord(var_name='ptop'),
            sigma=cube.coord(var_name='lev'),
            surface_air_pressure=cube.coord(var_name='ps'),
        )
        for aux_factory in cube.aux_factories:
            if isinstance(aux_factory, AtmosphereSigmaFactory):
                break
        else:
            cube.add_aux_factory(new_aux_factory)


def _get_attr_from_field_coord(ncfield, coord_name, attr):
    if coord_name is not None:
        attrs = ncfield.cf_group[coord_name].cf_attrs()
        attr_val = [value for (key, value) in attrs if key == attr]
        if attr_val:
            return attr_val[0]
    return None


def concatenate_callback(raw_cube, field, _):
    """Use this callback to fix anything Iris tries to break."""
    # Remove attributes that cause issues with merging and concatenation
    for attr in ['creation_date', 'tracking_id', 'history']:
        if attr in raw_cube.attributes:
            del raw_cube.attributes[attr]
    for coord in raw_cube.coords():
        # Iris chooses to change longitude and latitude units to degrees
        # regardless of value in file, so reinstating file value
        if coord.standard_name in ['longitude', 'latitude']:
            units = _get_attr_from_field_coord(field, coord.var_name, 'units')
            if units is not None:
                coord.units = units


def load(file, callback=None):
    """Load iris cubes from files."""
    logger.debug("Loading:\n%s", file)
    with catch_warnings():
        filterwarnings(
            'ignore',
            message="Missing CF-netCDF measure variable .*",
            category=UserWarning,
            module='iris',
        )
        filterwarnings(
            'ignore',
            message="Ignoring netCDF variable '.*' invalid units '.*'",
            category=UserWarning,
            module='iris',
        )
        raw_cubes = iris.load_raw(file, callback=callback)
<<<<<<< HEAD
<<<<<<< HEAD
=======
    logger.debug("Done with loading %s", file)
>>>>>>> fe41ec4... Implement changes according to Bouwe's review, 2021/06/07 (except unit tests)
=======
    logger.debug("Done with loading")
>>>>>>> 65905862
    if not raw_cubes:
        raise Exception('Can not load cubes from {0}'.format(file))
    for cube in raw_cubes:
        cube.attributes['source_file'] = file
    return raw_cubes


def _fix_cube_attributes(cubes):
    """Unify attributes of different cubes to allow concatenation."""
    attributes = {}
    for cube in cubes:
        for (attr, val) in cube.attributes.items():
            if attr not in attributes:
                attributes[attr] = val
            else:
                if not np.array_equal(val, attributes[attr]):
                    attributes[attr] = '{};{}'.format(str(attributes[attr]),
                                                      str(val))
    for cube in cubes:
        cube.attributes = attributes


def _by_two_concatenation(cubes):
    """Perform a by-2 concatenation to avoid gaps."""
    concatenated = iris.cube.CubeList(cubes).concatenate()
    if len(concatenated) == 1:
        return concatenated[0]

    concatenated = _concatenate_overlapping_cubes(concatenated)
    if len(concatenated) == 2:
        _get_concatenation_error(concatenated)
    else:
        return concatenated[0]


def _get_concatenation_error(cubes):
    """Raise an error for concatenation."""
    # Concatenation not successful -> retrieve exact error message
    try:
        iris.cube.CubeList(cubes).concatenate_cube()
    except iris.exceptions.ConcatenateError as exc:
        msg = str(exc)
    logger.error('Can not concatenate cubes into a single one: %s', msg)
    logger.error('Resulting cubes:')
    for cube in cubes:
        logger.error(cube)
        time = cube.coord("time")
        logger.error('From %s to %s', time.cell(0), time.cell(-1))

    raise ValueError(f'Can not concatenate cubes: {msg}')


def concatenate(cubes):
    """Concatenate all cubes after fixing metadata."""
    if not cubes:
        return cubes
    if len(cubes) == 1:
        return cubes[0]

    _fix_cube_attributes(cubes)

    if len(cubes) > 1:
        # order cubes by first time point
        try:
            cubes = sorted(cubes, key=lambda c: c.coord("time").cell(0).point)
        except iris.exceptions.CoordinateNotFoundError as exc:
            msg = "One or more cubes {} are missing".format(cubes) + \
                  " time coordinate: {}".format(str(exc))
            raise ValueError(msg)

        # iteratively concatenate starting with first cube
        result = cubes[0]
        for cube in cubes[1:]:
            result = _by_two_concatenation([result, cube])

    _fix_aux_factories(result)

    return result


def save(cubes, filename, optimize_access='', compress=False, alias='',
         **kwargs):
    """
    Save iris cubes to file.

    Parameters
    ----------
    cubes: iterable of iris.cube.Cube
        Data cubes to be saved

    filename: str
        Name of target file

    optimize_access: str
        Set internal NetCDF chunking to favour a reading scheme

        Values can be map or timeseries, which improve performance when
        reading the file one map or time series at a time.
        Users can also provide a coordinate or a list of coordinates. In that
        case the better performance will be avhieved by loading all the values
        in that coordinate at a time

    compress: bool, optional
        Use NetCDF internal compression.

    Returns
    -------
    str
        filename

    Raises
    ------
    ValueError
        cubes is empty.

    """
    if not cubes:
        raise ValueError(f"Cannot save empty cubes '{cubes}'")

    # Rename some arguments
    kwargs['target'] = filename
    kwargs['zlib'] = compress

    dirname = os.path.dirname(filename)
    if not os.path.exists(dirname):
        os.makedirs(dirname)

    if (os.path.exists(filename)
            and all(cube.has_lazy_data() for cube in cubes)):
        logger.debug(
            "Not saving cubes %s to %s to avoid data loss. "
            "The cube is probably unchanged.", cubes, filename)
        return filename

    logger.debug("Saving cubes %s to %s", cubes, filename)
    if optimize_access:
        cube = cubes[0]
        if optimize_access == 'map':
            dims = set(
                cube.coord_dims('latitude') + cube.coord_dims('longitude'))
        elif optimize_access == 'timeseries':
            dims = set(cube.coord_dims('time'))
        else:
            dims = tuple()
            for coord_dims in (cube.coord_dims(dimension)
                               for dimension in optimize_access.split(' ')):
                dims += coord_dims
            dims = set(dims)

        kwargs['chunksizes'] = tuple(
            length if index in dims else 1
            for index, length in enumerate(cube.shape))

    kwargs['fill_value'] = GLOBAL_FILL_VALUE
    if alias:

        for cube in cubes:
            logger.debug(
                'Changing var_name from %s to %s', cube.var_name, alias)
            cube.var_name = alias
    iris.save(cubes, **kwargs)

    return filename


def _get_debug_filename(filename, step):
    """Get a filename for debugging the preprocessor."""
    dirname = os.path.splitext(filename)[0]
    if os.path.exists(dirname) and os.listdir(dirname):
        num = int(sorted(os.listdir(dirname)).pop()[:2]) + 1
    else:
        num = 0
    filename = os.path.join(dirname, '{:02}_{}.nc'.format(num, step))
    return filename


def cleanup(files, remove=None):
    """Clean up after running the preprocessor."""
    if remove is None:
        remove = []

    for path in remove:
        if os.path.isdir(path):
            shutil.rmtree(path)
        elif os.path.isfile(path):
            os.remove(path)

    return files


def write_metadata(products, write_ncl=False):
    """Write product metadata to file."""
    output_files = []
    for output_dir, prods in groupby(products,
                                     lambda p: os.path.dirname(p.filename)):
        sorted_products = sorted(
            prods,
            key=lambda p: (
                p.attributes.get('recipe_dataset_index', 1e6),
                p.attributes.get('dataset', ''),
            ),
        )
        metadata = {}
        for product in sorted_products:
            if isinstance(product.attributes.get('exp'), (list, tuple)):
                product.attributes = dict(product.attributes)
                product.attributes['exp'] = '-'.join(product.attributes['exp'])
            if 'original_short_name' in product.attributes:
                del product.attributes['original_short_name']
            metadata[product.filename] = product.attributes

        output_filename = os.path.join(output_dir, 'metadata.yml')
        output_files.append(output_filename)
        with open(output_filename, 'w') as file:
            yaml.safe_dump(metadata, file)
        if write_ncl:
            output_files.append(_write_ncl_metadata(output_dir, metadata))

    return output_files


def _write_ncl_metadata(output_dir, metadata):
    """Write NCL metadata files to output_dir."""
    variables = [copy.deepcopy(v) for v in metadata.values()]

    info = {'input_file_info': variables}

    # Split input_file_info into dataset and variable properties
    # dataset keys and keys with non-identical values will be stored
    # in dataset_info, the rest in variable_info
    variable_info = {}
    info['variable_info'] = [variable_info]
    info['dataset_info'] = []
    for variable in variables:
        dataset_info = {}
        info['dataset_info'].append(dataset_info)
        for key in variable:
            dataset_specific = any(variable[key] != var.get(key, object())
                                   for var in variables)
            if ((dataset_specific or key in DATASET_KEYS)
                    and key not in VARIABLE_KEYS):
                dataset_info[key] = variable[key]
            else:
                variable_info[key] = variable[key]

    filename = os.path.join(output_dir,
                            variable_info['short_name'] + '_info.ncl')
    write_ncl_settings(info, filename)

    return filename


def _concatenate_overlapping_cubes(cubes):
    """Concatenate time-overlapping cubes (two cubes only)."""
    # we arrange [cube1, cube2] so that cube1.start <= cube2.start
    if cubes[0].coord('time').points[0] <= cubes[1].coord('time').points[0]:
        cubes = [cubes[0], cubes[1]]
        logger.debug(
            "Will attempt to concatenate cubes %s "
            "and %s in this order", cubes[0], cubes[1])
    else:
        cubes = [cubes[1], cubes[0]]
        logger.debug(
            "Will attempt to concatenate cubes %s "
            "and %s in this order", cubes[1], cubes[0])

    # get time end points
    time_1 = cubes[0].coord('time')
    time_2 = cubes[1].coord('time')
    if time_1.units != time_2.units:
        raise ValueError(
            f"Cubes\n{cubes[0]}\nand\n{cubes[1]}\ncan not be concatenated: "
            f"time units {time_1.units}, calendar {time_1.units.calendar} "
            f"and {time_2.units}, calendar {time_2.units.calendar} differ")
    data_start_1 = time_1.cell(0).point
    data_start_2 = time_2.cell(0).point
    data_end_1 = time_1.cell(-1).point
    data_end_2 = time_2.cell(-1).point

    # case 1: both cubes start at the same time -> return longer cube
    if data_start_1 == data_start_2:
        if data_end_1 <= data_end_2:
            logger.debug(
                "Both cubes start at the same time but cube %s "
                "ends before %s", cubes[0], cubes[1])
            logger.debug("Cube %s contains all needed data so using it fully",
                         cubes[1])
            cubes = [cubes[1]]
        else:
            logger.debug(
                "Both cubes start at the same time but cube %s "
                "ends before %s", cubes[1], cubes[0])
            logger.debug("Cube %s contains all needed data so using it fully",
                         cubes[0])
            cubes = [cubes[0]]

    # case 2: cube1 starts before cube2
    else:
        # find time overlap, if any
        start_overlap = next((time_1.units.num2date(t)
                              for t in time_1.points if t in time_2.points),
                             None)
        # case 2.0: no overlap (new iris implementation does allow
        # concatenation of cubes with no overlap)
        if not start_overlap:
            logger.debug(
                "Unable to concatenate non-overlapping cubes\n%s\nand\n%s"
                "separated in time.", cubes[0], cubes[1])
        # case 2.1: cube1 ends after cube2 -> return cube1
        elif data_end_1 > data_end_2:
            cubes = [cubes[0]]
            logger.debug("Using only data from %s", cubes[0])
        # case 2.2: cube1 ends before cube2 -> use full cube2 and shorten cube1
        else:
            logger.debug(
                "Extracting time slice between %s and %s from cube %s to use "
                "it for concatenation with cube %s", "-".join([
                    str(data_start_1.year),
                    str(data_start_1.month),
                    str(data_start_1.day)
                ]), "-".join([
                    str(start_overlap.year),
                    str(start_overlap.month),
                    str(start_overlap.day)
                ]), cubes[0], cubes[1])
            c1_delta = extract_time(cubes[0], data_start_1.year,
                                    data_start_1.month, data_start_1.day,
                                    start_overlap.year, start_overlap.month,
                                    start_overlap.day)
            cubes = iris.cube.CubeList([c1_delta, cubes[1]])
            logger.debug("Attempting concatenatenation of %s with %s",
                         c1_delta, cubes[1])
            try:
                cubes = [iris.cube.CubeList(cubes).concatenate_cube()]
            except iris.exceptions.ConcatenateError as ex:
                logger.error('Can not concatenate cubes: %s', ex)
                logger.error('Cubes:')
                for cube in cubes:
                    logger.error(cube)
                raise ex

    return cubes<|MERGE_RESOLUTION|>--- conflicted
+++ resolved
@@ -118,14 +118,7 @@
             module='iris',
         )
         raw_cubes = iris.load_raw(file, callback=callback)
-<<<<<<< HEAD
-<<<<<<< HEAD
-=======
     logger.debug("Done with loading %s", file)
->>>>>>> fe41ec4... Implement changes according to Bouwe's review, 2021/06/07 (except unit tests)
-=======
-    logger.debug("Done with loading")
->>>>>>> 65905862
     if not raw_cubes:
         raise Exception('Can not load cubes from {0}'.format(file))
     for cube in raw_cubes:
