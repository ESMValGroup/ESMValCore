--- conflicted
+++ resolved
@@ -9,10 +9,8 @@
 It operates on different (time) spans:
 - full: computes stats on full dataset time;
 - overlap: computes common time overlap between datasets;
-
 """
 
-import itertools
 import logging
 import re
 from collections import defaultdict
@@ -30,10 +28,8 @@
 def _plev_fix(dataset, pl_idx):
     """Extract valid plev data.
 
-    this function takes care of situations
-    in which certain plevs are completely
-    masked due to unavailable interpolation
-    boundaries.
+    this function takes care of situations in which certain plevs are
+    completely masked due to unavailable interpolation boundaries.
     """
     if np.ma.is_masked(dataset):
         # keep only the valid plevs
@@ -52,9 +48,9 @@
 def _quantile(data, axis, quantile):
     """Calculate quantile.
 
-    Workaround for calling scipy's mquantiles with arrays of >2 dimensions
-    Similar to iris' _percentiles function, see their discussion:
-    https://github.com/SciTools/iris/pull/625
+    Workaround for calling scipy's mquantiles with arrays of >2
+    dimensions Similar to iris' _percentiles function, see their
+    discussion: https://github.com/SciTools/iris/pull/625
     """
     # Ensure that the target axis is the last dimension.
     data = np.rollaxis(data, axis, start=data.ndim)
@@ -196,8 +192,7 @@
 
 
 def _unify_time_coordinates(cubes):
-    """
-    Make sure all cubes' share the same time coordinate.
+    """Make sure all cubes' share the same time coordinate.
 
     This function extracts the date information from the cube and
     reconstructs the time coordinate, resetting the actual dates to the
@@ -289,8 +284,7 @@
 
 
 def _multicube_statistics(cubes, statistics, span):
-    """
-    Compute multi-model statistics.
+    """Compute multi-model statistics.
 
     Multimodel statistics computed along the time axis. Can be
     computed across a common overlap in time (set span: overlap)
@@ -361,10 +355,10 @@
 def _multicube_statistics_iris(cubes, statistics: list):
     """Use iris merge/collapsed to perform the aggregation.
 
-    Equivalent to _multicube_statistics, but uses iris functions
-    to perform the aggregation. This only works if the input
-    cubes are very homogeneous, e.g. for different ensemble members
-    of the same model/dataset.
+    Equivalent to _multicube_statistics, but uses iris functions to
+    perform the aggregation. This only works if the input cubes are very
+    homogeneous, e.g. for different ensemble members of the same
+    model/dataset.
     """
     from iris.experimental.equalise_cubes import equalise_attributes
     operators = vars(iris.analysis)
@@ -393,6 +387,7 @@
 
     return statistics_cubes
 
+
 def flatten(lst):
     """Return individual elements from a mixed/nested list."""
     for element in lst:
@@ -407,7 +402,8 @@
                              output_products,
                              span=None,
                              engine='esmvalcore'):
-    """Compute statistics on (grouped) products, using iris or esmvalcore functions."""
+    """Compute statistics on (grouped) products, using iris or esmvalcore
+    functions."""
     if engine == 'iris':
         aggregator = _multicube_statistics_iris
     else:
@@ -418,27 +414,23 @@
     cubes = list(flatten(cubes))
 
     if len(cubes) < 2:
-        logger.info('Found only 1 cube; no statistics computed for %r', list(products)[0])
+        logger.info('Found only 1 cube; no statistics computed for %r',
+                    list(products)[0])
         statistics_cubes = {statistic: cubes[0] for statistic in statistics}
     else:
         statistics_cubes = aggregator(cubes=cubes, statistics=statistics)
 
     # Add statistics to output_products
     statistics_products = set()
-    if span:
-        breakpoint()
+
     for statistic, cube in statistics_cubes.items():
         # Add to output product and log provenance
         statistics_product = output_products[statistic]
         statistics_product.cubes = [cube]
         for product in products:
             statistics_product.wasderivedfrom(product)
-<<<<<<< HEAD
-        logger.info("Generated %r", statistics_product)
-=======
 
         logger.info("Generated %s", statistics_product)
->>>>>>> 1c3d52ce
         statistics_products.add(statistics_product)
 
     return statistics_products
