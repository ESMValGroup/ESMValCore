"""multimodel statistics.

Functions for multi-model operations
supports a multitude of multimodel statistics
computations; the only requisite is the ingested
cubes have (TIME-LAT-LON) or (TIME-PLEV-LAT-LON)
dimensions; and obviously consistent units.

It operates on different (time) spans:
- full: computes stats on full dataset time;
- overlap: computes common time overlap between datasets;

"""

import itertools
import logging
import re
from collections import defaultdict
from datetime import datetime
from functools import partial, reduce

import cf_units
import iris
import numpy as np
import scipy

logger = logging.getLogger(__name__)


def _plev_fix(dataset, pl_idx):
    """Extract valid plev data.

    this function takes care of situations
    in which certain plevs are completely
    masked due to unavailable interpolation
    boundaries.
    """
    if np.ma.is_masked(dataset):
        # keep only the valid plevs
        if not np.all(dataset.mask[pl_idx]):
            statj = np.ma.array(dataset[pl_idx], mask=dataset.mask[pl_idx])
        else:
            logger.debug('All vals in plev are masked, ignoring.')
            statj = None
    else:
        mask = np.zeros_like(dataset[pl_idx], bool)
        statj = np.ma.array(dataset[pl_idx], mask=mask)

    return statj


def _quantile(data, axis, quantile):
    """Calculate quantile.

    Workaround for calling scipy's mquantiles with arrays of >2 dimensions
    Similar to iris' _percentiles function, see their discussion:
    https://github.com/SciTools/iris/pull/625
    """
    # Ensure that the target axis is the last dimension.
    data = np.rollaxis(data, axis, start=data.ndim)
    shape = data.shape[:-1]
    # Flatten any leading dimensions.
    if shape:
        data = data.reshape([np.prod(shape), data.shape[-1]])
    # Perform the quantile calculation.
    result = scipy.stats.mstats.mquantiles(data,
                                           quantile,
                                           axis=-1,
                                           alphap=1,
                                           betap=1)
    # Ensure to unflatten any leading dimensions.
    if shape:
        result = result.reshape(shape)
    # Check whether to reduce to a scalar result
    if result.shape == (1, ):
        result = result[0]

    return result


def _compute_statistic(data, statistic_name):
    """Compute multimodel statistic."""
    data = np.ma.array(data)
    statistic = data[0]

    if statistic_name == 'median':
        statistic_function = np.ma.median
    elif statistic_name == 'mean':
        statistic_function = np.ma.mean
    elif statistic_name == 'std':
        statistic_function = np.ma.std
    elif statistic_name == 'max':
        statistic_function = np.ma.max
    elif statistic_name == 'min':
        statistic_function = np.ma.min
    elif re.match(r"^(p\d{1,2})(\.\d*)?$", statistic_name):
        # percentiles between p0 and p99.99999...
        quantile = float(statistic_name[1:]) / 100
        statistic_function = partial(_quantile, quantile=quantile)
    else:
        raise ValueError(f'No such statistic: `{statistic_name}`')

    # no plevs
    if len(data[0].shape) < 3:
        # get all NOT fully masked data - u_data
        # data is per time point
        # so we can safely NOT compute stats for single points
        if data.ndim == 1:
            u_datas = data
        else:
            u_datas = [d for d in data if not np.all(d.mask)]
        if len(u_datas) > 1:
            statistic = statistic_function(data, axis=0)
        else:
            statistic.mask = True
        return statistic

    # plevs
    for j in range(statistic.shape[0]):
        plev_check = []
        for cdata in data:
            fixed_data = _plev_fix(cdata, j)
            if fixed_data is not None:
                plev_check.append(fixed_data)

        # check for nr datasets
        if len(plev_check) > 1:
            plev_check = np.ma.array(plev_check)
            statistic[j] = statistic_function(plev_check, axis=0)
        else:
            statistic.mask[j] = True

    return statistic


def _put_in_cube(template_cube, cube_data, statistic, t_axis):
    """Quick cube building and saving."""
    tunits = template_cube.coord('time').units
    times = iris.coords.DimCoord(t_axis, standard_name='time', units=tunits)

    coord_names = [c.long_name for c in template_cube.coords()]
    coord_names.extend([c.standard_name for c in template_cube.coords()])
    if 'latitude' in coord_names:
        lats = template_cube.coord('latitude')
    else:
        lats = None
    if 'longitude' in coord_names:
        lons = template_cube.coord('longitude')
    else:
        lons = None

    # no plevs
    if len(template_cube.shape) == 3:
        cspec = [(times, 0), (lats, 1), (lons, 2)]
    # plevs
    elif len(template_cube.shape) == 4:
        plev = template_cube.coord('air_pressure')
        cspec = [(times, 0), (plev, 1), (lats, 2), (lons, 3)]
    elif len(template_cube.shape) == 1:
        cspec = [
            (times, 0),
        ]
    elif len(template_cube.shape) == 2:
        # If you're going to hardwire air_pressure into this,
        # might as well have depth here too.
        plev = template_cube.coord('depth')
        cspec = [
            (times, 0),
            (plev, 1),
        ]

    # correct dspec if necessary
    fixed_dspec = np.ma.fix_invalid(cube_data, copy=False, fill_value=1e+20)
    # put in cube
    stats_cube = iris.cube.Cube(fixed_dspec,
                                dim_coords_and_dims=cspec,
                                long_name=statistic)
    coord_names = [coord.name() for coord in template_cube.coords()]
    if 'air_pressure' in coord_names:
        if len(template_cube.shape) == 3:
            stats_cube.add_aux_coord(template_cube.coord('air_pressure'))

    stats_cube.var_name = template_cube.var_name
    stats_cube.long_name = template_cube.long_name
    stats_cube.standard_name = template_cube.standard_name
    stats_cube.units = template_cube.units
    return stats_cube


def _get_consistent_time_unit(cubes):
    """Return cubes' time unit if consistent, standard calendar otherwise."""
    t_units = [cube.coord('time').units for cube in cubes]
    if len(set(t_units)) == 1:
        return t_units[0]
    return cf_units.Unit("days since 1850-01-01", calendar="standard")


def _unify_time_coordinates(cubes):
    """
    Make sure all cubes' share the same time coordinate.

    This function extracts the date information from the cube and
    reconstructs the time coordinate, resetting the actual dates to the
    15th of the month or 1st of july for yearly data (consistent with
    `regrid_time`), so that there are no mismatches in the time arrays.

    If cubes have different time units, it will use reset the calendar to
    a default gregorian calendar with unit "days since 1850-01-01".

    Might not work for (sub)daily data, because different calendars may have
    different number of days in the year.
    """
    t_unit = _get_consistent_time_unit(cubes)

    for cube in cubes:
        # Extract date info from cube
        coord = cube.coord('time')
        years = [p.year for p in coord.units.num2date(coord.points)]
        months = [p.year for p in coord.units.num2date(coord.points)]

        # Reconstruct default calendar
        if 0 not in np.diff(years):
            # yearly data
            dates = [datetime(year, 7, 1) for year in years]

        elif 0 not in np.diff(months):
            # monthly data
            dates = [
                datetime(year, month, 15)
                for year, month in zip(years, months)
            ]
        else:
            # (sub)daily data
            coord = cube.coord('time')
            if coord.units != t_unit:
                logger.warning(
                    "Multimodel encountered (sub)daily data and inconsistent "
                    "time units or calendars. Attempting to continue, but "
                    "might produce unexpected results.")
            dates = coord.units.num2date(coord.points)

        # Update the cubes' time coordinate (both point values and the units!)
        cube.coord('time').points = t_unit.date2num(dates)
        cube.coord('time').units = t_unit
        cube.coord('time').bounds = None
        cube.coord('time').guess_bounds()


def _get_time_slice(cubes, time):
    """Fill time slice array with cubes' data if time in cube, else mask."""
    time_slice = []
    for cube in cubes:
        cube_time = cube.coord('time').points
        if time in cube_time:
            idx = int(np.argwhere(cube_time == time))
            subset = cube.data[idx]
        else:
            subset = np.ma.empty(list(cube.shape[1:]))
            subset.mask = True
        time_slice.append(subset)
    return time_slice


def _assemble_data(cubes, statistic, span='overlap'):
    """Get statistical data in iris cubes."""
    # New time array representing the union or intersection of all cubes
    time_spans = [cube.coord('time').points for cube in cubes]
    if span == 'overlap':
        new_times = reduce(np.intersect1d, time_spans)
    elif span == 'full':
        new_times = reduce(np.union1d, time_spans)
    n_times = len(new_times)

    # Target array to populate with computed statistics
    new_shape = [n_times] + list(cubes[0].shape[1:])
    stats_data = np.ma.zeros(new_shape, dtype=np.dtype('float32'))

    # Realize all cubes at once instead of separately for each time slice
    _ = [cube.data for cube in cubes]

    # Make time slices and compute stats
    for i, time in enumerate(new_times):
        time_data = _get_time_slice(cubes, time)
        stats_data[i] = _compute_statistic(time_data, statistic)

    template = cubes[0]
    stats_cube = _put_in_cube(template, stats_data, statistic, new_times)
    return stats_cube


def _multicube_statistics(cubes, statistics, span):
    """
    Compute multi-model statistics.

    Multimodel statistics computed along the time axis. Can be
    computed across a common overlap in time (set span: overlap)
    or across the full length in time of each model (set span: full).
    Restrictive computation is also available by excluding any set of
    models that the user will not want to include in the statistics
    (set exclude: [excluded models list]).

    Restrictions needed by the input data:
    - model datasets must have consistent shapes,
    - higher dimensional data is not supported (ie dims higher than four:
    time, vertical axis, two horizontal axes).

    Parameters
    ----------
    cubes: list of cubes
        list of cubes to be used in multimodel stat computation;
    span: str
        overlap or full; if overlap, statitsticss are computed on common time-
        span; if full, statistics are computed on full time spans, ignoring
        missing data.
    statistics: str
        statistical measure to be computed. Available options: mean, median,
        max, min, std, or pXX.YY (for percentile XX.YY; decimal part optional).

    Returns
    -------
    list
        list of data products or cubes containing the multimodel stats
        computed.

    Raises
    ------
    ValueError
        If span is neither overlap nor full.
    """
    logger.debug('Multimodel statistics: computing: %s', statistics)
    if len(cubes) < 2:
        logger.warning("Single dataset in list: will not compute statistics.")
        return cubes

    # Reset time coordinates and make cubes share the same calendar
    _unify_time_coordinates(cubes)

    if span == 'overlap':
        # check if we have any time overlap
        times = [cube.coord('time').points for cube in cubes]
        overlap = reduce(np.intersect1d, times)
        if len(overlap) <= 1:
            logger.info("Time overlap between cubes is none or a single point."
                        "check datasets: will not compute statistics.")
            return cubes
        logger.debug("Using common time overlap between "
                     "datasets to compute statistics.")
    elif span == 'full':
        logger.debug("Using full time spans to compute statistics.")
    else:
        raise ValueError(
            "Unexpected value for span {}, choose from 'overlap', 'full'".
            format(span))

    statistics_cubes = {}
    for statistic in statistics:
        # Compute statistic
        statistic_cube = _assemble_data(cubes, statistic, span)
        statistics_cubes[statistic] = statistic_cube

    return statistics_cubes


def _multicube_statistics_iris(cubes, statistics: list):
    """Use iris merge/collapsed to perform the aggregation.

    Equivalent to _multicube_statistics, but uses iris functions
    to perform the aggregation. This only works if the input
    cubes are very homogeneous, e.g. for different ensemble members
    of the same model/dataset.
    """
    from iris.experimental.equalise_cubes import equalise_attributes
    operators = vars(iris.analysis)

    for i, cube in enumerate(cubes):
        concat_dim = iris.coords.AuxCoord(i, var_name='ens')
        cube.add_aux_coord(concat_dim)

    equalise_attributes(cubes)

    cubes = iris.cube.CubeList(cubes)
    cube = cubes.merge_cube()

    statistics_cubes = {}
    for statistic in statistics:
        try:
            operator = operators.get(statistic.upper())
        except KeyError:
            logger.error(
                'Statistic %s not supported in ensemble_statistics. '
                'Choose supported operator from iris.analysis package.',
                statistic)

        statistic_cube = cube.collapsed('ens', operator)
        statistics_cubes[statistic] = statistic_cube

    return statistics_cubes


def _multiproduct_statistics(products,
                             statistics,
                             output_products,
                             span=None,
                             use_iris=False):
    """Compute statistics on (grouped) products, using iris or esmvalcore functions."""
    if use_iris:
        aggregator = _multicube_statistics_iris
    else:
        aggregator = partial(_multicube_statistics, span=span)

    # Extract cubes from products and compute statistics
    cubes = [cube for product in products for cube in product.cubes]
    statistics_cubes = aggregator(cubes=cubes, statistics=statistics)

    # Add statistics to output_products
    statistics_products = set()
    for statistic, cube in statistics_cubes.items():
        # Add to output product and log provenance
        statistics_product = output_products[statistic]
        statistics_product.cubes = [cube]
        for product in products:
            statistics_product.wasderivedfrom(product)
        logger.info("Generated %s", statistics_product)
        statistics_products.add(statistics_product)

    return statistics_products


def _group(products, groupby=None):
    """Group products."""
    grouped_products = defaultdict(set)
    for product in products:
        if groupby == 'ensemble':
<<<<<<< HEAD
            identifier = '_'.join([
                product.attributes['project'], product.attributes['dataset'],
                ''.join(product.attributes['exp'])
            ])
=======
            identifier = product.group('project', 'dataset', 'exp')
>>>>>>> cc2ebe0e

        grouped_products[identifier].add(product)

    return grouped_products


def _grouped_multiproduct_statistics(products,
                                     statistics: list,
                                     output_products,
                                     groupby,
                                     use_iris=False):
    """Apply _multiproduct_statistics on grouped products."""
    grouped_products = _group(products, groupby=groupby)
    statistics_products = set()
    # breakpoint()
    for identifier, products in grouped_products.items():
        sub_output_products = output_products[identifier]

        statistics_product = _multiproduct_statistics(
            products=products,
            statistics=statistics,
            output_products=sub_output_products,
            use_iris=use_iris,
        )

        statistics_products |= statistics_product

    return statistics_products


def multi_model_statistics(products, span, statistics, output_products):
    return _multiproduct_statistics(
        products=products,
        statistics=statistics,
        output_products=output_products,
        span=span,
    )


def ensemble_statistics(products, statistics, output_products):
    return _grouped_multiproduct_statistics(
        products=products,
        statistics=statistics,
        output_products=output_products,
        groupby='ensemble',
        use_iris=True,
    )<|MERGE_RESOLUTION|>--- conflicted
+++ resolved
@@ -431,14 +431,7 @@
     grouped_products = defaultdict(set)
     for product in products:
         if groupby == 'ensemble':
-<<<<<<< HEAD
-            identifier = '_'.join([
-                product.attributes['project'], product.attributes['dataset'],
-                ''.join(product.attributes['exp'])
-            ])
-=======
             identifier = product.group('project', 'dataset', 'exp')
->>>>>>> cc2ebe0e
 
         grouped_products[identifier].add(product)
 
