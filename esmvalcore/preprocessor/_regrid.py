"""Horizontal and vertical regridding module."""

import importlib
import inspect
import logging
import os
import re
from copy import deepcopy
from decimal import Decimal
from pathlib import Path
from typing import Dict

import iris
import numpy as np
import stratify
from dask import array as da
from geopy.geocoders import Nominatim
from iris.analysis import AreaWeighted, Linear, Nearest, UnstructuredNearest
from iris.util import broadcast_to_shape

from ..cmor._fixes.shared import add_altitude_from_plev, add_plev_from_altitude
from ..cmor.table import CMOR_TABLES
from ._ancillary_vars import add_ancillary_variable, add_cell_measure
from ._io import GLOBAL_FILL_VALUE
from ._regrid_esmpy import ESMF_REGRID_METHODS
from ._regrid_esmpy import regrid as esmpy_regrid

logger = logging.getLogger(__name__)

# Regular expression to parse a "MxN" cell-specification.
_CELL_SPEC = re.compile(
    r'''\A
        \s*(?P<dlon>\d+(\.\d+)?)\s*
        x
        \s*(?P<dlat>\d+(\.\d+)?)\s*
        \Z
     ''', re.IGNORECASE | re.VERBOSE)

# Default fill-value.
_MDI = 1e+20

# Stock cube - global grid extents (degrees).
_LAT_MIN = -90.0
_LAT_MAX = 90.0
_LAT_RANGE = _LAT_MAX - _LAT_MIN
_LON_MIN = 0.0
_LON_MAX = 360.0
_LON_RANGE = _LON_MAX - _LON_MIN

# A cached stock of standard horizontal target grids.
_CACHE: Dict[str, iris.cube.Cube] = {}

# Supported point interpolation schemes.
POINT_INTERPOLATION_SCHEMES = {
    'linear': Linear(extrapolation_mode='mask'),
    'nearest': Nearest(extrapolation_mode='mask'),
}

# Supported horizontal regridding schemes.
HORIZONTAL_SCHEMES = {
    'linear': Linear(extrapolation_mode='mask'),
    'linear_extrapolate': Linear(extrapolation_mode='extrapolate'),
    'nearest': Nearest(extrapolation_mode='mask'),
    'area_weighted': AreaWeighted(),
    'unstructured_nearest': UnstructuredNearest(),
}

# Supported vertical interpolation schemes.
VERTICAL_SCHEMES = (
    'linear',
    'nearest',
    'linear_extrapolate',
    'nearest_extrapolate',
)


def parse_cell_spec(spec):
    """Parse an MxN cell specification string.

    Parameters
    ----------
    spec: str
        ``MxN`` degree cell-specification for the global grid.

    Returns
    -------
    tuple
        tuple of (float, float) of parsed (lon, lat)

    Raises
    ------
    ValueError
        if the MxN cell specification is malformed.
    ValueError
        invalid longitude and latitude delta in cell specification.
    """
    cell_match = _CELL_SPEC.match(spec)
    if cell_match is None:
        emsg = 'Invalid MxN cell specification for grid, got {!r}.'
        raise ValueError(emsg.format(spec))

    cell_group = cell_match.groupdict()
    dlon = float(cell_group['dlon'])
    dlat = float(cell_group['dlat'])

    if (np.trunc(_LON_RANGE / dlon) * dlon) != _LON_RANGE:
        emsg = ('Invalid longitude delta in MxN cell specification '
                'for grid, got {!r}.')
        raise ValueError(emsg.format(dlon))

    if (np.trunc(_LAT_RANGE / dlat) * dlat) != _LAT_RANGE:
        emsg = ('Invalid latitude delta in MxN cell specification '
                'for grid, got {!r}.')
        raise ValueError(emsg.format(dlat))

    return dlon, dlat


def _generate_cube_from_dimcoords(latdata, londata, circular: bool = False):
    """Generate cube from lat/lon points.

    Parameters
    ----------
    latdata : np.ndarray
        List of latitudes.
    londata : np.ndarray
        List of longitudes.
    circular : bool
        Wrap longitudes around the full great circle. Bounds will not be
        generated for circular coordinates.

    Returns
    -------
    :class:`~iris.cube.Cube`
    """
    lats = iris.coords.DimCoord(latdata,
                                standard_name='latitude',
                                units='degrees_north',
                                var_name='lat',
                                circular=circular)

    lons = iris.coords.DimCoord(londata,
                                standard_name='longitude',
                                units='degrees_east',
                                var_name='lon',
                                circular=circular)

    if not circular:
        # cannot guess bounds for wrapped coordinates
        lats.guess_bounds()
        lons.guess_bounds()

    # Construct the resultant stock cube, with dummy data.
    shape = (latdata.size, londata.size)
    dummy = np.empty(shape, dtype=np.dtype('int8'))
    coords_spec = [(lats, 0), (lons, 1)]
    cube = iris.cube.Cube(dummy, dim_coords_and_dims=coords_spec)

    return cube


def _global_stock_cube(spec, lat_offset=True, lon_offset=True):
    """Create a stock cube.

    Create a global cube with M degree-east by N degree-north regular grid
    cells.

    The longitude range is from 0 to 360 degrees. The latitude range is from
    -90 to 90 degrees. Each cell grid point is calculated as the mid-point of
    the associated MxN cell.

    Parameters
    ----------
    spec : str
        Specifies the 'MxN' degree cell-specification for the global grid.
    lat_offset : bool
        Offset the grid centers of the latitude coordinate w.r.t. the
        pole by half a grid step. This argument is ignored if `target_grid`
        is a cube or file.
    lon_offset : bool
        Offset the grid centers of the longitude coordinate w.r.t. Greenwich
        meridian by half a grid step.
        This argument is ignored if `target_grid` is a cube or file.

    Returns
    -------
    :class:`~iris.cube.Cube`
    """
    dlon, dlat = parse_cell_spec(spec)
    mid_dlon, mid_dlat = dlon / 2, dlat / 2

    # Construct the latitude coordinate, with bounds.
    if lat_offset:
        latdata = np.linspace(_LAT_MIN + mid_dlat, _LAT_MAX - mid_dlat,
                              int(_LAT_RANGE / dlat))
    else:
        latdata = np.linspace(_LAT_MIN, _LAT_MAX, int(_LAT_RANGE / dlat) + 1)

    # Construct the longitude coordinat, with bounds.
    if lon_offset:
        londata = np.linspace(_LON_MIN + mid_dlon, _LON_MAX - mid_dlon,
                              int(_LON_RANGE / dlon))
    else:
        londata = np.linspace(_LON_MIN, _LON_MAX - dlon,
                              int(_LON_RANGE / dlon))

    cube = _generate_cube_from_dimcoords(latdata=latdata, londata=londata)

    return cube


def _spec_to_latlonvals(*, start_latitude: float, end_latitude: float,
                        step_latitude: float, start_longitude: float,
                        end_longitude: float, step_longitude: float) -> tuple:
    """Define lat/lon values from spec.

    Create a regional cube starting defined by the target specification.

    The latitude must be between -90 and +90. The longitude is not bounded, but
    wraps around the full great circle.

    Parameters
    ----------
    start_latitude : float
        Latitude value of the first grid cell center (start point). The grid
        includes this value.
    end_latitude : float
        Latitude value of the last grid cell center (end point). The grid
        includes this value only if it falls on a grid point. Otherwise, it
        cuts off at the previous value.
    step_latitude : float
        Latitude distance between the centers of two neighbouring cells.
    start_longitude : float
        Latitude value of the first grid cell center (start point). The grid
        includes this value.
    end_longitude : float
        Longitude value of the last grid cell center (end point). The grid
        includes this value only if it falls on a grid point. Otherwise, it
        cuts off at the previous value.
    step_longitude : float
        Longitude distance between the centers of two neighbouring cells.

    Returns
    -------
    xvals : np.array
        List of longitudes
    yvals : np.array
        List of latitudes
    """
    if step_latitude == 0:
        raise ValueError('Latitude step cannot be 0, '
                         f'got step_latitude={step_latitude}.')

    if step_longitude == 0:
        raise ValueError('Longitude step cannot be 0, '
                         f'got step_longitude={step_longitude}.')

    if (start_latitude < _LAT_MIN) or (end_latitude > _LAT_MAX):
        raise ValueError(
            f'Latitude values must lie between {_LAT_MIN}:{_LAT_MAX}, '
            f'got start_latitude={start_latitude}:end_latitude={end_latitude}.'
        )

    def get_points(start, stop, step):
        """Calculate grid points."""
        # use Decimal to avoid floating point errors
        num = int(Decimal(stop - start) // Decimal(str(step)))
        stop = start + num * step
        return np.linspace(start, stop, num + 1)

    latitudes = get_points(start_latitude, end_latitude, step_latitude)
    longitudes = get_points(start_longitude, end_longitude, step_longitude)

    return latitudes, longitudes


def _regional_stock_cube(spec: dict):
    """Create a regional stock cube.

    Returns
    -------
    :class:`~iris.cube.Cube`.
    """
    latdata, londata = _spec_to_latlonvals(**spec)

    cube = _generate_cube_from_dimcoords(latdata=latdata,
                                         londata=londata,
                                         circular=True)

    def add_bounds_from_step(coord, step):
        """Calculate bounds from the given step."""
        bound = step / 2
        points = coord.points
        coord.bounds = np.vstack((points - bound, points + bound)).T

    add_bounds_from_step(cube.coord('latitude'), spec['step_latitude'])
    add_bounds_from_step(cube.coord('longitude'), spec['step_longitude'])

    return cube


def _attempt_irregular_regridding(cube, scheme):
    """Check if irregular regridding with ESMF should be used."""
    if isinstance(scheme, str) and scheme in ESMF_REGRID_METHODS:
        try:
            lat_dim = cube.coord('latitude').ndim
            lon_dim = cube.coord('longitude').ndim
            if lat_dim == lon_dim == 2:
                return True
        except iris.exceptions.CoordinateNotFoundError:
            pass
    return False


def extract_location(cube, location, scheme):
    """Extract a point using a location name, with interpolation.

    Extracts a single location point from a cube, according
    to the interpolation scheme ``scheme``.

    The function just retrieves the coordinates of the location and then calls
    the ``extract_point`` preprocessor.

    It can be used to locate cities and villages, but also mountains or other
    geographical locations.

    Note
    ----
    The geolocator needs a working internet connection.

    Parameters
    ----------
    cube : cube
        The source cube to extract a point from.

    location : str
        The reference location. Examples: 'mount everest',
        'romania','new york, usa'

    scheme : str
        The interpolation scheme. 'linear' or 'nearest'. No default.

    Returns
    -------
    Returns a cube with the extracted point, and with adjusted
    latitude and longitude coordinates.

    Raises
    ------
    ValueError:
        If location is not supplied as a preprocessor parameter.
    ValueError:
        If scheme is not supplied as a preprocessor parameter.
    ValueError:
        If given location cannot be found by the geolocator.
    """
    if location is None:
        raise ValueError("Location needs to be specified."
                         " Examples: 'mount everest', 'romania',"
                         " 'new york, usa'")
    if scheme is None:
        raise ValueError("Interpolation scheme needs to be specified."
                         " Use either 'linear' or 'nearest'.")
    geolocator = Nominatim(user_agent='esmvalcore')
    geolocation = geolocator.geocode(location)
    if geolocation is None:
        raise ValueError(f'Requested location {location} can not be found.')
    logger.info("Extracting data for %s (%s °N, %s °E)", geolocation,
                geolocation.latitude, geolocation.longitude)

    return extract_point(cube, geolocation.latitude,
                         geolocation.longitude, scheme)


def extract_point(cube, latitude, longitude, scheme):
    """Extract a point, with interpolation.

    Extracts a single latitude/longitude point from a cube, according
    to the interpolation scheme `scheme`.

    Multiple points can also be extracted, by supplying an array of
    latitude and/or longitude coordinates. The resulting point cube
    will match the respective latitude and longitude coordinate to
    those of the input coordinates. If the input coordinate is a
    scalar, the dimension will be missing in the output cube (that is,
    it will be a scalar).

    If the point to be extracted has at least one of the coordinate point
    values outside the interval of the cube's same coordinate values, then
    no extrapolation will be performed, and the resulting extracted cube
    will have fully masked data.

    Parameters
    ----------
    cube : cube
        The source cube to extract a point from.

    latitude, longitude : float, or array of float
        The latitude and longitude of the point.

    scheme : str
        The interpolation scheme. 'linear' or 'nearest'. No default.

    Returns
    -------
    :py:class:`~iris.cube.Cube`
        Returns a cube with the extracted point(s), and with adjusted
        latitude and longitude coordinates (see above). If desired point
        outside values for at least one coordinate, this cube will have fully
        masked data.

    Raises
    ------
    ValueError:
        If the interpolation scheme is None or unrecognized.

    Examples
    --------
    With a cube that has the coordinates

    - latitude: [1, 2, 3, 4]
    - longitude: [1, 2, 3, 4]
    - data values: [[[1, 2, 3, 4], [5, 6, ...], [...], [...],
                      ... ]]]

    >>> point = extract_point(cube, 2.5, 2.5, 'linear')  # doctest: +SKIP
    >>> point.data  # doctest: +SKIP
    array([ 8.5, 24.5, 40.5, 56.5])

    Extraction of multiple points at once, with a nearest matching scheme.
    The values for 0.1 will result in masked values, since this lies outside
    the cube grid.

    >>> point = extract_point(cube, [1.4, 2.1], [0.1, 1.1],
    ...                       'nearest')  # doctest: +SKIP
    >>> point.data.shape  # doctest: +SKIP
    (4, 2, 2)
    >>> # x, y, z indices of masked values
    >>> np.where(~point.data.mask)     # doctest: +SKIP
    (array([0, 0, 1, 1, 2, 2, 3, 3]), array([0, 1, 0, 1, 0, 1, 0, 1]),
    array([1, 1, 1, 1, 1, 1, 1, 1]))
    >>> point.data[~point.data.mask].data  # doctest: +SKIP
    array([ 1,  5, 17, 21, 33, 37, 49, 53])
    """
    msg = f"Unknown interpolation scheme, got {scheme!r}."
    scheme = POINT_INTERPOLATION_SCHEMES.get(scheme.lower())
    if not scheme:
        raise ValueError(msg)

    point = [('latitude', latitude), ('longitude', longitude)]
    cube = cube.interpolate(point, scheme=scheme)
    return cube


def is_dataset(dataset):
    """Test if something is an `esmvalcore.dataset.Dataset`"""
    # Use this function to avoid circular imports
    return hasattr(dataset, 'facets')


def regrid(cube, target_grid, scheme, lat_offset=True, lon_offset=True):
    """Perform horizontal regridding.

    Note that the target grid can be a cube (:py:class:`~iris.cube.Cube`),
    path to a cube (``str``), a grid spec (``str``) in the form
    of `MxN`, or a ``dict`` specifying the target grid.

    For the latter, the ``target_grid`` should be a ``dict`` with the
    following keys:

    - ``start_longitude``: longitude at the center of the first grid cell.
    - ``end_longitude``: longitude at the center of the last grid cell.
    - ``step_longitude``: constant longitude distance between grid cell \
        centers.
    - ``start_latitude``: latitude at the center of the first grid cell.
    - ``end_latitude``: longitude at the center of the last grid cell.
    - ``step_latitude``: constant latitude distance between grid cell centers.

    Parameters
    ----------
    cube : :py:class:`~iris.cube.Cube`
        The source cube to be regridded.
    target_grid : Cube or str or dict
        The (location of a) cube that specifies the target or reference grid
        for the regridding operation.

        Alternatively, a string cell specification may be provided,
        of the form ``MxN``, which specifies the extent of the cell, longitude
        by latitude (degrees) for a global, regular target grid.

        Alternatively, a dictionary with a regional target grid may
        be specified (see above).

    scheme : str or dict
        The regridding scheme to perform. If both source and target grid are
        structured (regular or irregular), can be one of the built-in schemes
        ``linear``, ``linear_extrapolate``, ``nearest``, ``area_weighted``,
        ``unstructured_nearest``.
        Alternatively, a `dict` that specifies generic regridding (see below).
    lat_offset : bool
        Offset the grid centers of the latitude coordinate w.r.t. the
        pole by half a grid step. This argument is ignored if ``target_grid``
        is a cube or file.
    lon_offset : bool
        Offset the grid centers of the longitude coordinate w.r.t. Greenwich
        meridian by half a grid step.
        This argument is ignored if ``target_grid`` is a cube or file.

    Returns
    -------
    :py:class:`~iris.cube.Cube`
        Regridded cube.

    See Also
    --------
    extract_levels : Perform vertical regridding.

    Notes
    -----
    This preprocessor allows for the use of arbitrary :doc:`Iris <iris:index>`
    regridding schemes, that is anything that can be passed as a scheme to
    :meth:`iris.cube.Cube.regrid` is possible. This enables the use of further
    parameters for existing schemes, as well as the use of more advanced
    schemes for example for unstructured meshes.
    To use this functionality, a dictionary must be passed for the scheme with
    a mandatory entry of ``reference`` in the form specified for the object
    reference of the `entry point data model <https://packaging.python.org/en/
    latest/specifications/entry-points/#data-model>`_,
    i.e. ``importable.module:object.attr``. This is used as a factory for the
    scheme. Any further entries in the dictionary are passed as keyword
    arguments to the factory.

    For example, to use the familiar :class:`iris.analysis.Linear` regridding
    scheme with a custom extrapolation mode, use

    .. code-block:: yaml

        my_preprocessor:
          regrid:
            target: 1x1
            scheme:
              reference: iris.analysis:Linear
              extrapolation_mode: nanmask

    To use the area weighted regridder available in
    :class:`esmf_regrid.schemes.ESMFAreaWeighted` use

    .. code-block:: yaml

        my_preprocessor:
          regrid:
            target: 1x1
            scheme:
              reference: esmf_regrid.schemes:ESMFAreaWeighted
    """
<<<<<<< HEAD
    if is_dataset(target_grid):
        target_grid = target_grid.copy()
        target_grid.ancillaries.clear()
        target_grid.files = [target_grid.files[0]]
        target_grid = target_grid.load()
    elif isinstance(target_grid, str):
=======
    if isinstance(target_grid, (str, Path)):
>>>>>>> 4b56d791
        if os.path.isfile(target_grid):
            target_grid = iris.load_cube(target_grid)
        else:
            # Generate a target grid from the provided cell-specification,
            # and cache the resulting stock cube for later use.
            target_grid = _CACHE.setdefault(
                target_grid,
                _global_stock_cube(target_grid, lat_offset, lon_offset),
            )
            # Align the target grid coordinate system to the source
            # coordinate system.
            src_cs = cube.coord_system()
            xcoord = target_grid.coord(axis='x', dim_coords=True)
            ycoord = target_grid.coord(axis='y', dim_coords=True)
            xcoord.coord_system = src_cs
            ycoord.coord_system = src_cs
    elif isinstance(target_grid, dict):
        # Generate a target grid from the provided specification,
        target_grid = _regional_stock_cube(target_grid)

    if not isinstance(target_grid, iris.cube.Cube):
        raise ValueError(f'Expecting a cube, got {target_grid}.')

    if isinstance(scheme, dict):
        try:
            object_ref = scheme.pop("reference")
        except KeyError as key_err:
            raise ValueError(
                "No reference specified for generic regridding.") from key_err
        module_name, separator, scheme_name = object_ref.partition(":")
        try:
            obj = importlib.import_module(module_name)
        except ImportError as import_err:
            raise ValueError(
                "Could not import specified generic regridding module. "
                "Please double check spelling and that the required module is "
                "installed.") from import_err
        if separator:
            for attr in scheme_name.split('.'):
                obj = getattr(obj, attr)

        scheme_args = inspect.getfullargspec(obj).args
        # Add source and target cubes as arguments if required
        if 'src_cube' in scheme_args:
            scheme['src_cube'] = cube
        if 'grid_cube' in scheme_args:
            scheme['grid_cube'] = target_grid

        loaded_scheme = obj(**scheme)
    else:
        loaded_scheme = HORIZONTAL_SCHEMES.get(scheme.lower())

    if loaded_scheme is None:
        emsg = 'Unknown regridding scheme, got {!r}.'
        raise ValueError(emsg.format(scheme))

    # Unstructured regridding requires x2 2d spatial coordinates,
    # so ensure to purge any 1d native spatial dimension coordinates
    # for the regridder.
    if scheme == 'unstructured_nearest':
        for axis in ['x', 'y']:
            coords = cube.coords(axis=axis, dim_coords=True)
            if coords:
                [coord] = coords
                cube.remove_coord(coord)

    # Return non-regridded cube if horizontal grid is the same.
    if not _horizontal_grid_is_close(cube, target_grid):
        original_dtype = cube.core_data().dtype

        # For 'unstructured_nearest', make sure that consistent fill value is
        # used since the data is not masked after regridding (see
        # https://github.com/SciTools/iris/issues/4463)
        # Note: da.ma.set_fill_value() works with any kind of input data
        # (masked and unmasked, numpy and dask)
        if scheme == 'unstructured_nearest':
            if np.issubdtype(cube.dtype, np.integer):
                fill_value = np.iinfo(cube.dtype).max
            else:
                fill_value = GLOBAL_FILL_VALUE
            da.ma.set_fill_value(cube.core_data(), fill_value)

        # Perform the horizontal regridding
        if _attempt_irregular_regridding(cube, scheme):
            cube = esmpy_regrid(cube, target_grid, scheme)
        elif isinstance(loaded_scheme, iris.cube.Cube):
            # Return regridded cube in cases in which the
            # scheme is a function f(src_cube, grid_cube) -> Cube
            return loaded_scheme
        else:
            cube = cube.regrid(target_grid, loaded_scheme)

        # Preserve dtype and use masked arrays for 'unstructured_nearest'
        # scheme (see https://github.com/SciTools/iris/issues/4463)
        if scheme == 'unstructured_nearest':
            try:
                cube.data = cube.core_data().astype(original_dtype,
                                                    casting='same_kind')
            except TypeError as exc:
                logger.warning(
                    "dtype of data changed during regridding from '%s' to "
                    "'%s': %s", original_dtype, cube.core_data().dtype,
                    str(exc))
            cube.data = da.ma.masked_equal(cube.core_data(), fill_value)
    else:
        # force target coordinates
        for coord in ['latitude', 'longitude']:
            cube.coord(coord).points = target_grid.coord(coord).points
            cube.coord(coord).bounds = target_grid.coord(coord).bounds

    return cube


def _horizontal_grid_is_close(cube1, cube2):
    """Check if two cubes have the same horizontal grid definition.

    The result of the function is a boolean answer, if both cubes have the
    same horizontal grid definition. The function checks both longitude and
    latitude, based on extent and resolution.

    Parameters
    ----------
    cube1 : cube
        The first of the cubes to be checked.
    cube2 : cube
        The second of the cubes to be checked.

    Returns
    -------
    bool

    .. note::

        The current implementation checks if the bounds and the
        grid shapes are the same.
        Exits on first difference.
    """
    # Go through the 2 expected horizontal coordinates longitude and latitude.
    for coord in ['latitude', 'longitude']:
        coord1 = cube1.coord(coord)
        coord2 = cube2.coord(coord)

        if not coord1.shape == coord2.shape:
            return False

        if not np.allclose(coord1.bounds, coord2.bounds):
            return False

    return True


def _create_cube(src_cube, data, src_levels, levels):
    """Generate a new cube with the interpolated data.

    The resultant cube is seeded with `src_cube` metadata and coordinates,
    excluding any source coordinates that span the associated vertical
    dimension. The `levels` of interpolation are used along with the
    associated source cube vertical coordinate metadata to add a new
    vertical coordinate to the resultant cube.

    Parameters
    ----------
    src_cube : cube
        The source cube that was vertically interpolated.
    data : array
        The payload resulting from interpolating the source cube
        over the specified levels.
    src_levels : array
        Vertical levels of the source data
    levels : array
        The vertical levels of interpolation.

    Returns
    -------
    cube

    .. note::

        If there is only one level of interpolation, the resultant cube
        will be collapsed over the associated vertical dimension, and a
        scalar vertical coordinate will be added.
    """
    # Get the source cube vertical coordinate and associated dimension.
    z_coord = src_cube.coord(axis='z', dim_coords=True)
    z_dim, = src_cube.coord_dims(z_coord)

    if data.shape[z_dim] != levels.size:
        emsg = ('Mismatch between data and levels for data dimension {!r}, '
                'got data shape {!r} with levels shape {!r}.')
        raise ValueError(emsg.format(z_dim, data.shape, levels.shape))

    # Construct the resultant cube with the interpolated data
    # and the source cube metadata.
    kwargs = deepcopy(src_cube.metadata)._asdict()
    result = iris.cube.Cube(data, **kwargs)

    # Add the appropriate coordinates to the cube, excluding
    # any coordinates that span the z-dimension of interpolation.
    for coord in src_cube.dim_coords:
        [dim] = src_cube.coord_dims(coord)
        if dim != z_dim:
            result.add_dim_coord(coord.copy(), dim)

    for coord in src_cube.aux_coords:
        dims = src_cube.coord_dims(coord)
        if z_dim not in dims:
            result.add_aux_coord(coord.copy(), dims)

    for coord in src_cube.derived_coords:
        dims = src_cube.coord_dims(coord)
        if z_dim not in dims:
            result.add_aux_coord(coord.copy(), dims)

    # Construct the new vertical coordinate for the interpolated
    # z-dimension, using the associated source coordinate metadata.
    metadata = src_levels.metadata

    kwargs = {
        'standard_name': metadata.standard_name,
        'long_name': metadata.long_name,
        'var_name': metadata.var_name,
        'units': metadata.units,
        'attributes': metadata.attributes,
        'coord_system': metadata.coord_system,
        'climatological': metadata.climatological,
    }

    try:
        coord = iris.coords.DimCoord(levels, **kwargs)
        result.add_dim_coord(coord, z_dim)
    except ValueError:
        coord = iris.coords.AuxCoord(levels, **kwargs)
        result.add_aux_coord(coord, z_dim)

    # Collapse the z-dimension for the scalar case.
    if levels.size == 1:
        slicer = [slice(None)] * result.ndim
        slicer[z_dim] = 0
        result = result[tuple(slicer)]

    return result


def _vertical_interpolate(cube, src_levels, levels, interpolation,
                          extrapolation):
    """Perform vertical interpolation."""
    # Determine the source levels and axis for vertical interpolation.
    z_axis, = cube.coord_dims(cube.coord(axis='z', dim_coords=True))

    # Broadcast the 1d source cube vertical coordinate to fully
    # describe the spatial extent that will be interpolated.
    src_levels_broadcast = broadcast_to_shape(src_levels.points, cube.shape,
                                              cube.coord_dims(src_levels))

    # force mask onto data as nan's
    cube.data = da.ma.filled(cube.core_data(), np.nan)

    # Now perform the actual vertical interpolation.
    new_data = stratify.interpolate(levels,
                                    src_levels_broadcast,
                                    cube.core_data(),
                                    axis=z_axis,
                                    interpolation=interpolation,
                                    extrapolation=extrapolation)

    # Calculate the mask based on the any NaN values in the interpolated data.
    mask = np.isnan(new_data)

    if np.any(mask):
        # Ensure that the data is masked appropriately.
        new_data = np.ma.array(new_data, mask=mask, fill_value=_MDI)

    # Construct the resulting cube with the interpolated data.
    return _create_cube(cube, new_data, src_levels, levels.astype(float))


def _preserve_fx_vars(cube, result):
    vertical_dim = set(cube.coord_dims(cube.coord(axis='z', dim_coords=True)))
    if cube.cell_measures():
        for measure in cube.cell_measures():
            measure_dims = set(cube.cell_measure_dims(measure))
            if vertical_dim.intersection(measure_dims):
                logger.warning(
                    'Discarding use of z-axis dependent cell measure %s '
                    'in variable %s, as z-axis has been interpolated',
                    measure.var_name, result.var_name)
            else:
                add_cell_measure(result, measure, measure.measure)
    if cube.ancillary_variables():
        for ancillary_var in cube.ancillary_variables():
            ancillary_dims = set(cube.ancillary_variable_dims(ancillary_var))
            if vertical_dim.intersection(ancillary_dims):
                logger.warning(
                    'Discarding use of z-axis dependent ancillary variable %s '
                    'in variable %s, as z-axis has been interpolated',
                    ancillary_var.var_name, result.var_name)
            else:
                add_ancillary_variable(result, ancillary_var)


def parse_vertical_scheme(scheme):
    """Parse the scheme provided for level extraction.

    Parameters
    ----------
    scheme : str
        The vertical interpolation scheme to use. Choose from
        'linear',
        'nearest',
        'linear_extrapolate',
        'nearest_extrapolate'.

    Returns
    -------
    (str, str)
        A tuple containing the interpolation and extrapolation scheme.
    """
    # Check if valid scheme is given
    if scheme not in VERTICAL_SCHEMES:
        raise ValueError(
            f"Unknown vertical interpolation scheme, got '{scheme}', possible "
            f"schemes are {VERTICAL_SCHEMES}")

    # This allows us to put level 0. to load the ocean surface.
    extrap_scheme = 'nan'

    if scheme == 'linear_extrapolate':
        scheme = 'linear'
        extrap_scheme = 'nearest'

    if scheme == 'nearest_extrapolate':
        scheme = 'nearest'
        extrap_scheme = 'nearest'

    return scheme, extrap_scheme


def extract_levels(cube,
                   levels,
                   scheme,
                   coordinate=None,
                   rtol=1e-7,
                   atol=None):
    """Perform vertical interpolation.

    Parameters
    ----------
    cube : iris.cube.Cube
        The source cube to be vertically interpolated.
    levels : ArrayLike
        One or more target levels for the vertical interpolation. Assumed
        to be in the same S.I. units of the source cube vertical dimension
        coordinate. If the requested levels are sufficiently close to the
        levels of the cube, cube slicing will take place instead of
        interpolation.
    scheme : str
        The vertical interpolation scheme to use. Choose from
        'linear',
        'nearest',
        'linear_extrapolate',
        'nearest_extrapolate'.
    coordinate :  optional str
        The coordinate to interpolate. If specified, pressure levels
        (if present) can be converted to height levels and vice versa using
        the US standard atmosphere. E.g. 'coordinate = altitude' will convert
        existing pressure levels (air_pressure) to height levels (altitude);
        'coordinate = air_pressure' will convert existing height levels
        (altitude) to pressure levels (air_pressure).
    rtol : float
        Relative tolerance for comparing the levels in `cube` to the requested
        levels. If the levels are sufficiently close, the requested levels
        will be assigned to the cube and no interpolation will take place.
    atol : float
        Absolute tolerance for comparing the levels in `cube` to the requested
        levels. If the levels are sufficiently close, the requested levels
        will be assigned to the cube and no interpolation will take place.
        By default, `atol` will be set to 10^-7 times the mean value of
        the levels on the cube.

    Returns
    -------
    iris.cube.Cube
        A cube with the requested vertical levels.


    See Also
    --------
    regrid : Perform horizontal regridding.
    """
    interpolation, extrapolation = parse_vertical_scheme(scheme)

    # Ensure we have a non-scalar array of levels.
    levels = np.array(levels, ndmin=1)

    # Get the source cube vertical coordinate, if available.
    if coordinate:
        coord_names = [coord.name() for coord in cube.coords()]
        if coordinate not in coord_names:
            # Try to calculate air_pressure from altitude coordinate or
            # vice versa using US standard atmosphere for conversion.
            if coordinate == 'air_pressure' and 'altitude' in coord_names:
                # Calculate pressure level coordinate from altitude.
                add_plev_from_altitude(cube)
            if coordinate == 'altitude' and 'air_pressure' in coord_names:
                # Calculate altitude coordinate from pressure levels.
                add_altitude_from_plev(cube)
        src_levels = cube.coord(coordinate)
    else:
        src_levels = cube.coord(axis='z', dim_coords=True)

    if (src_levels.shape == levels.shape and np.allclose(
            src_levels.points,
            levels,
            rtol=rtol,
            atol=1e-7 * np.mean(src_levels.points) if atol is None else atol,
    )):
        # Only perform vertical extraction/interpolation if the source
        # and target levels are not "similar" enough.
        result = cube
        # Set the levels to the requested values
        src_levels.points = levels
    elif len(src_levels.shape) == 1 and \
            set(levels).issubset(set(src_levels.points)):
        # If all target levels exist in the source cube, simply extract them.
        name = src_levels.name()
        coord_values = {name: lambda cell: cell.point in set(levels)}
        constraint = iris.Constraint(coord_values=coord_values)
        result = cube.extract(constraint)
        # Ensure the constraint did not fail.
        if not result:
            emsg = 'Failed to extract levels {!r} from cube {!r}.'
            raise ValueError(emsg.format(list(levels), name))
    else:
        # As a last resort, perform vertical interpolation.
        result = _vertical_interpolate(
            cube,
            src_levels,
            levels,
            interpolation,
            extrapolation,
        )
        _preserve_fx_vars(cube, result)

    return result


def get_cmor_levels(cmor_table, coordinate):
    """Get level definition from a CMOR coordinate.

    Parameters
    ----------
    cmor_table: str
        CMOR table name
    coordinate: str
        CMOR coordinate name

    Returns
    -------
    list[int]

    Raises
    ------
    ValueError:
        If the CMOR table is not defined, the coordinate does not specify any
        levels or the string is badly formatted.
    """
    if cmor_table not in CMOR_TABLES:
        raise ValueError(
            f"Level definition cmor_table '{cmor_table}' not available"
        )

    if coordinate not in CMOR_TABLES[cmor_table].coords:
        raise ValueError(
            f'Coordinate {coordinate} not available for {cmor_table}'
        )

    cmor = CMOR_TABLES[cmor_table].coords[coordinate]

    if cmor.requested:
        return [float(level) for level in cmor.requested]
    if cmor.value:
        return [float(cmor.value)]

    raise ValueError(
        f'Coordinate {coordinate} in {cmor_table} does not have requested '
        f'values'
    )


def get_reference_levels(dataset):
    """Get level definition from a reference dataset.

    Parameters
    ----------
    dataset: esmvalcore.dataset.Dataset
        Dataset containing the reference files.

    Returns
    -------
    list[float]

    Raises
    ------
    ValueError:
        If the dataset is not defined, the coordinate does not specify any
        levels or the string is badly formatted.
    """
    dataset = dataset.copy()
    dataset.ancillaries.clear()
    dataset.files = [dataset.files[0]]
    cube = dataset.load()
    try:
        coord = cube.coord(axis='Z')
    except iris.exceptions.CoordinateNotFoundError:
        raise ValueError(f'z-coord not available in {dataset.files}')
    return coord.points.tolist()


def extract_coordinate_points(cube, definition, scheme):
    """Extract points from any coordinate with interpolation.

    Multiple points can also be extracted, by supplying an array of
    coordinates. The resulting point cube will match the respective
    coordinates to those of the input coordinates.
    If the input coordinate is a scalar, the dimension will be a
    scalar in the output cube.

    Parameters
    ----------
    cube : cube
        The source cube to extract a point from.
    definition : dict(str, float or array of float)
        The coordinate - values pairs to extract
    scheme : str
        The interpolation scheme. 'linear' or 'nearest'. No default.

    Returns
    -------
    :py:class:`~iris.cube.Cube`
        Returns a cube with the extracted point(s), and with adjusted
        latitude and longitude coordinates (see above). If desired point
        outside values for at least one coordinate, this cube will have fully
        masked data.

    Raises
    ------
    ValueError:
        If the interpolation scheme is not provided or is not recognised.
    """
    msg = f"Unknown interpolation scheme, got {scheme!r}."
    scheme = POINT_INTERPOLATION_SCHEMES.get(scheme.lower())
    if not scheme:
        raise ValueError(msg)
    cube = cube.interpolate(definition.items(), scheme=scheme)
    return cube<|MERGE_RESOLUTION|>--- conflicted
+++ resolved
@@ -553,32 +553,27 @@
             scheme:
               reference: esmf_regrid.schemes:ESMFAreaWeighted
     """
-<<<<<<< HEAD
     if is_dataset(target_grid):
         target_grid = target_grid.copy()
         target_grid.ancillaries.clear()
         target_grid.files = [target_grid.files[0]]
         target_grid = target_grid.load()
+    elif isinstance(target_grid, (str, Path)) and os.path.isfile(target_grid):
+        target_grid = iris.load_cube(target_grid)
     elif isinstance(target_grid, str):
-=======
-    if isinstance(target_grid, (str, Path)):
->>>>>>> 4b56d791
-        if os.path.isfile(target_grid):
-            target_grid = iris.load_cube(target_grid)
-        else:
-            # Generate a target grid from the provided cell-specification,
-            # and cache the resulting stock cube for later use.
-            target_grid = _CACHE.setdefault(
-                target_grid,
-                _global_stock_cube(target_grid, lat_offset, lon_offset),
-            )
-            # Align the target grid coordinate system to the source
-            # coordinate system.
-            src_cs = cube.coord_system()
-            xcoord = target_grid.coord(axis='x', dim_coords=True)
-            ycoord = target_grid.coord(axis='y', dim_coords=True)
-            xcoord.coord_system = src_cs
-            ycoord.coord_system = src_cs
+        # Generate a target grid from the provided cell-specification,
+        # and cache the resulting stock cube for later use.
+        target_grid = _CACHE.setdefault(
+            target_grid,
+            _global_stock_cube(target_grid, lat_offset, lon_offset),
+        )
+        # Align the target grid coordinate system to the source
+        # coordinate system.
+        src_cs = cube.coord_system()
+        xcoord = target_grid.coord(axis='x', dim_coords=True)
+        ycoord = target_grid.coord(axis='y', dim_coords=True)
+        xcoord.coord_system = src_cs
+        ycoord.coord_system = src_cs
     elif isinstance(target_grid, dict):
         # Generate a target grid from the provided specification,
         target_grid = _regional_stock_cube(target_grid)
