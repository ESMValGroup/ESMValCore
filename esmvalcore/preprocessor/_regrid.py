--- conflicted
+++ resolved
@@ -467,24 +467,16 @@
                 [coord] = coords
                 cube.remove_coord(coord)
 
-<<<<<<< HEAD
-    # Perform the horizontal regridding and preserve data type
-    original_dtype = cube.core_data().dtype
-    if _attempt_irregular_regridding(cube, scheme):
-        cube = esmpy_regrid(cube, target_grid, scheme)
-    else:
-        cube = cube.regrid(target_grid, HORIZONTAL_SCHEMES[scheme])
-    cube.data = cube.core_data().astype(original_dtype)
-=======
     # Return non-regridded cube if horizontal grid is the same.
     if not _horizontal_grid_is_close(cube, target_grid):
 
-        # Perform the horizontal regridding.
+        # Perform the horizontal regridding and preserve data type
+        original_dtype = cube.core_data().dtype
         if _attempt_irregular_regridding(cube, scheme):
             cube = esmpy_regrid(cube, target_grid, scheme)
         else:
             cube = cube.regrid(target_grid, HORIZONTAL_SCHEMES[scheme])
->>>>>>> b2d36424
+        cube.data = cube.core_data().astype(original_dtype)
 
     return cube
 
