--- conflicted
+++ resolved
@@ -497,13 +497,9 @@
 def get_reference_levels(filename,
                          project,
                          dataset,
-<<<<<<< HEAD
                          cmor_name,
-=======
-                         short_name,
                          mip,
                          frequency,
->>>>>>> 416801e1
                          fix_dir):
     """Get level definition from a reference dataset.
 
@@ -523,14 +519,9 @@
         levels or the string is badly formatted.
 
     """
-<<<<<<< HEAD
-    filename = fix_file(filename, cmor_name, project, dataset, fix_dir)
-    cubes = load(filename, callback=concatenate_callback)
-    cubes = fix_metadata(cubes, cmor_name, project, dataset)
-=======
     filename = fix_file(
         file=filename,
-        short_name=short_name,
+        cmor_name=cmor_name,
         project=project,
         dataset=dataset,
         mip=mip,
@@ -539,13 +530,12 @@
     cubes = load(filename, callback=concatenate_callback)
     cubes = fix_metadata(
         cubes=cubes,
-        short_name=short_name,
+        cmor_name=cmor_name,
         project=project,
         dataset=dataset,
         mip=mip,
         frequency=frequency,
     )
->>>>>>> 416801e1
     cube = cubes[0]
     try:
         coord = cube.coord(axis='Z')
