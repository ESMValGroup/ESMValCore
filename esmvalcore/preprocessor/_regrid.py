"""Horizontal and vertical regridding module."""

from __future__ import annotations

import functools
import importlib
import inspect
import logging
import os
import re
import ssl
import warnings
from collections.abc import Iterable
from copy import deepcopy
from decimal import Decimal
from pathlib import Path
from typing import TYPE_CHECKING, Any, Optional

import dask.array as da
import iris
import numpy as np
import stratify
from geopy.geocoders import Nominatim
from iris.analysis import AreaWeighted, Linear, Nearest
from iris.cube import Cube
from iris.util import broadcast_to_shape

from esmvalcore.cmor._fixes.shared import (
    add_altitude_from_plev,
    add_model_level,
    add_plev_from_altitude,
)
from esmvalcore.cmor.table import CMOR_TABLES
from esmvalcore.exceptions import ESMValCoreDeprecationWarning
from esmvalcore.iris_helpers import has_irregular_grid, has_unstructured_grid
from esmvalcore.preprocessor._shared import (
    _rechunk_aux_factory_dependencies,
    get_array_module,
    get_dims_along_axes,
    preserve_float_dtype,
)
from esmvalcore.preprocessor._supplementary_vars import (
    add_ancillary_variable,
    add_cell_measure,
)
from esmvalcore.preprocessor.regrid_schemes import (
    GenericFuncScheme,
    IrisESMFRegrid,
    UnstructuredLinear,
    UnstructuredNearest,
)

if TYPE_CHECKING:
    from esmvalcore.dataset import Dataset

logger = logging.getLogger(__name__)

# Regular expression to parse a "MxN" cell-specification.
_CELL_SPEC = re.compile(
    r"""\A
        \s*(?P<dlon>\d+(\.\d+)?)\s*
        x
        \s*(?P<dlat>\d+(\.\d+)?)\s*
        \Z
     """,
    re.IGNORECASE | re.VERBOSE,
)

# Default fill-value.
_MDI = 1e20

# Stock cube - global grid extents (degrees).
_LAT_MIN = -90.0
_LAT_MAX = 90.0
_LAT_RANGE = _LAT_MAX - _LAT_MIN
_LON_MIN = 0.0
_LON_MAX = 360.0
_LON_RANGE = _LON_MAX - _LON_MIN

# Supported point interpolation schemes.
POINT_INTERPOLATION_SCHEMES = {
    "linear": Linear(extrapolation_mode="mask"),
    "nearest": Nearest(extrapolation_mode="mask"),
}

# Supported horizontal regridding schemes for regular grids (= rectilinear
# grids; i.e., grids that can be described with 1D latitude and 1D longitude
# coordinates orthogonal to each other)
HORIZONTAL_SCHEMES_REGULAR = {
    "area_weighted": AreaWeighted(),
    "linear": Linear(extrapolation_mode="mask"),
    "nearest": Nearest(extrapolation_mode="mask"),
}

# Supported horizontal regridding schemes for irregular grids (= general
# curvilinear grids; i.e., grids that can be described with 2D latitude and 2D
# longitude coordinates with common dimensions)
HORIZONTAL_SCHEMES_IRREGULAR = {
    "area_weighted": IrisESMFRegrid(method="conservative"),
    "linear": IrisESMFRegrid(method="bilinear"),
    "nearest": IrisESMFRegrid(method="nearest"),
}

# Supported horizontal regridding schemes for meshes
# https://scitools-iris.readthedocs.io/en/stable/further_topics/ugrid/index.html
HORIZONTAL_SCHEMES_MESH = {
    "area_weighted": IrisESMFRegrid(method="conservative"),
    "linear": IrisESMFRegrid(method="bilinear"),
    "nearest": IrisESMFRegrid(method="nearest"),
}

# Supported horizontal regridding schemes for unstructured grids (i.e., grids,
# that can be described with 1D latitude and 1D longitude coordinate with
# common dimensions)
HORIZONTAL_SCHEMES_UNSTRUCTURED = {
    "linear": UnstructuredLinear(),
    "nearest": UnstructuredNearest(),
}

# Supported vertical interpolation schemes.
VERTICAL_SCHEMES = (
    "linear",
    "nearest",
    "linear_extrapolate",
    "nearest_extrapolate",
)


def parse_cell_spec(spec):
    """Parse an MxN cell specification string.

    Parameters
    ----------
    spec: str
        ``MxN`` degree cell-specification for the global grid.

    Returns
    -------
    tuple
        tuple of (float, float) of parsed (lon, lat)

    Raises
    ------
    ValueError
        if the MxN cell specification is malformed.
    ValueError
        invalid longitude and latitude delta in cell specification.
    """
    cell_match = _CELL_SPEC.match(spec)
    if cell_match is None:
        emsg = "Invalid MxN cell specification for grid, got {!r}."
        raise ValueError(emsg.format(spec))

    cell_group = cell_match.groupdict()
    dlon = float(cell_group["dlon"])
    dlat = float(cell_group["dlat"])

    if (np.trunc(_LON_RANGE / dlon) * dlon) != _LON_RANGE:
        emsg = (
            "Invalid longitude delta in MxN cell specification "
            "for grid, got {!r}."
        )
        raise ValueError(emsg.format(dlon))

    if (np.trunc(_LAT_RANGE / dlat) * dlat) != _LAT_RANGE:
        emsg = (
            "Invalid latitude delta in MxN cell specification "
            "for grid, got {!r}."
        )
        raise ValueError(emsg.format(dlat))

    return dlon, dlat


def _generate_cube_from_dimcoords(latdata, londata, circular: bool = False):
    """Generate cube from lat/lon points.

    Parameters
    ----------
    latdata : np.ndarray
        List of latitudes.
    londata : np.ndarray
        List of longitudes.
    circular : bool
        Wrap longitudes around the full great circle. Bounds will not be
        generated for circular coordinates.

    Returns
    -------
    iris.cube.Cube
    """
    lats = iris.coords.DimCoord(
        latdata,
        standard_name="latitude",
        units="degrees_north",
        var_name="lat",
        circular=circular,
    )

    lons = iris.coords.DimCoord(
        londata,
        standard_name="longitude",
        units="degrees_east",
        var_name="lon",
        circular=circular,
    )

    if not circular:
        # cannot guess bounds for wrapped coordinates
        lats.guess_bounds()
        lons.guess_bounds()

    # Construct the resultant stock cube, with dummy data.
    shape = (latdata.size, londata.size)
    dummy = np.empty(shape, dtype=np.int32)
    coords_spec = [(lats, 0), (lons, 1)]
    cube = Cube(dummy, dim_coords_and_dims=coords_spec)

    return cube


@functools.lru_cache
def _global_stock_cube(spec, lat_offset=True, lon_offset=True):
    """Create a stock cube.

    Create a global cube with M degree-east by N degree-north regular grid
    cells.

    The longitude range is from 0 to 360 degrees. The latitude range is from
    -90 to 90 degrees. Each cell grid point is calculated as the mid-point of
    the associated MxN cell.

    Parameters
    ----------
    spec : str
        Specifies the 'MxN' degree cell-specification for the global grid.
    lat_offset : bool
        Offset the grid centers of the latitude coordinate w.r.t. the
        pole by half a grid step. This argument is ignored if `target_grid`
        is a cube or file.
    lon_offset : bool
        Offset the grid centers of the longitude coordinate w.r.t. Greenwich
        meridian by half a grid step.
        This argument is ignored if `target_grid` is a cube or file.

    Returns
    -------
    iris.cube.Cube
    """
    dlon, dlat = parse_cell_spec(spec)
    mid_dlon, mid_dlat = dlon / 2, dlat / 2

    # Construct the latitude coordinate, with bounds.
    if lat_offset:
        latdata = np.linspace(
            _LAT_MIN + mid_dlat, _LAT_MAX - mid_dlat, int(_LAT_RANGE / dlat)
        )
    else:
        latdata = np.linspace(_LAT_MIN, _LAT_MAX, int(_LAT_RANGE / dlat) + 1)

    # Construct the longitude coordinat, with bounds.
    if lon_offset:
        londata = np.linspace(
            _LON_MIN + mid_dlon, _LON_MAX - mid_dlon, int(_LON_RANGE / dlon)
        )
    else:
        londata = np.linspace(
            _LON_MIN, _LON_MAX - dlon, int(_LON_RANGE / dlon)
        )

    cube = _generate_cube_from_dimcoords(latdata=latdata, londata=londata)

    return cube


def _spec_to_latlonvals(
    *,
    start_latitude: float,
    end_latitude: float,
    step_latitude: float,
    start_longitude: float,
    end_longitude: float,
    step_longitude: float,
) -> tuple:
    """Define lat/lon values from spec.

    Create a regional cube starting defined by the target specification.

    The latitude must be between -90 and +90. The longitude is not bounded, but
    wraps around the full great circle.

    Parameters
    ----------
    start_latitude : float
        Latitude value of the first grid cell center (start point). The grid
        includes this value.
    end_latitude : float
        Latitude value of the last grid cell center (end point). The grid
        includes this value only if it falls on a grid point. Otherwise, it
        cuts off at the previous value.
    step_latitude : float
        Latitude distance between the centers of two neighbouring cells.
    start_longitude : float
        Latitude value of the first grid cell center (start point). The grid
        includes this value.
    end_longitude : float
        Longitude value of the last grid cell center (end point). The grid
        includes this value only if it falls on a grid point. Otherwise, it
        cuts off at the previous value.
    step_longitude : float
        Longitude distance between the centers of two neighbouring cells.

    Returns
    -------
    xvals : np.array
        List of longitudes
    yvals : np.array
        List of latitudes
    """
    if step_latitude == 0:
        raise ValueError(
            f"Latitude step cannot be 0, got step_latitude={step_latitude}."
        )

    if step_longitude == 0:
        raise ValueError(
            f"Longitude step cannot be 0, got step_longitude={step_longitude}."
        )

    if (start_latitude < _LAT_MIN) or (end_latitude > _LAT_MAX):
        raise ValueError(
            f"Latitude values must lie between {_LAT_MIN}:{_LAT_MAX}, "
            f"got start_latitude={start_latitude}:end_latitude={end_latitude}."
        )

    def get_points(start, stop, step):
        """Calculate grid points."""
        # use Decimal to avoid floating point errors
        num = int(Decimal(stop - start) // Decimal(str(step)))
        stop = start + num * step
        return np.linspace(start, stop, num + 1)

    latitudes = get_points(start_latitude, end_latitude, step_latitude)
    longitudes = get_points(start_longitude, end_longitude, step_longitude)

    return latitudes, longitudes


def _regional_stock_cube(spec: dict):
    """Create a regional stock cube.

    Returns
    -------
    iris.cube.Cube
    """
    latdata, londata = _spec_to_latlonvals(**spec)

    cube = _generate_cube_from_dimcoords(
        latdata=latdata, londata=londata, circular=True
    )

    def add_bounds_from_step(coord, step):
        """Calculate bounds from the given step."""
        bound = step / 2
        points = coord.points
        coord.bounds = np.vstack((points - bound, points + bound)).T

    add_bounds_from_step(cube.coord("latitude"), spec["step_latitude"])
    add_bounds_from_step(cube.coord("longitude"), spec["step_longitude"])

    return cube


def extract_location(cube, location, scheme):
    """Extract a point using a location name, with interpolation.

    Extracts a single location point from a cube, according
    to the interpolation scheme ``scheme``.

    The function just retrieves the coordinates of the location and then calls
    the ``extract_point`` preprocessor.

    It can be used to locate cities and villages, but also mountains or other
    geographical locations.

    Note
    ----
    The geolocator needs a working internet connection.

    Parameters
    ----------
    cube : cube
        The source cube to extract a point from.

    location : str
        The reference location. Examples: 'mount everest',
        'romania','new york, usa'

    scheme : str
        The interpolation scheme. 'linear' or 'nearest'. No default.

    Returns
    -------
    Returns a cube with the extracted point, and with adjusted
    latitude and longitude coordinates.

    Raises
    ------
    ValueError:
        If location is not supplied as a preprocessor parameter.
    ValueError:
        If scheme is not supplied as a preprocessor parameter.
    ValueError:
        If given location cannot be found by the geolocator.
    """
    if location is None:
        raise ValueError(
            "Location needs to be specified."
            " Examples: 'mount everest', 'romania',"
            " 'new york, usa'"
        )
    if scheme is None:
        raise ValueError(
            "Interpolation scheme needs to be specified."
            " Use either 'linear' or 'nearest'."
        )
    try:
        # Try to use the default SSL context, see
        # https://github.com/ESMValGroup/ESMValCore/issues/2012 for more
        # information.
        ssl_context = ssl.create_default_context()
        geolocator = Nominatim(
            user_agent="esmvalcore", ssl_context=ssl_context
        )
    except ssl.SSLError:
        logger.warning(
            "ssl.create_default_context() encountered a problem, not using it."
        )
        geolocator = Nominatim(user_agent="esmvalcore")
    geolocation = geolocator.geocode(location)
    if geolocation is None:
        raise ValueError(f"Requested location {location} can not be found.")
    logger.info(
        "Extracting data for %s (%s °N, %s °E)",
        geolocation,
        geolocation.latitude,
        geolocation.longitude,
    )

    return extract_point(
        cube, geolocation.latitude, geolocation.longitude, scheme
    )


def extract_point(cube, latitude, longitude, scheme):
    """Extract a point, with interpolation.

    Extracts a single latitude/longitude point from a cube, according
    to the interpolation scheme `scheme`.

    Multiple points can also be extracted, by supplying an array of
    latitude and/or longitude coordinates. The resulting point cube
    will match the respective latitude and longitude coordinate to
    those of the input coordinates. If the input coordinate is a
    scalar, the dimension will be missing in the output cube (that is,
    it will be a scalar).

    If the point to be extracted has at least one of the coordinate point
    values outside the interval of the cube's same coordinate values, then
    no extrapolation will be performed, and the resulting extracted cube
    will have fully masked data.

    Parameters
    ----------
    cube : cube
        The source cube to extract a point from.

    latitude, longitude : float, or array of float
        The latitude and longitude of the point.

    scheme : str
        The interpolation scheme. 'linear' or 'nearest'. No default.

    Returns
    -------
    iris.cube.Cube
        Returns a cube with the extracted point(s), and with adjusted
        latitude and longitude coordinates (see above). If desired point
        outside values for at least one coordinate, this cube will have fully
        masked data.

    Raises
    ------
    ValueError:
        If the interpolation scheme is None or unrecognized.

    Examples
    --------
    With a cube that has the coordinates

    - latitude: [1, 2, 3, 4]
    - longitude: [1, 2, 3, 4]
    - data values: [[[1, 2, 3, 4], [5, 6, ...], [...], [...],
                      ... ]]]

    >>> point = extract_point(cube, 2.5, 2.5, 'linear')  # doctest: +SKIP
    >>> point.data  # doctest: +SKIP
    array([ 8.5, 24.5, 40.5, 56.5])

    Extraction of multiple points at once, with a nearest matching scheme.
    The values for 0.1 will result in masked values, since this lies outside
    the cube grid.

    >>> point = extract_point(cube, [1.4, 2.1], [0.1, 1.1],
    ...                       'nearest')  # doctest: +SKIP
    >>> point.data.shape  # doctest: +SKIP
    (4, 2, 2)
    >>> # x, y, z indices of masked values
    >>> np.where(~point.data.mask)     # doctest: +SKIP
    (array([0, 0, 1, 1, 2, 2, 3, 3]), array([0, 1, 0, 1, 0, 1, 0, 1]),
    array([1, 1, 1, 1, 1, 1, 1, 1]))
    >>> point.data[~point.data.mask].data  # doctest: +SKIP
    array([ 1,  5, 17, 21, 33, 37, 49, 53])
    """
    msg = f"Unknown interpolation scheme, got {scheme!r}."
    scheme = POINT_INTERPOLATION_SCHEMES.get(scheme.lower())
    if not scheme:
        raise ValueError(msg)

    point = [("latitude", latitude), ("longitude", longitude)]
    cube = cube.interpolate(point, scheme=scheme)
    return cube


def is_dataset(dataset):
    """Test if something is an `esmvalcore.dataset.Dataset`."""
    # Use this function to avoid circular imports
    return hasattr(dataset, "facets")


def _get_target_grid_cube(
    cube: Cube,
    target_grid: Cube | Dataset | Path | str | dict,
    lat_offset: bool = True,
    lon_offset: bool = True,
) -> Cube:
    """Get target grid cube."""
    if is_dataset(target_grid):
        target_grid = target_grid.copy()  # type: ignore
        target_grid.supplementaries.clear()  # type: ignore
        target_grid.files = [target_grid.files[0]]  # type: ignore
        target_grid_cube = target_grid.load()  # type: ignore
    elif isinstance(target_grid, (str, Path)) and os.path.isfile(target_grid):
        target_grid_cube = iris.load_cube(target_grid)
    elif isinstance(target_grid, str):
        # Generate a target grid from the provided cell-specification
        target_grid_cube = _global_stock_cube(
            target_grid, lat_offset, lon_offset
        )
        # Align the target grid coordinate system to the source
        # coordinate system.
        src_cs = cube.coord_system()
        xcoord = target_grid_cube.coord(axis="x", dim_coords=True)
        ycoord = target_grid_cube.coord(axis="y", dim_coords=True)
        xcoord.coord_system = src_cs
        ycoord.coord_system = src_cs
    elif isinstance(target_grid, dict):
        # Generate a target grid from the provided specification,
        target_grid_cube = _regional_stock_cube(target_grid)
    else:
        target_grid_cube = target_grid

    if not isinstance(target_grid_cube, Cube):
        raise ValueError(f"Expecting a cube, got {target_grid}.")

    return target_grid_cube


def _load_scheme(src_cube: Cube, tgt_cube: Cube, scheme: str | dict):
    """Return scheme that can be used in :meth:`iris.cube.Cube.regrid`."""
    loaded_scheme: Any = None

    # Deprecations
    if scheme == "unstructured_nearest":
        msg = (
            "The regridding scheme `unstructured_nearest` has been deprecated "
            "in ESMValCore version 2.11.0 and is scheduled for removal in "
            "version 2.13.0. Please use the scheme `nearest` instead. This is "
            "an exact replacement for data on unstructured grids. Since "
            "version 2.11.0, ESMValCore is able to determine the most "
            "suitable regridding scheme based on the input data."
        )
        warnings.warn(msg, ESMValCoreDeprecationWarning, stacklevel=2)
        scheme = "nearest"

    if scheme == "linear_extrapolate":
        msg = (
            "The regridding scheme `linear_extrapolate` has been deprecated "
            "in ESMValCore version 2.11.0 and is scheduled for removal in "
            "version 2.13.0. Please use a generic scheme with `reference: "
            "iris.analysis:Linear` and `extrapolation_mode: extrapolate` "
            "instead (see https://docs.esmvaltool.org/projects/ESMValCore/en/"
            "latest/recipe/preprocessor.html#generic-regridding-schemes)."
            "This is an exact replacement."
        )
        warnings.warn(msg, ESMValCoreDeprecationWarning, stacklevel=2)
        scheme = "linear"
        loaded_scheme = Linear(extrapolation_mode="extrapolate")
        logger.debug("Loaded regridding scheme %s", loaded_scheme)
        return loaded_scheme

    if isinstance(scheme, dict):
        # Scheme is a dict -> assume this describes a generic regridding scheme
        loaded_scheme = _load_generic_scheme(scheme)
    else:
        # Scheme is a str -> load appropriate regridding scheme depending on
        # the type of input data
        if has_irregular_grid(src_cube) or has_irregular_grid(tgt_cube):
            grid_type = "irregular"
        elif src_cube.mesh is not None or tgt_cube.mesh is not None:
            grid_type = "mesh"
        elif has_unstructured_grid(src_cube):
            grid_type = "unstructured"
        else:
            grid_type = "regular"

        schemes = globals()[f"HORIZONTAL_SCHEMES_{grid_type.upper()}"]
        if scheme not in schemes:
            raise ValueError(
                f"Regridding scheme '{scheme}' not available for {grid_type} "
                f"data, expected one of: {', '.join(schemes)}"
            )
        loaded_scheme = schemes[scheme]

    logger.debug("Loaded regridding scheme %s", loaded_scheme)

    return loaded_scheme


def _load_generic_scheme(scheme: dict):
    """Load generic regridding scheme."""
    scheme = dict(scheme)  # do not overwrite original scheme

    try:
        object_ref = scheme.pop("reference")
    except KeyError as key_err:
        raise ValueError(
            "No reference specified for generic regridding."
        ) from key_err
    module_name, separator, scheme_name = object_ref.partition(":")
    try:
        obj: Any = importlib.import_module(module_name)
    except ImportError as import_err:
        raise ValueError(
            f"Could not import specified generic regridding module "
            f"'{module_name}'. Please double check spelling and that the "
            f"required module is installed."
        ) from import_err
    if separator:
        for attr in scheme_name.split("."):
            obj = getattr(obj, attr)

    # If `obj` is a function that requires `src_cube` and `grid_cube`, use
    # GenericFuncScheme
    scheme_args = inspect.getfullargspec(obj).args
    if "src_cube" in scheme_args and "grid_cube" in scheme_args:
        loaded_scheme = GenericFuncScheme(obj, **scheme)
    else:
        loaded_scheme = obj(**scheme)

    return loaded_scheme


_CACHED_REGRIDDERS: dict[tuple, dict] = {}


def _get_regridder(
    src_cube: Cube,
    tgt_cube: Cube,
    scheme: str | dict,
    cache_weights: bool,
):
    """Get regridder to actually perform regridding.

    Note
    ----
    If possible, this uses an existing regridder to reduce runtime (see also
    https://scitools-iris.readthedocs.io/en/latest/userguide/
    interpolation_and_regridding.html#caching-a-regridder.)
    """
    # (1) Weights caching enabled
    if cache_weights:
        # To search for a matching regridder in the cache, first check the
        # regridding scheme name and shapes of source and target coordinates.
        # Only if these match, check coordinates themselves (this is much more
        # expensive).
        coord_key = _get_coord_key(src_cube, tgt_cube)
        name_shape_key = _get_name_and_shape_key(src_cube, tgt_cube, scheme)
        if name_shape_key in _CACHED_REGRIDDERS:
            # We cannot simply do a test for `coord_key in
            # _CACHED_REGRIDDERS[shape_key]` below since the hash() of a
            # coordinate is simply its id() (thus, coordinates loaded from two
            # different files would never be considered equal)
            for key, regridder in _CACHED_REGRIDDERS[name_shape_key].items():
                if key == coord_key:
                    return regridder

        # Regridder is not in cached -> return a new one and cache it
        loaded_scheme = _load_scheme(src_cube, tgt_cube, scheme)
        regridder = loaded_scheme.regridder(src_cube, tgt_cube)
        _CACHED_REGRIDDERS.setdefault(name_shape_key, {})
        _CACHED_REGRIDDERS[name_shape_key][coord_key] = regridder

    # (2) Weights caching disabled
    else:
        loaded_scheme = _load_scheme(src_cube, tgt_cube, scheme)
        regridder = loaded_scheme.regridder(src_cube, tgt_cube)

    return regridder


def _get_coord_key(src_cube: Cube, tgt_cube: Cube) -> tuple:
    """Get dict key from coordinates."""
    src_lat = src_cube.coord("latitude")
    src_lon = src_cube.coord("longitude")
    tgt_lat = tgt_cube.coord("latitude")
    tgt_lon = tgt_cube.coord("longitude")
    return (src_lat, src_lon, tgt_lat, tgt_lon)


def _get_name_and_shape_key(
    src_cube: Cube,
    tgt_cube: Cube,
    scheme: str | dict,
) -> tuple:
    """Get dict key from scheme name and coordinate shapes."""
    name = str(scheme)
    shapes = [c.shape for c in _get_coord_key(src_cube, tgt_cube)]
    return (name, *shapes)


@preserve_float_dtype
def regrid(
    cube: Cube,
    target_grid: Cube | Dataset | Path | str | dict,
    scheme: str | dict,
    lat_offset: bool = True,
    lon_offset: bool = True,
    cache_weights: bool = False,
    use_src_coords: Iterable[str] = ("latitude", "longitude"),
) -> Cube:
    """Perform horizontal regridding.

    Note that the target grid can be a :class:`~iris.cube.Cube`, a
    :class:`~esmvalcore.dataset.Dataset`, a path to a cube
    (:class:`~pathlib.Path` or :obj:`str`), a grid spec (:obj:`str`) in the
    form of `MxN`, or a :obj:`dict` specifying the target grid.

    For the latter, the `target_grid` should be a :obj:`dict` with the
    following keys:

    - ``start_longitude``: longitude at the center of the first grid cell.
    - ``end_longitude``: longitude at the center of the last grid cell.
    - ``step_longitude``: constant longitude distance between grid cell
        centers.
    - ``start_latitude``: latitude at the center of the first grid cell.
    - ``end_latitude``: longitude at the center of the last grid cell.
    - ``step_latitude``: constant latitude distance between grid cell centers.

    Parameters
    ----------
    cube:
        The source cube to be regridded.
    target_grid:
        The (location of a) cube that specifies the target or reference grid
        for the regridding operation.
        Alternatively, a :class:`~esmvalcore.dataset.Dataset` can be provided.
        Alternatively, a string cell specification may be provided,
        of the form ``MxN``, which specifies the extent of the cell, longitude
        by latitude (degrees) for a global, regular target grid.
        Alternatively, a dictionary with a regional target grid may
        be specified (see above).
    scheme:
        The regridding scheme to perform. If the source grid is structured
        (i.e., rectilinear or curvilinear), can be one of the built-in schemes
        ``linear``, ``nearest``, ``area_weighted``. If the source grid is
        unstructured, can be one of the built-in schemes ``linear``,
        ``nearest``.  Alternatively, a `dict` that specifies generic regridding
        can be given (see below).
    lat_offset:
        Offset the grid centers of the latitude coordinate w.r.t. the pole by
        half a grid step. This argument is ignored if `target_grid` is a cube
        or file.
    lon_offset:
        Offset the grid centers of the longitude coordinate w.r.t. Greenwich
        meridian by half a grid step. This argument is ignored if
        `target_grid` is a cube or file.
    cache_weights:
        If ``True``, cache regridding weights for later usage. This can speed
        up the regridding of different datasets with similar source and target
        grids massively, but may take up a lot of memory for extremely
        high-resolution data. This option is ignored for schemes that do not
        support weights caching. More details on this are given in the section
        on :ref:`caching_regridding_weights`. To clear the cache, use
        :func:`esmvalcore.preprocessor.regrid.cache_clear`.
    use_src_coords:
        If there are multiple horizontal coordinates available in the source
        cube, only use horizontal coordinates with these standard names.

    Returns
    -------
    iris.cube.Cube
        Regridded cube.

    See Also
    --------
    extract_levels: Perform vertical regridding.

    Notes
    -----
    This preprocessor allows for the use of arbitrary :doc:`Iris <iris:index>`
    regridding schemes, that is anything that can be passed as a scheme to
    :meth:`iris.cube.Cube.regrid` is possible. This enables the use of further
    parameters for existing schemes, as well as the use of more advanced
    schemes for example for unstructured grids.
    To use this functionality, a dictionary must be passed for the scheme with
    a mandatory entry of ``reference`` in the form specified for the object
    reference of the `entry point data model <https://packaging.python.org/en/
    latest/specifications/entry-points/#data-model>`_,
    i.e. ``importable.module:object.attr``. This is used as a factory for the
    scheme. Any further entries in the dictionary are passed as keyword
    arguments to the factory.

    For example, to use the familiar :class:`iris.analysis.Linear` regridding
    scheme with a custom extrapolation mode, use

    .. code-block:: yaml

        my_preprocessor:
          regrid:
            target: 1x1
            scheme:
              reference: iris.analysis:Linear
              extrapolation_mode: nanmask

    To use the area weighted regridder available in
    :class:`esmf_regrid.schemes.ESMFAreaWeighted` use

    .. code-block:: yaml

        my_preprocessor:
          regrid:
            target: 1x1
            scheme:
              reference: esmf_regrid.schemes:ESMFAreaWeighted
    """
    # Remove unwanted coordinates from the source cube.
    cube = cube.copy()
    use_src_coords = set(use_src_coords)
    for axis in ("X", "Y"):
        coords = cube.coords(axis=axis)
        if len(coords) > 1:
            for coord in coords:
                if coord.standard_name not in use_src_coords:
                    cube.remove_coord(coord)

    # Load target grid and select appropriate scheme
    target_grid_cube = _get_target_grid_cube(
        cube,
        target_grid,
        lat_offset=lat_offset,
        lon_offset=lon_offset,
    )

    # Horizontal grids from source and target (almost) match
    # -> Return source cube with target coordinates
    if cube.coords("latitude") and cube.coords("longitude"):
        if _horizontal_grid_is_close(cube, target_grid_cube):
            for coord in ["latitude", "longitude"]:
                is_dim_coord = cube.coords(coord, dim_coords=True)
                coord_dims = cube.coord_dims(coord)
                cube.remove_coord(coord)
                target_coord = target_grid_cube.coord(coord).copy()
                if is_dim_coord:
                    cube.add_dim_coord(target_coord, coord_dims)
                else:
                    cube.add_aux_coord(target_coord, coord_dims)
            return cube

    # Load scheme and reuse existing regridder if possible
    if isinstance(scheme, str):
        scheme = scheme.lower()
    regridder = _get_regridder(cube, target_grid_cube, scheme, cache_weights)

    # Rechunk and actually perform the regridding
    cube = _rechunk(cube, target_grid_cube)
    cube = regridder(cube)

    return cube


def _cache_clear():
    """Clear regridding weights cache."""
    _CACHED_REGRIDDERS.clear()


regrid.cache_clear = _cache_clear  # type: ignore


def _rechunk(cube: Cube, target_grid: Cube) -> Cube:
    """Re-chunk cube with optimal chunk sizes for target grid."""
    if not cube.has_lazy_data():
        # Only rechunk lazy data
        return cube

    # Extract grid dimension information from source cube
    src_grid_indices = get_dims_along_axes(cube, ["X", "Y"])
    src_grid_shape = tuple(cube.shape[i] for i in src_grid_indices)
    src_grid_ndims = len(src_grid_indices)

    # Extract grid dimension information from target cube.
    tgt_grid_indices = get_dims_along_axes(target_grid, ["X", "Y"])
    tgt_grid_shape = tuple(target_grid.shape[i] for i in tgt_grid_indices)
    tgt_grid_ndims = len(tgt_grid_indices)

    if 2 * np.prod(src_grid_shape) > np.prod(tgt_grid_shape):
        # Only rechunk if target grid is more than a factor of 2 larger,
        # because rechunking will keep the original chunk in memory.
        return cube

    # Compute a good chunk size for the target array
    # This uses the fact that horizontal dimension(s) are the last dimension(s)
    # of the input cube and also takes into account that iris regridding needs
    # unchunked data along the grid dimensions.
    data = cube.lazy_data()
    tgt_shape = data.shape[:-src_grid_ndims] + tgt_grid_shape
    tgt_chunks = data.chunks[:-src_grid_ndims] + tgt_grid_shape

    tgt_data = da.empty(tgt_shape, chunks=tgt_chunks, dtype=data.dtype)
    tgt_data = tgt_data.rechunk(
        {i: "auto" for i in range(tgt_data.ndim - tgt_grid_ndims)}
    )

    # Adjust chunks to source array and rechunk
    chunks = tgt_data.chunks[:-tgt_grid_ndims] + data.shape[-src_grid_ndims:]
    cube.data = data.rechunk(chunks)

    return cube


def _horizontal_grid_is_close(cube1: Cube, cube2: Cube) -> bool:
    """Check if two cubes have the same horizontal grid definition.

    The result of the function is a boolean answer, if both cubes have the
    same horizontal grid definition. The function checks both longitude and
    latitude, based on extent and resolution.

    Note
    ----
    The current implementation checks if the bounds and the grid shapes are the
    same. Exits on first difference.

    Parameters
    ----------
    cube1:
        The first of the cubes to be checked.
    cube2:
        The second of the cubes to be checked.

    Returns
    -------
    bool
        ``True`` if grids are close; ``False`` if not.
    """
    # Go through the 2 expected horizontal coordinates longitude and latitude.
    for coord in ["latitude", "longitude"]:
        coord1 = cube1.coord(coord)
        coord2 = cube2.coord(coord)

        if not coord1.shape == coord2.shape:
            return False

        if not np.allclose(coord1.bounds, coord2.bounds):
            return False

    return True


def _create_cube(src_cube, data, src_levels, levels):
    """Generate a new cube with the interpolated data.

    The resultant cube is seeded with `src_cube` metadata and coordinates,
    excluding any source coordinates that span the associated vertical
    dimension. The `levels` of interpolation are used along with the
    associated source cube vertical coordinate metadata to add a new
    vertical coordinate to the resultant cube.

    Parameters
    ----------
    src_cube : cube
        The source cube that was vertically interpolated.
    data : array
        The payload resulting from interpolating the source cube
        over the specified levels.
    src_levels : array
        Vertical levels of the source data
    levels : array
        The vertical levels of interpolation.

    Returns
    -------
    cube

    .. note::

        If there is only one level of interpolation, the resultant cube
        will be collapsed over the associated vertical dimension, and a
        scalar vertical coordinate will be added.
    """
    # Get the source cube vertical coordinate and associated dimension.
    z_coord = src_cube.coord(axis="z", dim_coords=True)
    (z_dim,) = src_cube.coord_dims(z_coord)

    if data.shape[z_dim] != levels.size:
        emsg = (
            "Mismatch between data and levels for data dimension {!r}, "
            "got data shape {!r} with levels shape {!r}."
        )
        raise ValueError(emsg.format(z_dim, data.shape, levels.shape))

    # Construct the resultant cube with the interpolated data
    # and the source cube metadata.
    kwargs = deepcopy(src_cube.metadata)._asdict()
    result = Cube(data, **kwargs)

    # Add the appropriate coordinates to the cube, excluding
    # any coordinates that span the z-dimension of interpolation.
    for coord in src_cube.dim_coords:
        [dim] = src_cube.coord_dims(coord)
        if dim != z_dim:
            result.add_dim_coord(coord.copy(), dim)

    for coord in src_cube.aux_coords:
        dims = src_cube.coord_dims(coord)
        if z_dim not in dims:
            result.add_aux_coord(coord.copy(), dims)

    for coord in src_cube.derived_coords:
        dims = src_cube.coord_dims(coord)
        if z_dim not in dims:
            result.add_aux_coord(coord.copy(), dims)

    # Construct the new vertical coordinate for the interpolated
    # z-dimension, using the associated source coordinate metadata.
    metadata = src_levels.metadata

    kwargs = {
        "standard_name": metadata.standard_name,
        "long_name": metadata.long_name,
        "var_name": metadata.var_name,
        "units": metadata.units,
        "attributes": metadata.attributes,
        "coord_system": metadata.coord_system,
        "climatological": metadata.climatological,
    }

    try:
        coord = iris.coords.DimCoord(levels, **kwargs)
        result.add_dim_coord(coord, z_dim)
    except ValueError:
        coord = iris.coords.AuxCoord(levels, **kwargs)
        result.add_aux_coord(coord, z_dim)

    # Collapse the z-dimension for the scalar case.
    if levels.size == 1:
        slicer = [slice(None)] * result.ndim
        slicer[z_dim] = 0
        result = result[tuple(slicer)]

    return result


def _vertical_interpolate(
    cube, src_levels, levels, interpolation, extrapolation
):
    """Perform vertical interpolation."""
    # Determine the source levels and axis for vertical interpolation.
    (z_axis,) = cube.coord_dims(cube.coord(axis="z", dim_coords=True))

    if cube.has_lazy_data():
        # Make source levels lazy if cube has lazy data.
        src_points = src_levels.lazy_points()
    else:
        src_points = src_levels.core_points()

    # Broadcast the source cube vertical coordinate to fully describe the
    # spatial extent that will be interpolated.
    src_levels_broadcast = broadcast_to_shape(
        src_points,
        shape=cube.shape,
        chunks=cube.lazy_data().chunks if cube.has_lazy_data() else None,
        dim_map=cube.coord_dims(src_levels),
    )

    # Make the target levels lazy if the input data is lazy.
    if cube.has_lazy_data() and isinstance(src_points, da.Array):
        levels = da.asarray(levels)

    # force mask onto data as nan's
    npx = get_array_module(cube.core_data())
    data = npx.ma.filled(cube.core_data(), np.nan)

    # Perform vertical interpolation.
    new_data = stratify.interpolate(
        levels,
        src_levels_broadcast,
        data,
        axis=z_axis,
        interpolation=interpolation,
        extrapolation=extrapolation,
    )

    # Calculate the mask based on the any NaN values in the interpolated data.
    new_data = npx.ma.masked_where(npx.isnan(new_data), new_data)

    # Construct the resulting cube with the interpolated data.
    return _create_cube(cube, new_data, src_levels, levels.astype(float))


def _preserve_fx_vars(cube, result):
    vertical_dim = set(cube.coord_dims(cube.coord(axis="z", dim_coords=True)))
    if cube.cell_measures():
        for measure in cube.cell_measures():
            measure_dims = set(cube.cell_measure_dims(measure))
            if vertical_dim.intersection(measure_dims):
                logger.warning(
                    "Discarding use of z-axis dependent cell measure %s "
                    "in variable %s, as z-axis has been interpolated",
                    measure.var_name,
                    result.var_name,
                )
            else:
                add_cell_measure(result, measure, measure.measure)
    if cube.ancillary_variables():
        for ancillary_var in cube.ancillary_variables():
            ancillary_dims = set(cube.ancillary_variable_dims(ancillary_var))
            if vertical_dim.intersection(ancillary_dims):
                logger.warning(
                    "Discarding use of z-axis dependent ancillary variable %s "
                    "in variable %s, as z-axis has been interpolated",
                    ancillary_var.var_name,
                    result.var_name,
                )
            else:
                add_ancillary_variable(result, ancillary_var)


def parse_vertical_scheme(scheme):
    """Parse the scheme provided for level extraction.

    Parameters
    ----------
    scheme : str
        The vertical interpolation scheme to use. Choose from
        'linear',
        'nearest',
        'linear_extrapolate',
        'nearest_extrapolate'.

    Returns
    -------
    (str, str)
        A tuple containing the interpolation and extrapolation scheme.
    """
    # Check if valid scheme is given
    if scheme not in VERTICAL_SCHEMES:
        raise ValueError(
            f"Unknown vertical interpolation scheme, got '{scheme}', possible "
            f"schemes are {VERTICAL_SCHEMES}"
        )

    # This allows us to put level 0. to load the ocean surface.
    extrap_scheme = "nan"

    if scheme == "linear_extrapolate":
        scheme = "linear"
        extrap_scheme = "nearest"

    if scheme == "nearest_extrapolate":
        scheme = "nearest"
        extrap_scheme = "nearest"

    return scheme, extrap_scheme


@preserve_float_dtype
def extract_levels(
    cube: iris.cube.Cube,
    levels: np.typing.ArrayLike | da.Array,
    scheme: str,
    coordinate: Optional[str] = None,
    rtol: float = 1e-7,
    atol: Optional[float] = None,
):
    """Perform vertical interpolation.

    Parameters
    ----------
    cube:
        The source cube to be vertically interpolated.
    levels:
        One or more target levels for the vertical interpolation. Assumed
        to be in the same S.I. units of the source cube vertical dimension
        coordinate. If the requested levels are sufficiently close to the
        levels of the cube, cube slicing will take place instead of
        interpolation.
    scheme:
        The vertical interpolation scheme to use. Choose from
        'linear',
        'nearest',
        'linear_extrapolate',
        'nearest_extrapolate'.
    coordinate:
        The coordinate to interpolate. If specified, pressure levels
        (if present) can be converted to height levels and vice versa using
        the US standard atmosphere. E.g. 'coordinate = altitude' will convert
        existing pressure levels (air_pressure) to height levels (altitude);
        'coordinate = air_pressure' will convert existing height levels
        (altitude) to pressure levels (air_pressure).
    rtol:
        Relative tolerance for comparing the levels in `cube` to the requested
        levels. If the levels are sufficiently close, the requested levels
        will be assigned to the cube and no interpolation will take place.
    atol:
        Absolute tolerance for comparing the levels in `cube` to the requested
        levels. If the levels are sufficiently close, the requested levels
        will be assigned to the cube and no interpolation will take place.
        By default, `atol` will be set to 10^-7 times the mean value of
        the levels on the cube.

    Returns
    -------
    iris.cube.Cube
        A cube with the requested vertical levels.


    See Also
    --------
    regrid : Perform horizontal regridding.
    """
    interpolation, extrapolation = parse_vertical_scheme(scheme)

    # Ensure we have a non-scalar array of levels.
    if not isinstance(levels, da.Array):
        levels = np.array(levels, ndmin=1)

    # Try to determine the name of the vertical coordinate automatically
    if coordinate is None:
        coordinate = cube.coord(axis="z", dim_coords=True).name()

    # Add extra coordinates
    coord_names = [coord.name() for coord in cube.coords()]
    if coordinate in coord_names:
        cube = _rechunk_aux_factory_dependencies(cube, coordinate)
    else:
<<<<<<< HEAD
        # Try to adding non-existing Z-coordinates (to convert between
        # air_pressure and altitude, the US standard atmosphere is used)
        if coordinate == 'air_pressure' and 'altitude' in coord_names:
=======
        # Try to calculate air_pressure from altitude coordinate or
        # vice versa using US standard atmosphere for conversion.
        if coordinate == "air_pressure" and "altitude" in coord_names:
>>>>>>> 53d3bfdd
            # Calculate pressure level coordinate from altitude.
            cube = _rechunk_aux_factory_dependencies(cube, "altitude")
            add_plev_from_altitude(cube)
        if coordinate == "altitude" and "air_pressure" in coord_names:
            # Calculate altitude coordinate from pressure levels.
            cube = _rechunk_aux_factory_dependencies(cube, "air_pressure")
            add_altitude_from_plev(cube)
        if coordinate == 'model_level_number':
            # Add simple model_level_number coordinate
            add_model_level(cube)

    src_levels = cube.coord(coordinate)

    if src_levels.shape == levels.shape and np.allclose(
        src_levels.core_points(),
        levels,
        rtol=rtol,
        atol=1e-7 * np.mean(src_levels.core_points())
        if atol is None
        else atol,
    ):
        # Only perform vertical extraction/interpolation if the source
        # and target levels are not "similar" enough.
        result = cube
        # Set the levels to the requested values
        src_levels.points = levels
    elif len(src_levels.shape) == 1 and set(levels).issubset(
        set(src_levels.points)
    ):
        # If all target levels exist in the source cube, simply extract them.
        name = src_levels.name()
        coord_values = {
            name: lambda cell: cell.point in set(levels)  # type: ignore
        }
        constraint = iris.Constraint(coord_values=coord_values)
        result = cube.extract(constraint)
        # Ensure the constraint did not fail.
        if not result:
            emsg = "Failed to extract levels {!r} from cube {!r}."
            raise ValueError(emsg.format(list(levels), name))
    else:
        # As a last resort, perform vertical interpolation.
        result = _vertical_interpolate(
            cube,
            src_levels,
            levels,
            interpolation,
            extrapolation,
        )
        _preserve_fx_vars(cube, result)

    return result


def get_cmor_levels(cmor_table, coordinate):
    """Get level definition from a CMOR coordinate.

    Parameters
    ----------
    cmor_table: str
        CMOR table name
    coordinate: str
        CMOR coordinate name

    Returns
    -------
    list[int]

    Raises
    ------
    ValueError:
        If the CMOR table is not defined, the coordinate does not specify any
        levels or the string is badly formatted.
    """
    if cmor_table not in CMOR_TABLES:
        raise ValueError(
            f"Level definition cmor_table '{cmor_table}' not available"
        )

    if coordinate not in CMOR_TABLES[cmor_table].coords:
        raise ValueError(
            f"Coordinate {coordinate} not available for {cmor_table}"
        )

    cmor = CMOR_TABLES[cmor_table].coords[coordinate]

    if cmor.requested:
        return [float(level) for level in cmor.requested]
    if cmor.value:
        return [float(cmor.value)]

    raise ValueError(
        f"Coordinate {coordinate} in {cmor_table} does not have requested "
        f"values"
    )


def get_reference_levels(dataset):
    """Get level definition from a reference dataset.

    Parameters
    ----------
    dataset: esmvalcore.dataset.Dataset
        Dataset containing the reference files.

    Returns
    -------
    list[float]

    Raises
    ------
    ValueError:
        If the dataset is not defined, the coordinate does not specify any
        levels or the string is badly formatted.
    """
    dataset = dataset.copy()
    dataset.supplementaries.clear()
    dataset.files = [dataset.files[0]]
    cube = dataset.load()
    try:
        coord = cube.coord(axis="Z")
    except iris.exceptions.CoordinateNotFoundError as exc:
        raise ValueError(f"z-coord not available in {dataset.files}") from exc
    return coord.points.tolist()


@preserve_float_dtype
def extract_coordinate_points(cube, definition, scheme):
    """Extract points from any coordinate with interpolation.

    Multiple points can also be extracted, by supplying an array of
    coordinates. The resulting point cube will match the respective
    coordinates to those of the input coordinates.
    If the input coordinate is a scalar, the dimension will be a
    scalar in the output cube.

    Parameters
    ----------
    cube : cube
        The source cube to extract a point from.
    definition : dict(str, float or array of float)
        The coordinate - values pairs to extract
    scheme : str
        The interpolation scheme. 'linear' or 'nearest'. No default.

    Returns
    -------
    iris.cube.Cube
        Returns a cube with the extracted point(s), and with adjusted
        latitude and longitude coordinates (see above). If desired point
        outside values for at least one coordinate, this cube will have fully
        masked data.

    Raises
    ------
    ValueError:
        If the interpolation scheme is not provided or is not recognised.
    """
    msg = f"Unknown interpolation scheme, got {scheme!r}."
    scheme = POINT_INTERPOLATION_SCHEMES.get(scheme.lower())
    if not scheme:
        raise ValueError(msg)
    cube = cube.interpolate(definition.items(), scheme=scheme)
    return cube<|MERGE_RESOLUTION|>--- conflicted
+++ resolved
@@ -1263,15 +1263,9 @@
     if coordinate in coord_names:
         cube = _rechunk_aux_factory_dependencies(cube, coordinate)
     else:
-<<<<<<< HEAD
-        # Try to adding non-existing Z-coordinates (to convert between
-        # air_pressure and altitude, the US standard atmosphere is used)
-        if coordinate == 'air_pressure' and 'altitude' in coord_names:
-=======
         # Try to calculate air_pressure from altitude coordinate or
         # vice versa using US standard atmosphere for conversion.
         if coordinate == "air_pressure" and "altitude" in coord_names:
->>>>>>> 53d3bfdd
             # Calculate pressure level coordinate from altitude.
             cube = _rechunk_aux_factory_dependencies(cube, "altitude")
             add_plev_from_altitude(cube)
