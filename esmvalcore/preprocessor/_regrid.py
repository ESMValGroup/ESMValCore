"""Horizontal and vertical regridding module."""

import os
import re
from copy import deepcopy
<<<<<<< HEAD
from typing import Dict
=======
from decimal import Decimal
>>>>>>> bde657ea

import iris
import numpy as np
import stratify
from dask import array as da
from iris.analysis import AreaWeighted, Linear, Nearest, UnstructuredNearest
from iris.util import broadcast_to_shape

from ..cmor._fixes.shared import add_altitude_from_plev, add_plev_from_altitude
from ..cmor.fix import fix_file, fix_metadata
from ..cmor.table import CMOR_TABLES
from ._io import concatenate_callback, load
from ._regrid_esmpy import ESMF_REGRID_METHODS
from ._regrid_esmpy import regrid as esmpy_regrid

# Regular expression to parse a "MxN" cell-specification.
_CELL_SPEC = re.compile(
    r'''\A
        \s*(?P<dlon>\d+(\.\d+)?)\s*
        x
        \s*(?P<dlat>\d+(\.\d+)?)\s*
        \Z
     ''', re.IGNORECASE | re.VERBOSE)

# Default fill-value.
_MDI = 1e+20

# Stock cube - global grid extents (degrees).
_LAT_MIN = -90.0
_LAT_MAX = 90.0
_LAT_RANGE = _LAT_MAX - _LAT_MIN
_LON_MIN = 0.0
_LON_MAX = 360.0
_LON_RANGE = _LON_MAX - _LON_MIN

# A cached stock of standard horizontal target grids.
_CACHE: Dict[str, iris.cube.Cube] = dict()

# Supported point interpolation schemes.
POINT_INTERPOLATION_SCHEMES = {
    'linear': Linear(extrapolation_mode='mask'),
    'nearest': Nearest(extrapolation_mode='mask'),
}

# Supported horizontal regridding schemes.
HORIZONTAL_SCHEMES = {
    'linear': Linear(extrapolation_mode='mask'),
    'linear_extrapolate': Linear(extrapolation_mode='extrapolate'),
    'nearest': Nearest(extrapolation_mode='mask'),
    'area_weighted': AreaWeighted(),
    'unstructured_nearest': UnstructuredNearest(),
}

# Supported vertical interpolation schemes.
VERTICAL_SCHEMES = ('linear', 'nearest',
                    'linear_horizontal_extrapolate_vertical',
                    'nearest_horizontal_extrapolate_vertical')


def parse_cell_spec(spec):
    """Parse an MxN cell specification string.

    Parameters
    ----------
    spec: str
        ``MxN`` degree cell-specification for the global grid.

    Returns
    -------
    tuple
        tuple of (float, float) of parsed (lon, lat)

    Raises
    ------
    ValueError
        if the MxN cell specification is malformed.
    ValueError
        invalid longitude and latitude delta in cell specification.
    """
    cell_match = _CELL_SPEC.match(spec)
    if cell_match is None:
        emsg = 'Invalid MxN cell specification for grid, got {!r}.'
        raise ValueError(emsg.format(spec))

    cell_group = cell_match.groupdict()
    dlon = float(cell_group['dlon'])
    dlat = float(cell_group['dlat'])

    if (np.trunc(_LON_RANGE / dlon) * dlon) != _LON_RANGE:
        emsg = ('Invalid longitude delta in MxN cell specification '
                'for grid, got {!r}.')
        raise ValueError(emsg.format(dlon))

    if (np.trunc(_LAT_RANGE / dlat) * dlat) != _LAT_RANGE:
        emsg = ('Invalid latitude delta in MxN cell specification '
                'for grid, got {!r}.')
        raise ValueError(emsg.format(dlat))

    return dlon, dlat


def _generate_cube_from_dimcoords(latdata, londata, circular: bool = False):
    """Generate cube from lat/lon points.

    Parameters
    ----------
    latdata : np.ndarray
        List of latitudes.
    londata : np.ndarray
        List of longitudes.
    circular : bool
        Wrap longitudes around the full great circle. Bounds will not be
        generated for circular coordinates.

    Returns
    -------
    :class:`~iris.cube.Cube`
    """
    lats = iris.coords.DimCoord(latdata,
                                standard_name='latitude',
                                units='degrees_north',
                                var_name='lat',
                                circular=circular)

    lons = iris.coords.DimCoord(londata,
                                standard_name='longitude',
                                units='degrees_east',
                                var_name='lon',
                                circular=circular)

    if not circular:
        # cannot guess bounds for wrapped coordinates
        lats.guess_bounds()
        lons.guess_bounds()

    # Construct the resultant stock cube, with dummy data.
    shape = (latdata.size, londata.size)
    dummy = np.empty(shape, dtype=np.dtype('int8'))
    coords_spec = [(lats, 0), (lons, 1)]
    cube = iris.cube.Cube(dummy, dim_coords_and_dims=coords_spec)

    return cube


def _global_stock_cube(spec, lat_offset=True, lon_offset=True):
    """Create a stock cube.

    Create a global cube with M degree-east by N degree-north regular grid
    cells.

    The longitude range is from 0 to 360 degrees. The latitude range is from
    -90 to 90 degrees. Each cell grid point is calculated as the mid-point of
    the associated MxN cell.

    Parameters
    ----------
    spec : str
        Specifies the 'MxN' degree cell-specification for the global grid.
    lat_offset : bool
        Offset the grid centers of the latitude coordinate w.r.t. the
        pole by half a grid step. This argument is ignored if `target_grid`
        is a cube or file.
    lon_offset : bool
        Offset the grid centers of the longitude coordinate w.r.t. Greenwich
        meridian by half a grid step.
        This argument is ignored if `target_grid` is a cube or file.

    Returns
    -------
    :class:`~iris.cube.Cube`
    """
    dlon, dlat = parse_cell_spec(spec)
    mid_dlon, mid_dlat = dlon / 2, dlat / 2

    # Construct the latitude coordinate, with bounds.
    if lat_offset:
        latdata = np.linspace(_LAT_MIN + mid_dlat, _LAT_MAX - mid_dlat,
                              int(_LAT_RANGE / dlat))
    else:
        latdata = np.linspace(_LAT_MIN, _LAT_MAX, int(_LAT_RANGE / dlat) + 1)

    # Construct the longitude coordinat, with bounds.
    if lon_offset:
        londata = np.linspace(_LON_MIN + mid_dlon, _LON_MAX - mid_dlon,
                              int(_LON_RANGE / dlon))
    else:
        londata = np.linspace(_LON_MIN, _LON_MAX - dlon,
                              int(_LON_RANGE / dlon))

    cube = _generate_cube_from_dimcoords(latdata=latdata, londata=londata)

    return cube


def _spec_to_latlonvals(*, start_latitude: float, end_latitude: float,
                        step_latitude: float, start_longitude: float,
                        end_longitude: float, step_longitude: float) -> tuple:
    """Define lat/lon values from spec.

    Create a regional cube starting defined by the target specification.

    The latitude must be between -90 and +90. The longitude is not bounded, but
    wraps around the full great circle.

    Parameters
    ----------
    start_latitude : float
        Latitude value of the first grid cell center (start point). The grid
        includes this value.
    end_latitude : float
        Latitude value of the last grid cell center (end point). The grid
        includes this value only if it falls on a grid point. Otherwise, it
        cuts off at the previous value.
    step_latitude : float
        Latitude distance between the centers of two neighbouring cells.
    start_longitude : float
        Latitude value of the first grid cell center (start point). The grid
        includes this value.
    end_longitude : float
        Longitude value of the last grid cell center (end point). The grid
        includes this value only if it falls on a grid point. Otherwise, it
        cuts off at the previous value.
    step_longitude : float
        Longitude distance between the centers of two neighbouring cells.

    Returns
    -------
    xvals : np.array
        List of longitudes
    yvals : np.array
        List of latitudes
    """
    if step_latitude == 0:
        raise ValueError('Latitude step cannot be 0, '
                         f'got step_latitude={step_latitude}.')

    if step_longitude == 0:
        raise ValueError('Longitude step cannot be 0, '
                         f'got step_longitude={step_longitude}.')

    if (start_latitude < _LAT_MIN) or (end_latitude > _LAT_MAX):
        raise ValueError(
            f'Latitude values must lie between {_LAT_MIN}:{_LAT_MAX}, '
            f'got start_latitude={start_latitude}:end_latitude={end_latitude}.'
        )

    def get_points(start, stop, step):
        """Calculate grid points."""
        # use Decimal to avoid floating point errors
        num = int((stop - start) // Decimal(str(step)))
        stop = start + num * step
        return np.linspace(start, stop, num + 1)

    latitudes = get_points(start_latitude, end_latitude, step_latitude)
    longitudes = get_points(start_longitude, end_longitude, step_longitude)

    return latitudes, longitudes


def _regional_stock_cube(spec: dict):
    """Create a regional stock cube.

    Returns
    -------
    :class:`~iris.cube.Cube`.
    """
    latdata, londata = _spec_to_latlonvals(**spec)

    cube = _generate_cube_from_dimcoords(latdata=latdata,
                                         londata=londata,
                                         circular=True)

    def add_bounds_from_step(coord, step):
        """Calculate bounds from the given step."""
        bound = step / 2
        points = coord.points
        coord.bounds = np.vstack((points - bound, points + bound)).T

    add_bounds_from_step(cube.coord('latitude'), spec['step_latitude'])
    add_bounds_from_step(cube.coord('longitude'), spec['step_longitude'])

    return cube


def _attempt_irregular_regridding(cube, scheme):
    """Check if irregular regridding with ESMF should be used."""
    if scheme in ESMF_REGRID_METHODS:
        try:
            lat_dim = cube.coord('latitude').ndim
            lon_dim = cube.coord('longitude').ndim
            if lat_dim == lon_dim == 2:
                return True
        except iris.exceptions.CoordinateNotFoundError:
            pass
    return False


def extract_point(cube, latitude, longitude, scheme):
    """Extract a point, with interpolation.

    Extracts a single latitude/longitude point from a cube, according
    to the interpolation scheme `scheme`.

    Multiple points can also be extracted, by supplying an array of
    latitude and/or longitude coordinates. The resulting point cube
    will match the respective latitude and longitude coordinate to
    those of the input coordinates. If the input coordinate is a
    scalar, the dimension will be missing in the output cube (that is,
    it will be a scalar).

    Parameters
    ----------
    cube : cube
        The source cube to extract a point from.

    latitude, longitude : float, or array of float
        The latitude and longitude of the point.

    scheme : str
        The interpolation scheme. 'linear' or 'nearest'. No default.

    Returns
    -------
    Returns a cube with the extracted point(s), and with adjusted
    latitude and longitude coordinates (see above).


    Examples
    --------
    With a cube that has the coordinates

    - latitude: [1, 2, 3, 4]
    - longitude: [1, 2, 3, 4]
    - data values: [[[1, 2, 3, 4], [5, 6, ...], [...], [...],
                      ... ]]]

    >>> point = extract_point(cube, 2.5, 2.5, 'linear')  # doctest: +SKIP
    >>> point.data  # doctest: +SKIP
    array([ 8.5, 24.5, 40.5, 56.5])

    Extraction of multiple points at once, with a nearest matching scheme.
    The values for 0.1 will result in masked values, since this lies outside
    the cube grid.

    >>> point = extract_point(cube, [1.4, 2.1], [0.1, 1.1],
    ...                       'nearest')  # doctest: +SKIP
    >>> point.data.shape  # doctest: +SKIP
    (4, 2, 2)
    >>> # x, y, z indices of masked values
    >>> np.where(~point.data.mask)     # doctest: +SKIP
    (array([0, 0, 1, 1, 2, 2, 3, 3]), array([0, 1, 0, 1, 0, 1, 0, 1]),
    array([1, 1, 1, 1, 1, 1, 1, 1]))
    >>> point.data[~point.data.mask].data  # doctest: +SKIP
    array([ 1,  5, 17, 21, 33, 37, 49, 53])
    """
    msg = f"Unknown interpolation scheme, got {scheme!r}."
    scheme = POINT_INTERPOLATION_SCHEMES.get(scheme.lower())
    if not scheme:
        raise ValueError(msg)

    point = [('latitude', latitude), ('longitude', longitude)]
    cube = cube.interpolate(point, scheme=scheme)
    return cube


def regrid(cube, target_grid, scheme, lat_offset=True, lon_offset=True):
    """Perform horizontal regridding.

    Note that the target grid can be a cube (:py:class:`~iris.cube.Cube`),
    path to a cube (``str``), a grid spec (``str``) in the form
    of `MxN`, or a ``dict`` specifying the target grid.

    For the latter, the ``target_grid`` should be a ``dict`` with the
    following keys:

    - ``start_longitude``: longitude at the center of the first grid cell.
    - ``end_longitude``: longitude at the center of the last grid cell.
    - ``step_longitude``: constant longitude distance between grid cell
        centers.
    - ``start_latitude``: latitude at the center of the first grid cell.
    - ``end_latitude``: longitude at the center of the last grid cell.
    - ``step_latitude``: constant latitude distance between grid cell centers.

    Parameters
    ----------
    cube : :py:class:`~iris.cube.Cube`
        The source cube to be regridded.
    target_grid : Cube or str or dict
        The (location of a) cube that specifies the target or reference grid
        for the regridding operation.

        Alternatively, a string cell specification may be provided,
        of the form ``MxN``, which specifies the extent of the cell, longitude
        by latitude (degrees) for a global, regular target grid.

        Alternatively, a dictionary with a regional target grid may
        be specified (see above).

    scheme : str
        The regridding scheme to perform, choose from
        ``linear``,
        ``linear_extrapolate``,
        ``nearest``,
        ``area_weighted``,
        ``unstructured_nearest``.
    lat_offset : bool
        Offset the grid centers of the latitude coordinate w.r.t. the
        pole by half a grid step. This argument is ignored if ``target_grid``
        is a cube or file.
    lon_offset : bool
        Offset the grid centers of the longitude coordinate w.r.t. Greenwich
        meridian by half a grid step.
        This argument is ignored if ``target_grid`` is a cube or file.

    Returns
    -------
    :py:class:`~iris.cube.Cube`
        Regridded cube.

    See Also
    --------
    extract_levels : Perform vertical regridding.
    """
    if HORIZONTAL_SCHEMES.get(scheme.lower()) is None:
        emsg = 'Unknown regridding scheme, got {!r}.'
        raise ValueError(emsg.format(scheme))

    if isinstance(target_grid, str):
        if os.path.isfile(target_grid):
            target_grid = iris.load_cube(target_grid)
        else:
            # Generate a target grid from the provided cell-specification,
            # and cache the resulting stock cube for later use.
            target_grid = _CACHE.setdefault(
                target_grid,
                _global_stock_cube(target_grid, lat_offset, lon_offset),
            )
            # Align the target grid coordinate system to the source
            # coordinate system.
            src_cs = cube.coord_system()
            xcoord = target_grid.coord(axis='x', dim_coords=True)
            ycoord = target_grid.coord(axis='y', dim_coords=True)
            xcoord.coord_system = src_cs
            ycoord.coord_system = src_cs

    elif isinstance(target_grid, dict):
        # Generate a target grid from the provided specification,
        target_grid = _regional_stock_cube(target_grid)

    if not isinstance(target_grid, iris.cube.Cube):
        raise ValueError('Expecting a cube, got {}.'.format(target_grid))

    # Unstructured regridding requires x2 2d spatial coordinates,
    # so ensure to purge any 1d native spatial dimension coordinates
    # for the regridder.
    if scheme == 'unstructured_nearest':
        for axis in ['x', 'y']:
            coords = cube.coords(axis=axis, dim_coords=True)
            if coords:
                [coord] = coords
                cube.remove_coord(coord)

    # Perform the horizontal regridding.
    if _attempt_irregular_regridding(cube, scheme):
        cube = esmpy_regrid(cube, target_grid, scheme)
    else:
        cube = cube.regrid(target_grid, HORIZONTAL_SCHEMES[scheme])

    return cube


def _create_cube(src_cube, data, src_levels, levels):
    """Generate a new cube with the interpolated data.

    The resultant cube is seeded with `src_cube` metadata and coordinates,
    excluding any source coordinates that span the associated vertical
    dimension. The `levels` of interpolation are used along with the
    associated source cube vertical coordinate metadata to add a new
    vertical coordinate to the resultant cube.

    Parameters
    ----------
    src_cube : cube
        The source cube that was vertically interpolated.
    data : array
        The payload resulting from interpolating the source cube
        over the specified levels.
    src_levels : array
        Vertical levels of the source data
    levels : array
        The vertical levels of interpolation.

    Returns
    -------
    cube

    .. note::

        If there is only one level of interpolation, the resultant cube
        will be collapsed over the associated vertical dimension, and a
        scalar vertical coordinate will be added.
    """
    # Get the source cube vertical coordinate and associated dimension.
    z_coord = src_cube.coord(axis='z', dim_coords=True)
    z_dim, = src_cube.coord_dims(z_coord)

    if data.shape[z_dim] != levels.size:
        emsg = ('Mismatch between data and levels for data dimension {!r}, '
                'got data shape {!r} with levels shape {!r}.')
        raise ValueError(emsg.format(z_dim, data.shape, levels.shape))

    # Construct the resultant cube with the interpolated data
    # and the source cube metadata.
    kwargs = deepcopy(src_cube.metadata)._asdict()
    result = iris.cube.Cube(data, **kwargs)

    # Add the appropriate coordinates to the cube, excluding
    # any coordinates that span the z-dimension of interpolation.
    for coord in src_cube.dim_coords:
        [dim] = src_cube.coord_dims(coord)
        if dim != z_dim:
            result.add_dim_coord(coord.copy(), dim)

    for coord in src_cube.aux_coords:
        dims = src_cube.coord_dims(coord)
        if z_dim not in dims:
            result.add_aux_coord(coord.copy(), dims)

    for coord in src_cube.derived_coords:
        dims = src_cube.coord_dims(coord)
        if z_dim not in dims:
            result.add_aux_coord(coord.copy(), dims)

    # Construct the new vertical coordinate for the interpolated
    # z-dimension, using the associated source coordinate metadata.
    metadata = src_levels.metadata

    kwargs = {
        'standard_name': metadata.standard_name,
        'long_name': metadata.long_name,
        'var_name': metadata.var_name,
        'units': metadata.units,
        'attributes': metadata.attributes,
        'coord_system': metadata.coord_system,
        'climatological': metadata.climatological,
    }

    try:
        coord = iris.coords.DimCoord(levels, **kwargs)
        result.add_dim_coord(coord, z_dim)
    except ValueError:
        coord = iris.coords.AuxCoord(levels, **kwargs)
        result.add_aux_coord(coord, z_dim)

    # Collapse the z-dimension for the scalar case.
    if levels.size == 1:
        slicer = [slice(None)] * result.ndim
        slicer[z_dim] = 0
        result = result[tuple(slicer)]

    return result


def _vertical_interpolate(cube, src_levels, levels, interpolation,
                          extrapolation):
    """Perform vertical interpolation."""
    # Determine the source levels and axis for vertical interpolation.
    z_axis, = cube.coord_dims(cube.coord(axis='z', dim_coords=True))

    # Broadcast the 1d source cube vertical coordinate to fully
    # describe the spatial extent that will be interpolated.
    src_levels_broadcast = broadcast_to_shape(src_levels.points, cube.shape,
                                              cube.coord_dims(src_levels))

    # force mask onto data as nan's
    cube.data = da.ma.filled(cube.core_data(), np.nan)

    # Now perform the actual vertical interpolation.
    new_data = stratify.interpolate(levels,
                                    src_levels_broadcast,
                                    cube.core_data(),
                                    axis=z_axis,
                                    interpolation=interpolation,
                                    extrapolation=extrapolation)

    # Calculate the mask based on the any NaN values in the interpolated data.
    mask = np.isnan(new_data)

    if np.any(mask):
        # Ensure that the data is masked appropriately.
        new_data = np.ma.array(new_data, mask=mask, fill_value=_MDI)

    # Construct the resulting cube with the interpolated data.
    return _create_cube(cube, new_data, src_levels, levels.astype(float))


def extract_levels(cube, levels, scheme, coordinate=None):
    """Perform vertical interpolation.

    Parameters
    ----------
    cube : cube
        The source cube to be vertically interpolated.
    levels : array
        One or more target levels for the vertical interpolation. Assumed
        to be in the same S.I. units of the source cube vertical dimension
        coordinate.
    scheme : str
        The vertical interpolation scheme to use. Choose from
        'linear',
        'nearest',
        'nearest_horizontal_extrapolate_vertical',
        'linear_horizontal_extrapolate_vertical'.
    coordinate :  optional str
        The coordinate to interpolate. If specified, pressure levels
        (if present) can be converted to height levels and vice versa using
        the US standard atmosphere. E.g. 'coordinate = altitude' will convert
        existing pressure levels (air_pressure) to height levels (altitude);
        'coordinate = air_pressure' will convert existing height levels
        (altitude) to pressure levels (air_pressure).

    Returns
    -------
    cube

    See Also
    --------
    regrid : Perform horizontal regridding.
    """
    if scheme not in VERTICAL_SCHEMES:
        emsg = 'Unknown vertical interpolation scheme, got {!r}. '
        emsg += 'Possible schemes: {!r}'
        raise ValueError(emsg.format(scheme, VERTICAL_SCHEMES))

    # This allows us to put level 0. to load the ocean surface.
    extrap_scheme = 'nan'
    if scheme == 'nearest_horizontal_extrapolate_vertical':
        scheme = 'nearest'
        extrap_scheme = 'nearest'

    if scheme == 'linear_horizontal_extrapolate_vertical':
        scheme = 'linear'
        extrap_scheme = 'nearest'

    # Ensure we have a non-scalar array of levels.
    levels = np.array(levels, ndmin=1)

    # Get the source cube vertical coordinate, if available.
    if coordinate:
        coord_names = [coord.name() for coord in cube.coords()]
        if coordinate not in coord_names:
            # Try to calculate air_pressure from altitude coordinate or
            # vice versa using US standard atmosphere for conversion.
            if coordinate == 'air_pressure' and 'altitude' in coord_names:
                # Calculate pressure level coordinate from altitude.
                add_plev_from_altitude(cube)
            if coordinate == 'altitude' and 'air_pressure' in coord_names:
                # Calculate altitude coordinate from pressure levels.
                add_altitude_from_plev(cube)
        src_levels = cube.coord(coordinate)
    else:
        src_levels = cube.coord(axis='z', dim_coords=True)

    if (src_levels.shape == levels.shape
            and np.allclose(src_levels.points, levels)):
        # Only perform vertical extraction/interpolation if the source
        # and target levels are not "similar" enough.
        result = cube
    elif len(src_levels.shape) == 1 and \
            set(levels).issubset(set(src_levels.points)):
        # If all target levels exist in the source cube, simply extract them.
        name = src_levels.name()
        coord_values = {name: lambda cell: cell.point in set(levels)}
        constraint = iris.Constraint(coord_values=coord_values)
        result = cube.extract(constraint)
        # Ensure the constraint did not fail.
        if not result:
            emsg = 'Failed to extract levels {!r} from cube {!r}.'
            raise ValueError(emsg.format(list(levels), name))
    else:
        # As a last resort, perform vertical interpolation.
        result = _vertical_interpolate(cube, src_levels, levels, scheme,
                                       extrap_scheme)

    return result


def get_cmor_levels(cmor_table, coordinate):
    """Get level definition from a CMOR coordinate.

    Parameters
    ----------
    cmor_table: str
        CMOR table name
    coordinate: str
        CMOR coordinate name

    Returns
    -------
    list[int]

    Raises
    ------
    ValueError:
        If the CMOR table is not defined, the coordinate does not specify any
        levels or the string is badly formatted.
    """
    if cmor_table not in CMOR_TABLES:
        raise ValueError(
            "Level definition cmor_table '{}' not available".format(
                cmor_table))

    if coordinate not in CMOR_TABLES[cmor_table].coords:
        raise ValueError('Coordinate {} not available for {}'.format(
            coordinate, cmor_table))

    cmor = CMOR_TABLES[cmor_table].coords[coordinate]

    if cmor.requested:
        return [float(level) for level in cmor.requested]
    if cmor.value:
        return [float(cmor.value)]

    raise ValueError(
        'Coordinate {} in {} does not have requested values'.format(
            coordinate, cmor_table))


def get_reference_levels(filename, project, dataset, short_name, mip,
                         frequency, fix_dir):
    """Get level definition from a reference dataset.

    Parameters
    ----------
    filename: str
        Path to the reference file
    project : str
        Name of the project
    dataset : str
        Name of the dataset
    short_name : str
        Name of the variable
    mip : str
        Name of the mip table
    frequency : str
        Time frequency
    fix_dir : str
        Output directory for fixed data

    Returns
    -------
    list[float]

    Raises
    ------
    ValueError:
        If the dataset is not defined, the coordinate does not specify any
        levels or the string is badly formatted.
    """
    filename = fix_file(
        file=filename,
        short_name=short_name,
        project=project,
        dataset=dataset,
        mip=mip,
        output_dir=fix_dir,
    )
    cubes = load(filename, callback=concatenate_callback)
    cubes = fix_metadata(
        cubes=cubes,
        short_name=short_name,
        project=project,
        dataset=dataset,
        mip=mip,
        frequency=frequency,
    )
    cube = cubes[0]
    try:
        coord = cube.coord(axis='Z')
    except iris.exceptions.CoordinateNotFoundError:
        raise ValueError('z-coord not available in {}'.format(filename))
    return coord.points.tolist()<|MERGE_RESOLUTION|>--- conflicted
+++ resolved
@@ -3,11 +3,8 @@
 import os
 import re
 from copy import deepcopy
-<<<<<<< HEAD
+from decimal import Decimal
 from typing import Dict
-=======
-from decimal import Decimal
->>>>>>> bde657ea
 
 import iris
 import numpy as np
