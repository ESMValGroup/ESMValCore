"""Horizontal and vertical regridding module."""

import logging
import os
import re
from copy import deepcopy
from decimal import Decimal
from typing import Dict

import iris
import numpy as np
import stratify
from dask import array as da
from iris.analysis import AreaWeighted, Linear, Nearest, UnstructuredNearest
from iris.util import broadcast_to_shape

from ..cmor._fixes.shared import add_altitude_from_plev, add_plev_from_altitude
from ..cmor.fix import fix_file, fix_metadata
from ..cmor.table import CMOR_TABLES
from ._ancillary_vars import add_ancillary_variable, add_cell_measure
from ._io import concatenate_callback, load
from ._regrid_esmpy import ESMF_REGRID_METHODS
from ._regrid_esmpy import regrid as esmpy_regrid

logger = logging.getLogger(__name__)

# Regular expression to parse a "MxN" cell-specification.
_CELL_SPEC = re.compile(
    r'''\A
        \s*(?P<dlon>\d+(\.\d+)?)\s*
        x
        \s*(?P<dlat>\d+(\.\d+)?)\s*
        \Z
     ''', re.IGNORECASE | re.VERBOSE)

# Default fill-value.
_MDI = 1e+20

# Stock cube - global grid extents (degrees).
_LAT_MIN = -90.0
_LAT_MAX = 90.0
_LAT_RANGE = _LAT_MAX - _LAT_MIN
_LON_MIN = 0.0
_LON_MAX = 360.0
_LON_RANGE = _LON_MAX - _LON_MIN

# A cached stock of standard horizontal target grids.
_CACHE: Dict[str, iris.cube.Cube] = dict()

# Supported point interpolation schemes.
POINT_INTERPOLATION_SCHEMES = {
    'linear': Linear(extrapolation_mode='mask'),
    'nearest': Nearest(extrapolation_mode='mask'),
}

# Supported horizontal regridding schemes.
HORIZONTAL_SCHEMES = {
    'linear': Linear(extrapolation_mode='mask'),
    'linear_extrapolate': Linear(extrapolation_mode='extrapolate'),
    'nearest': Nearest(extrapolation_mode='mask'),
    'area_weighted': AreaWeighted(),
    'unstructured_nearest': UnstructuredNearest(),
}

# Supported vertical interpolation schemes.
VERTICAL_SCHEMES = ('linear', 'nearest',
                    'linear_horizontal_extrapolate_vertical',
                    'nearest_horizontal_extrapolate_vertical')


def parse_cell_spec(spec):
    """Parse an MxN cell specification string.

    Parameters
    ----------
    spec: str
        ``MxN`` degree cell-specification for the global grid.

    Returns
    -------
    tuple
        tuple of (float, float) of parsed (lon, lat)

    Raises
    ------
    ValueError
        if the MxN cell specification is malformed.
    ValueError
        invalid longitude and latitude delta in cell specification.
    """
    cell_match = _CELL_SPEC.match(spec)
    if cell_match is None:
        emsg = 'Invalid MxN cell specification for grid, got {!r}.'
        raise ValueError(emsg.format(spec))

    cell_group = cell_match.groupdict()
    dlon = float(cell_group['dlon'])
    dlat = float(cell_group['dlat'])

    if (np.trunc(_LON_RANGE / dlon) * dlon) != _LON_RANGE:
        emsg = ('Invalid longitude delta in MxN cell specification '
                'for grid, got {!r}.')
        raise ValueError(emsg.format(dlon))

    if (np.trunc(_LAT_RANGE / dlat) * dlat) != _LAT_RANGE:
        emsg = ('Invalid latitude delta in MxN cell specification '
                'for grid, got {!r}.')
        raise ValueError(emsg.format(dlat))

    return dlon, dlat


def _generate_cube_from_dimcoords(latdata, londata, circular: bool = False):
    """Generate cube from lat/lon points.

    Parameters
    ----------
    latdata : np.ndarray
        List of latitudes.
    londata : np.ndarray
        List of longitudes.
    circular : bool
        Wrap longitudes around the full great circle. Bounds will not be
        generated for circular coordinates.

    Returns
    -------
    :class:`~iris.cube.Cube`
    """
    lats = iris.coords.DimCoord(latdata,
                                standard_name='latitude',
                                units='degrees_north',
                                var_name='lat',
                                circular=circular)

    lons = iris.coords.DimCoord(londata,
                                standard_name='longitude',
                                units='degrees_east',
                                var_name='lon',
                                circular=circular)

    if not circular:
        # cannot guess bounds for wrapped coordinates
        lats.guess_bounds()
        lons.guess_bounds()

    # Construct the resultant stock cube, with dummy data.
    shape = (latdata.size, londata.size)
    dummy = np.empty(shape, dtype=np.dtype('int8'))
    coords_spec = [(lats, 0), (lons, 1)]
    cube = iris.cube.Cube(dummy, dim_coords_and_dims=coords_spec)

    return cube


def _global_stock_cube(spec, lat_offset=True, lon_offset=True):
    """Create a stock cube.

    Create a global cube with M degree-east by N degree-north regular grid
    cells.

    The longitude range is from 0 to 360 degrees. The latitude range is from
    -90 to 90 degrees. Each cell grid point is calculated as the mid-point of
    the associated MxN cell.

    Parameters
    ----------
    spec : str
        Specifies the 'MxN' degree cell-specification for the global grid.
    lat_offset : bool
        Offset the grid centers of the latitude coordinate w.r.t. the
        pole by half a grid step. This argument is ignored if `target_grid`
        is a cube or file.
    lon_offset : bool
        Offset the grid centers of the longitude coordinate w.r.t. Greenwich
        meridian by half a grid step.
        This argument is ignored if `target_grid` is a cube or file.

    Returns
    -------
    :class:`~iris.cube.Cube`
    """
    dlon, dlat = parse_cell_spec(spec)
    mid_dlon, mid_dlat = dlon / 2, dlat / 2

    # Construct the latitude coordinate, with bounds.
    if lat_offset:
        latdata = np.linspace(_LAT_MIN + mid_dlat, _LAT_MAX - mid_dlat,
                              int(_LAT_RANGE / dlat))
    else:
        latdata = np.linspace(_LAT_MIN, _LAT_MAX, int(_LAT_RANGE / dlat) + 1)

    # Construct the longitude coordinat, with bounds.
    if lon_offset:
        londata = np.linspace(_LON_MIN + mid_dlon, _LON_MAX - mid_dlon,
                              int(_LON_RANGE / dlon))
    else:
        londata = np.linspace(_LON_MIN, _LON_MAX - dlon,
                              int(_LON_RANGE / dlon))

    cube = _generate_cube_from_dimcoords(latdata=latdata, londata=londata)

    return cube


def _spec_to_latlonvals(*, start_latitude: float, end_latitude: float,
                        step_latitude: float, start_longitude: float,
                        end_longitude: float, step_longitude: float) -> tuple:
    """Define lat/lon values from spec.

    Create a regional cube starting defined by the target specification.

    The latitude must be between -90 and +90. The longitude is not bounded, but
    wraps around the full great circle.

    Parameters
    ----------
    start_latitude : float
        Latitude value of the first grid cell center (start point). The grid
        includes this value.
    end_latitude : float
        Latitude value of the last grid cell center (end point). The grid
        includes this value only if it falls on a grid point. Otherwise, it
        cuts off at the previous value.
    step_latitude : float
        Latitude distance between the centers of two neighbouring cells.
    start_longitude : float
        Latitude value of the first grid cell center (start point). The grid
        includes this value.
    end_longitude : float
        Longitude value of the last grid cell center (end point). The grid
        includes this value only if it falls on a grid point. Otherwise, it
        cuts off at the previous value.
    step_longitude : float
        Longitude distance between the centers of two neighbouring cells.

    Returns
    -------
    xvals : np.array
        List of longitudes
    yvals : np.array
        List of latitudes
    """
    if step_latitude == 0:
        raise ValueError('Latitude step cannot be 0, '
                         f'got step_latitude={step_latitude}.')

    if step_longitude == 0:
        raise ValueError('Longitude step cannot be 0, '
                         f'got step_longitude={step_longitude}.')

    if (start_latitude < _LAT_MIN) or (end_latitude > _LAT_MAX):
        raise ValueError(
            f'Latitude values must lie between {_LAT_MIN}:{_LAT_MAX}, '
            f'got start_latitude={start_latitude}:end_latitude={end_latitude}.'
        )

    def get_points(start, stop, step):
        """Calculate grid points."""
        # use Decimal to avoid floating point errors
        num = int(Decimal(stop - start) // Decimal(str(step)))
        stop = start + num * step
        return np.linspace(start, stop, num + 1)

    latitudes = get_points(start_latitude, end_latitude, step_latitude)
    longitudes = get_points(start_longitude, end_longitude, step_longitude)

    return latitudes, longitudes


def _regional_stock_cube(spec: dict):
    """Create a regional stock cube.

    Returns
    -------
    :class:`~iris.cube.Cube`.
    """
    latdata, londata = _spec_to_latlonvals(**spec)

    cube = _generate_cube_from_dimcoords(latdata=latdata,
                                         londata=londata,
                                         circular=True)

    def add_bounds_from_step(coord, step):
        """Calculate bounds from the given step."""
        bound = step / 2
        points = coord.points
        coord.bounds = np.vstack((points - bound, points + bound)).T

    add_bounds_from_step(cube.coord('latitude'), spec['step_latitude'])
    add_bounds_from_step(cube.coord('longitude'), spec['step_longitude'])

    return cube


def _attempt_irregular_regridding(cube, scheme):
    """Check if irregular regridding with ESMF should be used."""
    if scheme in ESMF_REGRID_METHODS:
        try:
            lat_dim = cube.coord('latitude').ndim
            lon_dim = cube.coord('longitude').ndim
            if lat_dim == lon_dim == 2:
                return True
        except iris.exceptions.CoordinateNotFoundError:
            pass
    return False


def extract_point(cube, latitude, longitude, scheme):
    """Extract a point, with interpolation.

    Extracts a single latitude/longitude point from a cube, according
    to the interpolation scheme `scheme`.

    Multiple points can also be extracted, by supplying an array of
    latitude and/or longitude coordinates. The resulting point cube
    will match the respective latitude and longitude coordinate to
    those of the input coordinates. If the input coordinate is a
    scalar, the dimension will be missing in the output cube (that is,
    it will be a scalar).

    Parameters
    ----------
    cube : cube
        The source cube to extract a point from.

    latitude, longitude : float, or array of float
        The latitude and longitude of the point.

    scheme : str
        The interpolation scheme. 'linear' or 'nearest'. No default.

    Returns
    -------
    Returns a cube with the extracted point(s), and with adjusted
    latitude and longitude coordinates (see above).


    Examples
    --------
    With a cube that has the coordinates

    - latitude: [1, 2, 3, 4]
    - longitude: [1, 2, 3, 4]
    - data values: [[[1, 2, 3, 4], [5, 6, ...], [...], [...],
                      ... ]]]

    >>> point = extract_point(cube, 2.5, 2.5, 'linear')  # doctest: +SKIP
    >>> point.data  # doctest: +SKIP
    array([ 8.5, 24.5, 40.5, 56.5])

    Extraction of multiple points at once, with a nearest matching scheme.
    The values for 0.1 will result in masked values, since this lies outside
    the cube grid.

    >>> point = extract_point(cube, [1.4, 2.1], [0.1, 1.1],
    ...                       'nearest')  # doctest: +SKIP
    >>> point.data.shape  # doctest: +SKIP
    (4, 2, 2)
    >>> # x, y, z indices of masked values
    >>> np.where(~point.data.mask)     # doctest: +SKIP
    (array([0, 0, 1, 1, 2, 2, 3, 3]), array([0, 1, 0, 1, 0, 1, 0, 1]),
    array([1, 1, 1, 1, 1, 1, 1, 1]))
    >>> point.data[~point.data.mask].data  # doctest: +SKIP
    array([ 1,  5, 17, 21, 33, 37, 49, 53])
    """
    msg = f"Unknown interpolation scheme, got {scheme!r}."
    scheme = POINT_INTERPOLATION_SCHEMES.get(scheme.lower())
    if not scheme:
        raise ValueError(msg)

    point = [('latitude', latitude), ('longitude', longitude)]
    cube = cube.interpolate(point, scheme=scheme)
    return cube


def regrid(cube, target_grid, scheme, lat_offset=True, lon_offset=True):
    """Perform horizontal regridding.

    Note that the target grid can be a cube (:py:class:`~iris.cube.Cube`),
    path to a cube (``str``), a grid spec (``str``) in the form
    of `MxN`, or a ``dict`` specifying the target grid.

    For the latter, the ``target_grid`` should be a ``dict`` with the
    following keys:

    - ``start_longitude``: longitude at the center of the first grid cell.
    - ``end_longitude``: longitude at the center of the last grid cell.
    - ``step_longitude``: constant longitude distance between grid cell
        centers.
    - ``start_latitude``: latitude at the center of the first grid cell.
    - ``end_latitude``: longitude at the center of the last grid cell.
    - ``step_latitude``: constant latitude distance between grid cell centers.

    Parameters
    ----------
    cube : :py:class:`~iris.cube.Cube`
        The source cube to be regridded.
    target_grid : Cube or str or dict
        The (location of a) cube that specifies the target or reference grid
        for the regridding operation.

        Alternatively, a string cell specification may be provided,
        of the form ``MxN``, which specifies the extent of the cell, longitude
        by latitude (degrees) for a global, regular target grid.

        Alternatively, a dictionary with a regional target grid may
        be specified (see above).

    scheme : str
        The regridding scheme to perform, choose from
        ``linear``,
        ``linear_extrapolate``,
        ``nearest``,
        ``area_weighted``,
        ``unstructured_nearest``.
    lat_offset : bool
        Offset the grid centers of the latitude coordinate w.r.t. the
        pole by half a grid step. This argument is ignored if ``target_grid``
        is a cube or file.
    lon_offset : bool
        Offset the grid centers of the longitude coordinate w.r.t. Greenwich
        meridian by half a grid step.
        This argument is ignored if ``target_grid`` is a cube or file.

    Returns
    -------
    :py:class:`~iris.cube.Cube`
        Regridded cube.

    See Also
    --------
    extract_levels : Perform vertical regridding.
    """
    if HORIZONTAL_SCHEMES.get(scheme.lower()) is None:
        emsg = 'Unknown regridding scheme, got {!r}.'
        raise ValueError(emsg.format(scheme))

    if isinstance(target_grid, str):
        if os.path.isfile(target_grid):
            target_grid = iris.load_cube(target_grid)
        else:
            # Generate a target grid from the provided cell-specification,
            # and cache the resulting stock cube for later use.
            target_grid = _CACHE.setdefault(
                target_grid,
                _global_stock_cube(target_grid, lat_offset, lon_offset),
            )
            # Align the target grid coordinate system to the source
            # coordinate system.
            src_cs = cube.coord_system()
            xcoord = target_grid.coord(axis='x', dim_coords=True)
            ycoord = target_grid.coord(axis='y', dim_coords=True)
            xcoord.coord_system = src_cs
            ycoord.coord_system = src_cs

    elif isinstance(target_grid, dict):
        # Generate a target grid from the provided specification,
        target_grid = _regional_stock_cube(target_grid)

    if not isinstance(target_grid, iris.cube.Cube):
        raise ValueError('Expecting a cube, got {}.'.format(target_grid))

    # Unstructured regridding requires x2 2d spatial coordinates,
    # so ensure to purge any 1d native spatial dimension coordinates
    # for the regridder.
    if scheme == 'unstructured_nearest':
        for axis in ['x', 'y']:
            coords = cube.coords(axis=axis, dim_coords=True)
            if coords:
                [coord] = coords
                cube.remove_coord(coord)

    # Return non-regridded cube if horizontal grid is the same.
    if not _horizontal_grid_is_close(cube, target_grid):

        # Perform the horizontal regridding.
        if _attempt_irregular_regridding(cube, scheme):
            cube = esmpy_regrid(cube, target_grid, scheme)
        else:
            cube = cube.regrid(target_grid, HORIZONTAL_SCHEMES[scheme])

    return cube


def _horizontal_grid_is_close(cube1, cube2):
    """Check if two cubes have the same horizontal grid definition.

    The result of the function is a boolean answer, if both cubes have the
    same horizontal grid definition. The function checks both longitude and
    latitude, based on extent and resolution.

    Parameters
    ----------
    cube1 : cube
        The first of the cubes to be checked.
    cube2 : cube
        The second of the cubes to be checked.

    Returns
    -------
    bool

    .. note::

        The current implementation checks if the bounds and the
        grid shapes are the same.
        Exits on first difference.
    """
    # Go through the 2 expected horizontal coordinates longitude and latitude.
    for coord in ['latitude', 'longitude']:
        coord1 = cube1.coord(coord)
        coord2 = cube2.coord(coord)

        if not coord1.shape == coord2.shape:
            return False

        if not np.allclose(coord1.bounds, coord2.bounds):
            return False

    return True


def _create_cube(src_cube, data, src_levels, levels):
    """Generate a new cube with the interpolated data.

    The resultant cube is seeded with `src_cube` metadata and coordinates,
    excluding any source coordinates that span the associated vertical
    dimension. The `levels` of interpolation are used along with the
    associated source cube vertical coordinate metadata to add a new
    vertical coordinate to the resultant cube.

    Parameters
    ----------
    src_cube : cube
        The source cube that was vertically interpolated.
    data : array
        The payload resulting from interpolating the source cube
        over the specified levels.
    src_levels : array
        Vertical levels of the source data
    levels : array
        The vertical levels of interpolation.

    Returns
    -------
    cube

    .. note::

        If there is only one level of interpolation, the resultant cube
        will be collapsed over the associated vertical dimension, and a
        scalar vertical coordinate will be added.
    """
    # Get the source cube vertical coordinate and associated dimension.
    z_coord = src_cube.coord(axis='z', dim_coords=True)
    z_dim, = src_cube.coord_dims(z_coord)

    if data.shape[z_dim] != levels.size:
        emsg = ('Mismatch between data and levels for data dimension {!r}, '
                'got data shape {!r} with levels shape {!r}.')
        raise ValueError(emsg.format(z_dim, data.shape, levels.shape))

    # Construct the resultant cube with the interpolated data
    # and the source cube metadata.
    kwargs = deepcopy(src_cube.metadata)._asdict()
    result = iris.cube.Cube(data, **kwargs)

    # Add the appropriate coordinates to the cube, excluding
    # any coordinates that span the z-dimension of interpolation.
    for coord in src_cube.dim_coords:
        [dim] = src_cube.coord_dims(coord)
        if dim != z_dim:
            result.add_dim_coord(coord.copy(), dim)

    for coord in src_cube.aux_coords:
        dims = src_cube.coord_dims(coord)
        if z_dim not in dims:
            result.add_aux_coord(coord.copy(), dims)

    for coord in src_cube.derived_coords:
        dims = src_cube.coord_dims(coord)
        if z_dim not in dims:
            result.add_aux_coord(coord.copy(), dims)

    # Construct the new vertical coordinate for the interpolated
    # z-dimension, using the associated source coordinate metadata.
    metadata = src_levels.metadata

    kwargs = {
        'standard_name': metadata.standard_name,
        'long_name': metadata.long_name,
        'var_name': metadata.var_name,
        'units': metadata.units,
        'attributes': metadata.attributes,
        'coord_system': metadata.coord_system,
        'climatological': metadata.climatological,
    }

    try:
        coord = iris.coords.DimCoord(levels, **kwargs)
        result.add_dim_coord(coord, z_dim)
    except ValueError:
        coord = iris.coords.AuxCoord(levels, **kwargs)
        result.add_aux_coord(coord, z_dim)

    # Collapse the z-dimension for the scalar case.
    if levels.size == 1:
        slicer = [slice(None)] * result.ndim
        slicer[z_dim] = 0
        result = result[tuple(slicer)]

    return result


def _vertical_interpolate(cube, src_levels, levels, interpolation,
                          extrapolation):
    """Perform vertical interpolation."""
    # Determine the source levels and axis for vertical interpolation.
    z_axis, = cube.coord_dims(cube.coord(axis='z', dim_coords=True))

    # Broadcast the 1d source cube vertical coordinate to fully
    # describe the spatial extent that will be interpolated.
    src_levels_broadcast = broadcast_to_shape(src_levels.points, cube.shape,
                                              cube.coord_dims(src_levels))

    # force mask onto data as nan's
    cube.data = da.ma.filled(cube.core_data(), np.nan)

    # Now perform the actual vertical interpolation.
    new_data = stratify.interpolate(levels,
                                    src_levels_broadcast,
                                    cube.core_data(),
                                    axis=z_axis,
                                    interpolation=interpolation,
                                    extrapolation=extrapolation)

    # Calculate the mask based on the any NaN values in the interpolated data.
    mask = np.isnan(new_data)

    if np.any(mask):
        # Ensure that the data is masked appropriately.
        new_data = np.ma.array(new_data, mask=mask, fill_value=_MDI)

    # Construct the resulting cube with the interpolated data.
    return _create_cube(cube, new_data, src_levels, levels.astype(float))


<<<<<<< HEAD
def _preserve_fx_vars(cube, result):
    vertical_dim = set(cube.coord_dims(cube.coord(axis='z', dim_coords=True)))
    if cube.cell_measures():
        for measure in cube.cell_measures():
            measure_dims = set(cube.cell_measure_dims(measure))
            if vertical_dim.intersection(measure_dims):
                logger.warning(
                    'Discarding use of z-axis dependent cell measure %s '
                    'in variable %s, as z-axis has been interpolated',
                    measure.var_name, result.var_name)
            else:
                add_cell_measure(result, measure, measure.measure)
    if cube.ancillary_variables():
        for ancillary_var in cube.ancillary_variables():
            ancillary_dims = cube.ancillary_variable_dims(ancillary_var)
            if vertical_dim.intersection(ancillary_dims):
                logger.warning(
                    'Discarding use of z-axis dependent ancillary variable %s '
                    'in variable %s, as z-axis has been interpolated',
                    ancillary_var.var_name, result.var_name)
            else:
                add_ancillary_variable(result, ancillary_var)


def extract_levels(cube, levels, scheme, coordinate=None):
=======
def parse_vertical_scheme(scheme):
    """Parse the scheme provided for level extraction.

    Parameters
    ----------
    scheme : str
        The vertical interpolation scheme to use. Choose from
        'linear',
        'nearest',
        'nearest_horizontal_extrapolate_vertical',
        'linear_horizontal_extrapolate_vertical'.

    Returns
    -------
    (str, str)
        A tuple containing the interpolation and extrapolation scheme.
    """
    if scheme not in VERTICAL_SCHEMES:
        emsg = 'Unknown vertical interpolation scheme, got {!r}. '
        emsg += 'Possible schemes: {!r}'
        raise ValueError(emsg.format(scheme, VERTICAL_SCHEMES))

    # This allows us to put level 0. to load the ocean surface.
    extrap_scheme = 'nan'
    if scheme == 'nearest_horizontal_extrapolate_vertical':
        scheme = 'nearest'
        extrap_scheme = 'nearest'

    if scheme == 'linear_horizontal_extrapolate_vertical':
        scheme = 'linear'
        extrap_scheme = 'nearest'

    return scheme, extrap_scheme


def extract_levels(cube,
                   levels,
                   scheme,
                   coordinate=None,
                   rtol=1e-7,
                   atol=None):
>>>>>>> 20cefc74
    """Perform vertical interpolation.

    Parameters
    ----------
    cube : iris.cube.Cube
        The source cube to be vertically interpolated.
    levels : ArrayLike
        One or more target levels for the vertical interpolation. Assumed
        to be in the same S.I. units of the source cube vertical dimension
        coordinate. If the requested levels are sufficiently close to the
        levels of the cube, cube slicing will take place instead of
        interpolation.
    scheme : str
        The vertical interpolation scheme to use. Choose from
        'linear',
        'nearest',
        'nearest_horizontal_extrapolate_vertical',
        'linear_horizontal_extrapolate_vertical'.
    coordinate :  optional str
        The coordinate to interpolate. If specified, pressure levels
        (if present) can be converted to height levels and vice versa using
        the US standard atmosphere. E.g. 'coordinate = altitude' will convert
        existing pressure levels (air_pressure) to height levels (altitude);
        'coordinate = air_pressure' will convert existing height levels
        (altitude) to pressure levels (air_pressure).
    rtol : float
        Relative tolerance for comparing the levels in `cube` to the requested
        levels. If the levels are sufficiently close, the requested levels
        will be assigned to the cube and no interpolation will take place.
    atol : float
        Absolute tolerance for comparing the levels in `cube` to the requested
        levels. If the levels are sufficiently close, the requested levels
        will be assigned to the cube and no interpolation will take place.
        By default, `atol` will be set to 10^-7 times the mean value of
        the levels on the cube.

    Returns
    -------
    iris.cube.Cube
        A cube with the requested vertical levels.


    See Also
    --------
    regrid : Perform horizontal regridding.
    """
    interpolation, extrapolation = parse_vertical_scheme(scheme)

    # Ensure we have a non-scalar array of levels.
    levels = np.array(levels, ndmin=1)

    # Get the source cube vertical coordinate, if available.
    if coordinate:
        coord_names = [coord.name() for coord in cube.coords()]
        if coordinate not in coord_names:
            # Try to calculate air_pressure from altitude coordinate or
            # vice versa using US standard atmosphere for conversion.
            if coordinate == 'air_pressure' and 'altitude' in coord_names:
                # Calculate pressure level coordinate from altitude.
                add_plev_from_altitude(cube)
            if coordinate == 'altitude' and 'air_pressure' in coord_names:
                # Calculate altitude coordinate from pressure levels.
                add_altitude_from_plev(cube)
        src_levels = cube.coord(coordinate)
    else:
        src_levels = cube.coord(axis='z', dim_coords=True)

    if (src_levels.shape == levels.shape and np.allclose(
            src_levels.points,
            levels,
            rtol=rtol,
            atol=1e-7 * np.mean(src_levels.points) if atol is None else atol,
    )):
        # Only perform vertical extraction/interpolation if the source
        # and target levels are not "similar" enough.
        result = cube
        # Set the levels to the requested values
        src_levels.points = levels
    elif len(src_levels.shape) == 1 and \
            set(levels).issubset(set(src_levels.points)):
        # If all target levels exist in the source cube, simply extract them.
        name = src_levels.name()
        coord_values = {name: lambda cell: cell.point in set(levels)}
        constraint = iris.Constraint(coord_values=coord_values)
        result = cube.extract(constraint)
        # Ensure the constraint did not fail.
        if not result:
            emsg = 'Failed to extract levels {!r} from cube {!r}.'
            raise ValueError(emsg.format(list(levels), name))
    else:
        # As a last resort, perform vertical interpolation.
<<<<<<< HEAD
        result = _vertical_interpolate(cube, src_levels, levels, scheme,
                                       extrap_scheme)
        _preserve_fx_vars(cube, result)
=======
        result = _vertical_interpolate(
            cube,
            src_levels,
            levels,
            interpolation,
            extrapolation,
        )
>>>>>>> 20cefc74

    return result


def get_cmor_levels(cmor_table, coordinate):
    """Get level definition from a CMOR coordinate.

    Parameters
    ----------
    cmor_table: str
        CMOR table name
    coordinate: str
        CMOR coordinate name

    Returns
    -------
    list[int]

    Raises
    ------
    ValueError:
        If the CMOR table is not defined, the coordinate does not specify any
        levels or the string is badly formatted.
    """
    if cmor_table not in CMOR_TABLES:
        raise ValueError(
            "Level definition cmor_table '{}' not available".format(
                cmor_table))

    if coordinate not in CMOR_TABLES[cmor_table].coords:
        raise ValueError('Coordinate {} not available for {}'.format(
            coordinate, cmor_table))

    cmor = CMOR_TABLES[cmor_table].coords[coordinate]

    if cmor.requested:
        return [float(level) for level in cmor.requested]
    if cmor.value:
        return [float(cmor.value)]

    raise ValueError(
        'Coordinate {} in {} does not have requested values'.format(
            coordinate, cmor_table))


def get_reference_levels(filename, project, dataset, short_name, mip,
                         frequency, fix_dir):
    """Get level definition from a reference dataset.

    Parameters
    ----------
    filename: str
        Path to the reference file
    project : str
        Name of the project
    dataset : str
        Name of the dataset
    short_name : str
        Name of the variable
    mip : str
        Name of the mip table
    frequency : str
        Time frequency
    fix_dir : str
        Output directory for fixed data

    Returns
    -------
    list[float]

    Raises
    ------
    ValueError:
        If the dataset is not defined, the coordinate does not specify any
        levels or the string is badly formatted.
    """
    filename = fix_file(
        file=filename,
        short_name=short_name,
        project=project,
        dataset=dataset,
        mip=mip,
        output_dir=fix_dir,
    )
    cubes = load(filename, callback=concatenate_callback)
    cubes = fix_metadata(
        cubes=cubes,
        short_name=short_name,
        project=project,
        dataset=dataset,
        mip=mip,
        frequency=frequency,
    )
    cube = cubes[0]
    try:
        coord = cube.coord(axis='Z')
    except iris.exceptions.CoordinateNotFoundError:
        raise ValueError('z-coord not available in {}'.format(filename))
    return coord.points.tolist()<|MERGE_RESOLUTION|>--- conflicted
+++ resolved
@@ -646,7 +646,6 @@
     return _create_cube(cube, new_data, src_levels, levels.astype(float))
 
 
-<<<<<<< HEAD
 def _preserve_fx_vars(cube, result):
     vertical_dim = set(cube.coord_dims(cube.coord(axis='z', dim_coords=True)))
     if cube.cell_measures():
@@ -670,9 +669,6 @@
             else:
                 add_ancillary_variable(result, ancillary_var)
 
-
-def extract_levels(cube, levels, scheme, coordinate=None):
-=======
 def parse_vertical_scheme(scheme):
     """Parse the scheme provided for level extraction.
 
@@ -714,7 +710,6 @@
                    coordinate=None,
                    rtol=1e-7,
                    atol=None):
->>>>>>> 20cefc74
     """Perform vertical interpolation.
 
     Parameters
@@ -806,11 +801,6 @@
             raise ValueError(emsg.format(list(levels), name))
     else:
         # As a last resort, perform vertical interpolation.
-<<<<<<< HEAD
-        result = _vertical_interpolate(cube, src_levels, levels, scheme,
-                                       extrap_scheme)
-        _preserve_fx_vars(cube, result)
-=======
         result = _vertical_interpolate(
             cube,
             src_levels,
@@ -818,7 +808,7 @@
             interpolation,
             extrapolation,
         )
->>>>>>> 20cefc74
+        _preserve_fx_vars(cube, result)
 
     return result
 
