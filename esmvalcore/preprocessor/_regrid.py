--- conflicted
+++ resolved
@@ -13,24 +13,15 @@
 from decimal import Decimal
 from functools import partial
 from pathlib import Path
-<<<<<<< HEAD
-from typing import Dict, Optional
-=======
-from typing import TYPE_CHECKING, Any
->>>>>>> cbf93943
+from typing import TYPE_CHECKING, Any, Optional
 
 import dask.array as da
 import iris
 import numpy as np
 import stratify
 from geopy.geocoders import Nominatim
-<<<<<<< HEAD
-from iris.analysis import AreaWeighted, Linear, Nearest, UnstructuredNearest
-=======
 from iris.analysis import AreaWeighted, Linear, Nearest
 from iris.cube import Cube
-from iris.util import broadcast_to_shape
->>>>>>> cbf93943
 
 from esmvalcore.cmor._fixes.shared import (
     add_altitude_from_plev,
