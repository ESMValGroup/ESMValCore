"""Horizontal and vertical regridding module."""

import importlib
import inspect
import logging
import os
import re
from copy import deepcopy
from decimal import Decimal
from typing import Dict

import iris
import numpy as np
import stratify
from dask import array as da
from geopy.geocoders import Nominatim
from iris.analysis import AreaWeighted, Linear, Nearest, UnstructuredNearest
from iris.util import broadcast_to_shape

from ..cmor._fixes.shared import add_altitude_from_plev, add_plev_from_altitude
from ..cmor.table import CMOR_TABLES
from ._ancillary_vars import add_ancillary_variable, add_cell_measure
from ._io import GLOBAL_FILL_VALUE
from ._regrid_esmpy import ESMF_REGRID_METHODS
from ._regrid_esmpy import regrid as esmpy_regrid

logger = logging.getLogger(__name__)

# Regular expression to parse a "MxN" cell-specification.
_CELL_SPEC = re.compile(
    r'''\A
        \s*(?P<dlon>\d+(\.\d+)?)\s*
        x
        \s*(?P<dlat>\d+(\.\d+)?)\s*
        \Z
     ''', re.IGNORECASE | re.VERBOSE)

# Default fill-value.
_MDI = 1e+20

# Stock cube - global grid extents (degrees).
_LAT_MIN = -90.0
_LAT_MAX = 90.0
_LAT_RANGE = _LAT_MAX - _LAT_MIN
_LON_MIN = 0.0
_LON_MAX = 360.0
_LON_RANGE = _LON_MAX - _LON_MIN

# A cached stock of standard horizontal target grids.
_CACHE: Dict[str, iris.cube.Cube] = {}

# Supported point interpolation schemes.
POINT_INTERPOLATION_SCHEMES = {
    'linear': Linear(extrapolation_mode='mask'),
    'nearest': Nearest(extrapolation_mode='mask'),
}

# Supported horizontal regridding schemes.
HORIZONTAL_SCHEMES = {
    'linear': Linear(extrapolation_mode='mask'),
    'linear_extrapolate': Linear(extrapolation_mode='extrapolate'),
    'nearest': Nearest(extrapolation_mode='mask'),
    'area_weighted': AreaWeighted(),
    'unstructured_nearest': UnstructuredNearest(),
}

# Supported vertical interpolation schemes.
VERTICAL_SCHEMES = (
    'linear',
    'nearest',
    'linear_extrapolate',
    'nearest_extrapolate',
)


def parse_cell_spec(spec):
    """Parse an MxN cell specification string.

    Parameters
    ----------
    spec: str
        ``MxN`` degree cell-specification for the global grid.

    Returns
    -------
    tuple
        tuple of (float, float) of parsed (lon, lat)

    Raises
    ------
    ValueError
        if the MxN cell specification is malformed.
    ValueError
        invalid longitude and latitude delta in cell specification.
    """
    cell_match = _CELL_SPEC.match(spec)
    if cell_match is None:
        emsg = 'Invalid MxN cell specification for grid, got {!r}.'
        raise ValueError(emsg.format(spec))

    cell_group = cell_match.groupdict()
    dlon = float(cell_group['dlon'])
    dlat = float(cell_group['dlat'])

    if (np.trunc(_LON_RANGE / dlon) * dlon) != _LON_RANGE:
        emsg = ('Invalid longitude delta in MxN cell specification '
                'for grid, got {!r}.')
        raise ValueError(emsg.format(dlon))

    if (np.trunc(_LAT_RANGE / dlat) * dlat) != _LAT_RANGE:
        emsg = ('Invalid latitude delta in MxN cell specification '
                'for grid, got {!r}.')
        raise ValueError(emsg.format(dlat))

    return dlon, dlat


def _generate_cube_from_dimcoords(latdata, londata, circular: bool = False):
    """Generate cube from lat/lon points.

    Parameters
    ----------
    latdata : np.ndarray
        List of latitudes.
    londata : np.ndarray
        List of longitudes.
    circular : bool
        Wrap longitudes around the full great circle. Bounds will not be
        generated for circular coordinates.

    Returns
    -------
    :class:`~iris.cube.Cube`
    """
    lats = iris.coords.DimCoord(latdata,
                                standard_name='latitude',
                                units='degrees_north',
                                var_name='lat',
                                circular=circular)

    lons = iris.coords.DimCoord(londata,
                                standard_name='longitude',
                                units='degrees_east',
                                var_name='lon',
                                circular=circular)

    if not circular:
        # cannot guess bounds for wrapped coordinates
        lats.guess_bounds()
        lons.guess_bounds()

    # Construct the resultant stock cube, with dummy data.
    shape = (latdata.size, londata.size)
    dummy = np.empty(shape, dtype=np.dtype('int8'))
    coords_spec = [(lats, 0), (lons, 1)]
    cube = iris.cube.Cube(dummy, dim_coords_and_dims=coords_spec)

    return cube


def _global_stock_cube(spec, lat_offset=True, lon_offset=True):
    """Create a stock cube.

    Create a global cube with M degree-east by N degree-north regular grid
    cells.

    The longitude range is from 0 to 360 degrees. The latitude range is from
    -90 to 90 degrees. Each cell grid point is calculated as the mid-point of
    the associated MxN cell.

    Parameters
    ----------
    spec : str
        Specifies the 'MxN' degree cell-specification for the global grid.
    lat_offset : bool
        Offset the grid centers of the latitude coordinate w.r.t. the
        pole by half a grid step. This argument is ignored if `target_grid`
        is a cube or file.
    lon_offset : bool
        Offset the grid centers of the longitude coordinate w.r.t. Greenwich
        meridian by half a grid step.
        This argument is ignored if `target_grid` is a cube or file.

    Returns
    -------
    :class:`~iris.cube.Cube`
    """
    dlon, dlat = parse_cell_spec(spec)
    mid_dlon, mid_dlat = dlon / 2, dlat / 2

    # Construct the latitude coordinate, with bounds.
    if lat_offset:
        latdata = np.linspace(_LAT_MIN + mid_dlat, _LAT_MAX - mid_dlat,
                              int(_LAT_RANGE / dlat))
    else:
        latdata = np.linspace(_LAT_MIN, _LAT_MAX, int(_LAT_RANGE / dlat) + 1)

    # Construct the longitude coordinat, with bounds.
    if lon_offset:
        londata = np.linspace(_LON_MIN + mid_dlon, _LON_MAX - mid_dlon,
                              int(_LON_RANGE / dlon))
    else:
        londata = np.linspace(_LON_MIN, _LON_MAX - dlon,
                              int(_LON_RANGE / dlon))

    cube = _generate_cube_from_dimcoords(latdata=latdata, londata=londata)

    return cube


def _spec_to_latlonvals(*, start_latitude: float, end_latitude: float,
                        step_latitude: float, start_longitude: float,
                        end_longitude: float, step_longitude: float) -> tuple:
    """Define lat/lon values from spec.

    Create a regional cube starting defined by the target specification.

    The latitude must be between -90 and +90. The longitude is not bounded, but
    wraps around the full great circle.

    Parameters
    ----------
    start_latitude : float
        Latitude value of the first grid cell center (start point). The grid
        includes this value.
    end_latitude : float
        Latitude value of the last grid cell center (end point). The grid
        includes this value only if it falls on a grid point. Otherwise, it
        cuts off at the previous value.
    step_latitude : float
        Latitude distance between the centers of two neighbouring cells.
    start_longitude : float
        Latitude value of the first grid cell center (start point). The grid
        includes this value.
    end_longitude : float
        Longitude value of the last grid cell center (end point). The grid
        includes this value only if it falls on a grid point. Otherwise, it
        cuts off at the previous value.
    step_longitude : float
        Longitude distance between the centers of two neighbouring cells.

    Returns
    -------
    xvals : np.array
        List of longitudes
    yvals : np.array
        List of latitudes
    """
    if step_latitude == 0:
        raise ValueError('Latitude step cannot be 0, '
                         f'got step_latitude={step_latitude}.')

    if step_longitude == 0:
        raise ValueError('Longitude step cannot be 0, '
                         f'got step_longitude={step_longitude}.')

    if (start_latitude < _LAT_MIN) or (end_latitude > _LAT_MAX):
        raise ValueError(
            f'Latitude values must lie between {_LAT_MIN}:{_LAT_MAX}, '
            f'got start_latitude={start_latitude}:end_latitude={end_latitude}.'
        )

    def get_points(start, stop, step):
        """Calculate grid points."""
        # use Decimal to avoid floating point errors
        num = int(Decimal(stop - start) // Decimal(str(step)))
        stop = start + num * step
        return np.linspace(start, stop, num + 1)

    latitudes = get_points(start_latitude, end_latitude, step_latitude)
    longitudes = get_points(start_longitude, end_longitude, step_longitude)

    return latitudes, longitudes


def _regional_stock_cube(spec: dict):
    """Create a regional stock cube.

    Returns
    -------
    :class:`~iris.cube.Cube`.
    """
    latdata, londata = _spec_to_latlonvals(**spec)

    cube = _generate_cube_from_dimcoords(latdata=latdata,
                                         londata=londata,
                                         circular=True)

    def add_bounds_from_step(coord, step):
        """Calculate bounds from the given step."""
        bound = step / 2
        points = coord.points
        coord.bounds = np.vstack((points - bound, points + bound)).T

    add_bounds_from_step(cube.coord('latitude'), spec['step_latitude'])
    add_bounds_from_step(cube.coord('longitude'), spec['step_longitude'])

    return cube


def _attempt_irregular_regridding(cube, scheme):
    """Check if irregular regridding with ESMF should be used."""
    if isinstance(scheme, str) and scheme in ESMF_REGRID_METHODS:
        try:
            lat_dim = cube.coord('latitude').ndim
            lon_dim = cube.coord('longitude').ndim
            if lat_dim == lon_dim == 2:
                return True
        except iris.exceptions.CoordinateNotFoundError:
            pass
    return False


def extract_location(cube, location, scheme):
    """Extract a point using a location name, with interpolation.

    Extracts a single location point from a cube, according
    to the interpolation scheme ``scheme``.

    The function just retrieves the coordinates of the location and then calls
    the ``extract_point`` preprocessor.

    It can be used to locate cities and villages, but also mountains or other
    geographical locations.

    Note
    ----
    The geolocator needs a working internet connection.

    Parameters
    ----------
    cube : cube
        The source cube to extract a point from.

    location : str
        The reference location. Examples: 'mount everest',
        'romania','new york, usa'

    scheme : str
        The interpolation scheme. 'linear' or 'nearest'. No default.

    Returns
    -------
    Returns a cube with the extracted point, and with adjusted
    latitude and longitude coordinates.

    Raises
    ------
    ValueError:
        If location is not supplied as a preprocessor parameter.
    ValueError:
        If scheme is not supplied as a preprocessor parameter.
    ValueError:
        If given location cannot be found by the geolocator.
    """
    if location is None:
        raise ValueError("Location needs to be specified."
                         " Examples: 'mount everest', 'romania',"
                         " 'new york, usa'")
    if scheme is None:
        raise ValueError("Interpolation scheme needs to be specified."
                         " Use either 'linear' or 'nearest'.")
    geolocator = Nominatim(user_agent='esmvalcore')
    geolocation = geolocator.geocode(location)
    if geolocation is None:
        raise ValueError(f'Requested location {location} can not be found.')
    logger.info("Extracting data for %s (%s °N, %s °E)", geolocation,
                geolocation.latitude, geolocation.longitude)

    return extract_point(cube, geolocation.latitude,
                         geolocation.longitude, scheme)


def extract_point(cube, latitude, longitude, scheme):
    """Extract a point, with interpolation.

    Extracts a single latitude/longitude point from a cube, according
    to the interpolation scheme `scheme`.

    Multiple points can also be extracted, by supplying an array of
    latitude and/or longitude coordinates. The resulting point cube
    will match the respective latitude and longitude coordinate to
    those of the input coordinates. If the input coordinate is a
    scalar, the dimension will be missing in the output cube (that is,
    it will be a scalar).

    If the point to be extracted has at least one of the coordinate point
    values outside the interval of the cube's same coordinate values, then
    no extrapolation will be performed, and the resulting extracted cube
    will have fully masked data.

    Parameters
    ----------
    cube : cube
        The source cube to extract a point from.

    latitude, longitude : float, or array of float
        The latitude and longitude of the point.

    scheme : str
        The interpolation scheme. 'linear' or 'nearest'. No default.

    Returns
    -------
    :py:class:`~iris.cube.Cube`
        Returns a cube with the extracted point(s), and with adjusted
        latitude and longitude coordinates (see above). If desired point
        outside values for at least one coordinate, this cube will have fully
        masked data.

    Raises
    ------
    ValueError:
        If the interpolation scheme is None or unrecognized.

    Examples
    --------
    With a cube that has the coordinates

    - latitude: [1, 2, 3, 4]
    - longitude: [1, 2, 3, 4]
    - data values: [[[1, 2, 3, 4], [5, 6, ...], [...], [...],
                      ... ]]]

    >>> point = extract_point(cube, 2.5, 2.5, 'linear')  # doctest: +SKIP
    >>> point.data  # doctest: +SKIP
    array([ 8.5, 24.5, 40.5, 56.5])

    Extraction of multiple points at once, with a nearest matching scheme.
    The values for 0.1 will result in masked values, since this lies outside
    the cube grid.

    >>> point = extract_point(cube, [1.4, 2.1], [0.1, 1.1],
    ...                       'nearest')  # doctest: +SKIP
    >>> point.data.shape  # doctest: +SKIP
    (4, 2, 2)
    >>> # x, y, z indices of masked values
    >>> np.where(~point.data.mask)     # doctest: +SKIP
    (array([0, 0, 1, 1, 2, 2, 3, 3]), array([0, 1, 0, 1, 0, 1, 0, 1]),
    array([1, 1, 1, 1, 1, 1, 1, 1]))
    >>> point.data[~point.data.mask].data  # doctest: +SKIP
    array([ 1,  5, 17, 21, 33, 37, 49, 53])
    """
    msg = f"Unknown interpolation scheme, got {scheme!r}."
    scheme = POINT_INTERPOLATION_SCHEMES.get(scheme.lower())
    if not scheme:
        raise ValueError(msg)

    point = [('latitude', latitude), ('longitude', longitude)]
    cube = cube.interpolate(point, scheme=scheme)
    return cube


def is_dataset(dataset):
    """Test if something is an `esmvalcore.dataset.Dataset`"""
    # Use this function to avoid circular imports
    return hasattr(dataset, 'facets')


def regrid(cube, target_grid, scheme, lat_offset=True, lon_offset=True):
    """Perform horizontal regridding.

    Note that the target grid can be a cube (:py:class:`~iris.cube.Cube`),
    path to a cube (``str``), a grid spec (``str``) in the form
    of `MxN`, or a ``dict`` specifying the target grid.

    For the latter, the ``target_grid`` should be a ``dict`` with the
    following keys:

    - ``start_longitude``: longitude at the center of the first grid cell.
    - ``end_longitude``: longitude at the center of the last grid cell.
    - ``step_longitude``: constant longitude distance between grid cell \
        centers.
    - ``start_latitude``: latitude at the center of the first grid cell.
    - ``end_latitude``: longitude at the center of the last grid cell.
    - ``step_latitude``: constant latitude distance between grid cell centers.

    Parameters
    ----------
    cube : :py:class:`~iris.cube.Cube`
        The source cube to be regridded.
    target_grid : Cube or str or dict
        The (location of a) cube that specifies the target or reference grid
        for the regridding operation.

        Alternatively, a string cell specification may be provided,
        of the form ``MxN``, which specifies the extent of the cell, longitude
        by latitude (degrees) for a global, regular target grid.

        Alternatively, a dictionary with a regional target grid may
        be specified (see above).

    scheme : str or dict
        The regridding scheme to perform. If both source and target grid are
        structured (regular or irregular), can be one of the built-in schemes
        ``linear``, ``linear_extrapolate``, ``nearest``, ``area_weighted``,
        ``unstructured_nearest``.
        Alternatively, a `dict` that specifies generic regridding (see below).
    lat_offset : bool
        Offset the grid centers of the latitude coordinate w.r.t. the
        pole by half a grid step. This argument is ignored if ``target_grid``
        is a cube or file.
    lon_offset : bool
        Offset the grid centers of the longitude coordinate w.r.t. Greenwich
        meridian by half a grid step.
        This argument is ignored if ``target_grid`` is a cube or file.

    Returns
    -------
    :py:class:`~iris.cube.Cube`
        Regridded cube.

    See Also
    --------
    extract_levels : Perform vertical regridding.

    Notes
    -----
    This preprocessor allows for the use of arbitrary :doc:`Iris <iris:index>`
    regridding schemes, that is anything that can be passed as a scheme to
    :meth:`iris.cube.Cube.regrid` is possible. This enables the use of further
    parameters for existing schemes, as well as the use of more advanced
    schemes for example for unstructured meshes.
    To use this functionality, a dictionary must be passed for the scheme with
    a mandatory entry of ``reference`` in the form specified for the object
    reference of the `entry point data model <https://packaging.python.org/en/
    latest/specifications/entry-points/#data-model>`_,
    i.e. ``importable.module:object.attr``. This is used as a factory for the
    scheme. Any further entries in the dictionary are passed as keyword
    arguments to the factory.

    For example, to use the familiar :class:`iris.analysis.Linear` regridding
    scheme with a custom extrapolation mode, use

    .. code-block:: yaml

        my_preprocessor:
          regrid:
            target: 1x1
            scheme:
              reference: iris.analysis:Linear
              extrapolation_mode: nanmask

    To use the area weighted regridder available in
    :class:`esmf_regrid.schemes.ESMFAreaWeighted` use

    .. code-block:: yaml

        my_preprocessor:
          regrid:
            target: 1x1
            scheme:
              reference: esmf_regrid.schemes:ESMFAreaWeighted

    """
    if isinstance(target_grid, str):
        if os.path.isfile(target_grid):
            target_grid = iris.load_cube(target_grid)
        else:
            # Generate a target grid from the provided cell-specification,
            # and cache the resulting stock cube for later use.
            target_grid = _CACHE.setdefault(
                target_grid,
                _global_stock_cube(target_grid, lat_offset, lon_offset),
            )
            # Align the target grid coordinate system to the source
            # coordinate system.
            src_cs = cube.coord_system()
            xcoord = target_grid.coord(axis='x', dim_coords=True)
            ycoord = target_grid.coord(axis='y', dim_coords=True)
            xcoord.coord_system = src_cs
            ycoord.coord_system = src_cs
    elif isinstance(target_grid, dict):
        # Generate a target grid from the provided specification,
        target_grid = _regional_stock_cube(target_grid)

    if not isinstance(target_grid, iris.cube.Cube):
        raise ValueError(f'Expecting a cube, got {target_grid}.')

    if isinstance(scheme, dict):
        try:
            object_ref = scheme.pop("reference")
        except KeyError as key_err:
            raise ValueError(
                "No reference specified for generic regridding.") from key_err
        module_name, separator, scheme_name = object_ref.partition(":")
        try:
            obj = importlib.import_module(module_name)
        except ImportError as import_err:
            raise ValueError(
                "Could not import specified generic regridding module. "
                "Please double check spelling and that the required module is "
                "installed.") from import_err
        if separator:
            for attr in scheme_name.split('.'):
                obj = getattr(obj, attr)

        scheme_args = inspect.getfullargspec(obj).args
        # Add source and target cubes as arguments if required
        if 'src_cube' in scheme_args:
            scheme['src_cube'] = cube
        if 'grid_cube' in scheme_args:
            scheme['grid_cube'] = target_grid

        loaded_scheme = obj(**scheme)
    else:
        loaded_scheme = HORIZONTAL_SCHEMES.get(scheme.lower())

    if loaded_scheme is None:
        emsg = 'Unknown regridding scheme, got {!r}.'
        raise ValueError(emsg.format(scheme))

<<<<<<< HEAD
    if is_dataset(target_grid):
        target_grid = target_grid.copy()
        target_grid.ancillaries.clear()
        target_grid.files = [target_grid.files[0]]
        target_grid = target_grid.load()
    elif isinstance(target_grid, str):
        if os.path.isfile(target_grid):
            target_grid = iris.load_cube(target_grid)
        else:
            # Generate a target grid from the provided cell-specification,
            # and cache the resulting stock cube for later use.
            target_grid = _CACHE.setdefault(
                target_grid,
                _global_stock_cube(target_grid, lat_offset, lon_offset),
            )
            # Align the target grid coordinate system to the source
            # coordinate system.
            src_cs = cube.coord_system()
            xcoord = target_grid.coord(axis='x', dim_coords=True)
            ycoord = target_grid.coord(axis='y', dim_coords=True)
            xcoord.coord_system = src_cs
            ycoord.coord_system = src_cs

    elif isinstance(target_grid, dict):
        # Generate a target grid from the provided specification,
        target_grid = _regional_stock_cube(target_grid)

    if not isinstance(target_grid, iris.cube.Cube):
        raise ValueError('Expecting a cube, got {}.'.format(target_grid))

=======
>>>>>>> 63267b67
    # Unstructured regridding requires x2 2d spatial coordinates,
    # so ensure to purge any 1d native spatial dimension coordinates
    # for the regridder.
    if scheme == 'unstructured_nearest':
        for axis in ['x', 'y']:
            coords = cube.coords(axis=axis, dim_coords=True)
            if coords:
                [coord] = coords
                cube.remove_coord(coord)

    # Return non-regridded cube if horizontal grid is the same.
    if not _horizontal_grid_is_close(cube, target_grid):
        original_dtype = cube.core_data().dtype

        # For 'unstructured_nearest', make sure that consistent fill value is
        # used since the data is not masked after regridding (see
        # https://github.com/SciTools/iris/issues/4463)
        # Note: da.ma.set_fill_value() works with any kind of input data
        # (masked and unmasked, numpy and dask)
        if scheme == 'unstructured_nearest':
            if np.issubdtype(cube.dtype, np.integer):
                fill_value = np.iinfo(cube.dtype).max
            else:
                fill_value = GLOBAL_FILL_VALUE
            da.ma.set_fill_value(cube.core_data(), fill_value)

        # Perform the horizontal regridding
        if _attempt_irregular_regridding(cube, scheme):
            cube = esmpy_regrid(cube, target_grid, scheme)
        elif isinstance(loaded_scheme, iris.cube.Cube):
            # Return regridded cube in cases in which the
            # scheme is a function f(src_cube, grid_cube) -> Cube
            return loaded_scheme
        else:
            cube = cube.regrid(target_grid, loaded_scheme)

        # Preserve dtype and use masked arrays for 'unstructured_nearest'
        # scheme (see https://github.com/SciTools/iris/issues/4463)
        if scheme == 'unstructured_nearest':
            try:
                cube.data = cube.core_data().astype(original_dtype,
                                                    casting='same_kind')
            except TypeError as exc:
                logger.warning(
                    "dtype of data changed during regridding from '%s' to "
                    "'%s': %s", original_dtype, cube.core_data().dtype,
                    str(exc))
            cube.data = da.ma.masked_equal(cube.core_data(), fill_value)
    else:
        # force target coordinates
        for coord in ['latitude', 'longitude']:
            cube.coord(coord).points = target_grid.coord(coord).points
            cube.coord(coord).bounds = target_grid.coord(coord).bounds

    return cube


def _horizontal_grid_is_close(cube1, cube2):
    """Check if two cubes have the same horizontal grid definition.

    The result of the function is a boolean answer, if both cubes have the
    same horizontal grid definition. The function checks both longitude and
    latitude, based on extent and resolution.

    Parameters
    ----------
    cube1 : cube
        The first of the cubes to be checked.
    cube2 : cube
        The second of the cubes to be checked.

    Returns
    -------
    bool

    .. note::

        The current implementation checks if the bounds and the
        grid shapes are the same.
        Exits on first difference.
    """
    # Go through the 2 expected horizontal coordinates longitude and latitude.
    for coord in ['latitude', 'longitude']:
        coord1 = cube1.coord(coord)
        coord2 = cube2.coord(coord)

        if not coord1.shape == coord2.shape:
            return False

        if not np.allclose(coord1.bounds, coord2.bounds):
            return False

    return True


def _create_cube(src_cube, data, src_levels, levels):
    """Generate a new cube with the interpolated data.

    The resultant cube is seeded with `src_cube` metadata and coordinates,
    excluding any source coordinates that span the associated vertical
    dimension. The `levels` of interpolation are used along with the
    associated source cube vertical coordinate metadata to add a new
    vertical coordinate to the resultant cube.

    Parameters
    ----------
    src_cube : cube
        The source cube that was vertically interpolated.
    data : array
        The payload resulting from interpolating the source cube
        over the specified levels.
    src_levels : array
        Vertical levels of the source data
    levels : array
        The vertical levels of interpolation.

    Returns
    -------
    cube

    .. note::

        If there is only one level of interpolation, the resultant cube
        will be collapsed over the associated vertical dimension, and a
        scalar vertical coordinate will be added.
    """
    # Get the source cube vertical coordinate and associated dimension.
    z_coord = src_cube.coord(axis='z', dim_coords=True)
    z_dim, = src_cube.coord_dims(z_coord)

    if data.shape[z_dim] != levels.size:
        emsg = ('Mismatch between data and levels for data dimension {!r}, '
                'got data shape {!r} with levels shape {!r}.')
        raise ValueError(emsg.format(z_dim, data.shape, levels.shape))

    # Construct the resultant cube with the interpolated data
    # and the source cube metadata.
    kwargs = deepcopy(src_cube.metadata)._asdict()
    result = iris.cube.Cube(data, **kwargs)

    # Add the appropriate coordinates to the cube, excluding
    # any coordinates that span the z-dimension of interpolation.
    for coord in src_cube.dim_coords:
        [dim] = src_cube.coord_dims(coord)
        if dim != z_dim:
            result.add_dim_coord(coord.copy(), dim)

    for coord in src_cube.aux_coords:
        dims = src_cube.coord_dims(coord)
        if z_dim not in dims:
            result.add_aux_coord(coord.copy(), dims)

    for coord in src_cube.derived_coords:
        dims = src_cube.coord_dims(coord)
        if z_dim not in dims:
            result.add_aux_coord(coord.copy(), dims)

    # Construct the new vertical coordinate for the interpolated
    # z-dimension, using the associated source coordinate metadata.
    metadata = src_levels.metadata

    kwargs = {
        'standard_name': metadata.standard_name,
        'long_name': metadata.long_name,
        'var_name': metadata.var_name,
        'units': metadata.units,
        'attributes': metadata.attributes,
        'coord_system': metadata.coord_system,
        'climatological': metadata.climatological,
    }

    try:
        coord = iris.coords.DimCoord(levels, **kwargs)
        result.add_dim_coord(coord, z_dim)
    except ValueError:
        coord = iris.coords.AuxCoord(levels, **kwargs)
        result.add_aux_coord(coord, z_dim)

    # Collapse the z-dimension for the scalar case.
    if levels.size == 1:
        slicer = [slice(None)] * result.ndim
        slicer[z_dim] = 0
        result = result[tuple(slicer)]

    return result


def _vertical_interpolate(cube, src_levels, levels, interpolation,
                          extrapolation):
    """Perform vertical interpolation."""
    # Determine the source levels and axis for vertical interpolation.
    z_axis, = cube.coord_dims(cube.coord(axis='z', dim_coords=True))

    # Broadcast the 1d source cube vertical coordinate to fully
    # describe the spatial extent that will be interpolated.
    src_levels_broadcast = broadcast_to_shape(src_levels.points, cube.shape,
                                              cube.coord_dims(src_levels))

    # force mask onto data as nan's
    cube.data = da.ma.filled(cube.core_data(), np.nan)

    # Now perform the actual vertical interpolation.
    new_data = stratify.interpolate(levels,
                                    src_levels_broadcast,
                                    cube.core_data(),
                                    axis=z_axis,
                                    interpolation=interpolation,
                                    extrapolation=extrapolation)

    # Calculate the mask based on the any NaN values in the interpolated data.
    mask = np.isnan(new_data)

    if np.any(mask):
        # Ensure that the data is masked appropriately.
        new_data = np.ma.array(new_data, mask=mask, fill_value=_MDI)

    # Construct the resulting cube with the interpolated data.
    return _create_cube(cube, new_data, src_levels, levels.astype(float))


def _preserve_fx_vars(cube, result):
    vertical_dim = set(cube.coord_dims(cube.coord(axis='z', dim_coords=True)))
    if cube.cell_measures():
        for measure in cube.cell_measures():
            measure_dims = set(cube.cell_measure_dims(measure))
            if vertical_dim.intersection(measure_dims):
                logger.warning(
                    'Discarding use of z-axis dependent cell measure %s '
                    'in variable %s, as z-axis has been interpolated',
                    measure.var_name, result.var_name)
            else:
                add_cell_measure(result, measure, measure.measure)
    if cube.ancillary_variables():
        for ancillary_var in cube.ancillary_variables():
            ancillary_dims = set(cube.ancillary_variable_dims(ancillary_var))
            if vertical_dim.intersection(ancillary_dims):
                logger.warning(
                    'Discarding use of z-axis dependent ancillary variable %s '
                    'in variable %s, as z-axis has been interpolated',
                    ancillary_var.var_name, result.var_name)
            else:
                add_ancillary_variable(result, ancillary_var)


def parse_vertical_scheme(scheme):
    """Parse the scheme provided for level extraction.

    Parameters
    ----------
    scheme : str
        The vertical interpolation scheme to use. Choose from
        'linear',
        'nearest',
        'linear_extrapolate',
        'nearest_extrapolate'.

    Returns
    -------
    (str, str)
        A tuple containing the interpolation and extrapolation scheme.
    """
    # Check if valid scheme is given
    if scheme not in VERTICAL_SCHEMES:
        raise ValueError(
            f"Unknown vertical interpolation scheme, got '{scheme}', possible "
            f"schemes are {VERTICAL_SCHEMES}")

    # This allows us to put level 0. to load the ocean surface.
    extrap_scheme = 'nan'

    if scheme == 'linear_extrapolate':
        scheme = 'linear'
        extrap_scheme = 'nearest'

    if scheme == 'nearest_extrapolate':
        scheme = 'nearest'
        extrap_scheme = 'nearest'

    return scheme, extrap_scheme


def extract_levels(cube,
                   levels,
                   scheme,
                   coordinate=None,
                   rtol=1e-7,
                   atol=None):
    """Perform vertical interpolation.

    Parameters
    ----------
    cube : iris.cube.Cube
        The source cube to be vertically interpolated.
    levels : ArrayLike
        One or more target levels for the vertical interpolation. Assumed
        to be in the same S.I. units of the source cube vertical dimension
        coordinate. If the requested levels are sufficiently close to the
        levels of the cube, cube slicing will take place instead of
        interpolation.
    scheme : str
        The vertical interpolation scheme to use. Choose from
        'linear',
        'nearest',
        'linear_extrapolate',
        'nearest_extrapolate'.
    coordinate :  optional str
        The coordinate to interpolate. If specified, pressure levels
        (if present) can be converted to height levels and vice versa using
        the US standard atmosphere. E.g. 'coordinate = altitude' will convert
        existing pressure levels (air_pressure) to height levels (altitude);
        'coordinate = air_pressure' will convert existing height levels
        (altitude) to pressure levels (air_pressure).
    rtol : float
        Relative tolerance for comparing the levels in `cube` to the requested
        levels. If the levels are sufficiently close, the requested levels
        will be assigned to the cube and no interpolation will take place.
    atol : float
        Absolute tolerance for comparing the levels in `cube` to the requested
        levels. If the levels are sufficiently close, the requested levels
        will be assigned to the cube and no interpolation will take place.
        By default, `atol` will be set to 10^-7 times the mean value of
        the levels on the cube.

    Returns
    -------
    iris.cube.Cube
        A cube with the requested vertical levels.


    See Also
    --------
    regrid : Perform horizontal regridding.
    """
    interpolation, extrapolation = parse_vertical_scheme(scheme)

    # Ensure we have a non-scalar array of levels.
    levels = np.array(levels, ndmin=1)

    # Get the source cube vertical coordinate, if available.
    if coordinate:
        coord_names = [coord.name() for coord in cube.coords()]
        if coordinate not in coord_names:
            # Try to calculate air_pressure from altitude coordinate or
            # vice versa using US standard atmosphere for conversion.
            if coordinate == 'air_pressure' and 'altitude' in coord_names:
                # Calculate pressure level coordinate from altitude.
                add_plev_from_altitude(cube)
            if coordinate == 'altitude' and 'air_pressure' in coord_names:
                # Calculate altitude coordinate from pressure levels.
                add_altitude_from_plev(cube)
        src_levels = cube.coord(coordinate)
    else:
        src_levels = cube.coord(axis='z', dim_coords=True)

    if (src_levels.shape == levels.shape and np.allclose(
            src_levels.points,
            levels,
            rtol=rtol,
            atol=1e-7 * np.mean(src_levels.points) if atol is None else atol,
    )):
        # Only perform vertical extraction/interpolation if the source
        # and target levels are not "similar" enough.
        result = cube
        # Set the levels to the requested values
        src_levels.points = levels
    elif len(src_levels.shape) == 1 and \
            set(levels).issubset(set(src_levels.points)):
        # If all target levels exist in the source cube, simply extract them.
        name = src_levels.name()
        coord_values = {name: lambda cell: cell.point in set(levels)}
        constraint = iris.Constraint(coord_values=coord_values)
        result = cube.extract(constraint)
        # Ensure the constraint did not fail.
        if not result:
            emsg = 'Failed to extract levels {!r} from cube {!r}.'
            raise ValueError(emsg.format(list(levels), name))
    else:
        # As a last resort, perform vertical interpolation.
        result = _vertical_interpolate(
            cube,
            src_levels,
            levels,
            interpolation,
            extrapolation,
        )
        _preserve_fx_vars(cube, result)

    return result


def get_cmor_levels(cmor_table, coordinate):
    """Get level definition from a CMOR coordinate.

    Parameters
    ----------
    cmor_table: str
        CMOR table name
    coordinate: str
        CMOR coordinate name

    Returns
    -------
    list[int]

    Raises
    ------
    ValueError:
        If the CMOR table is not defined, the coordinate does not specify any
        levels or the string is badly formatted.
    """
    if cmor_table not in CMOR_TABLES:
        raise ValueError(
            f"Level definition cmor_table '{cmor_table}' not available"
        )

    if coordinate not in CMOR_TABLES[cmor_table].coords:
        raise ValueError(
            f'Coordinate {coordinate} not available for {cmor_table}'
        )

    cmor = CMOR_TABLES[cmor_table].coords[coordinate]

    if cmor.requested:
        return [float(level) for level in cmor.requested]
    if cmor.value:
        return [float(cmor.value)]

    raise ValueError(
        f'Coordinate {coordinate} in {cmor_table} does not have requested '
        f'values'
    )


def get_reference_levels(dataset):
    """Get level definition from a reference dataset.

    Parameters
    ----------
    dataset: esmvalcore.dataset.Dataset
        Dataset containing the reference files.

    Returns
    -------
    list[float]

    Raises
    ------
    ValueError:
        If the dataset is not defined, the coordinate does not specify any
        levels or the string is badly formatted.
    """
    dataset = dataset.copy()
    dataset.ancillaries.clear()
    dataset.files = [dataset.files[0]]
    cube = dataset.load()
    try:
        coord = cube.coord(axis='Z')
    except iris.exceptions.CoordinateNotFoundError:
        raise ValueError(f'z-coord not available in {dataset.files}')
    return coord.points.tolist()


def extract_coordinate_points(cube, definition, scheme):
    """Extract points from any coordinate with interpolation.

    Multiple points can also be extracted, by supplying an array of
    coordinates. The resulting point cube will match the respective
    coordinates to those of the input coordinates.
    If the input coordinate is a scalar, the dimension will be a
    scalar in the output cube.

    Parameters
    ----------
    cube : cube
        The source cube to extract a point from.
    definition : dict(str, float or array of float)
        The coordinate - values pairs to extract
    scheme : str
        The interpolation scheme. 'linear' or 'nearest'. No default.

    Returns
    -------
    :py:class:`~iris.cube.Cube`
        Returns a cube with the extracted point(s), and with adjusted
        latitude and longitude coordinates (see above). If desired point
        outside values for at least one coordinate, this cube will have fully
        masked data.

    Raises
    ------
    ValueError:
        If the interpolation scheme is not provided or is not recognised.
    """
    msg = f"Unknown interpolation scheme, got {scheme!r}."
    scheme = POINT_INTERPOLATION_SCHEMES.get(scheme.lower())
    if not scheme:
        raise ValueError(msg)
    cube = cube.interpolate(definition.items(), scheme=scheme)
    return cube<|MERGE_RESOLUTION|>--- conflicted
+++ resolved
@@ -551,66 +551,7 @@
             target: 1x1
             scheme:
               reference: esmf_regrid.schemes:ESMFAreaWeighted
-
-    """
-    if isinstance(target_grid, str):
-        if os.path.isfile(target_grid):
-            target_grid = iris.load_cube(target_grid)
-        else:
-            # Generate a target grid from the provided cell-specification,
-            # and cache the resulting stock cube for later use.
-            target_grid = _CACHE.setdefault(
-                target_grid,
-                _global_stock_cube(target_grid, lat_offset, lon_offset),
-            )
-            # Align the target grid coordinate system to the source
-            # coordinate system.
-            src_cs = cube.coord_system()
-            xcoord = target_grid.coord(axis='x', dim_coords=True)
-            ycoord = target_grid.coord(axis='y', dim_coords=True)
-            xcoord.coord_system = src_cs
-            ycoord.coord_system = src_cs
-    elif isinstance(target_grid, dict):
-        # Generate a target grid from the provided specification,
-        target_grid = _regional_stock_cube(target_grid)
-
-    if not isinstance(target_grid, iris.cube.Cube):
-        raise ValueError(f'Expecting a cube, got {target_grid}.')
-
-    if isinstance(scheme, dict):
-        try:
-            object_ref = scheme.pop("reference")
-        except KeyError as key_err:
-            raise ValueError(
-                "No reference specified for generic regridding.") from key_err
-        module_name, separator, scheme_name = object_ref.partition(":")
-        try:
-            obj = importlib.import_module(module_name)
-        except ImportError as import_err:
-            raise ValueError(
-                "Could not import specified generic regridding module. "
-                "Please double check spelling and that the required module is "
-                "installed.") from import_err
-        if separator:
-            for attr in scheme_name.split('.'):
-                obj = getattr(obj, attr)
-
-        scheme_args = inspect.getfullargspec(obj).args
-        # Add source and target cubes as arguments if required
-        if 'src_cube' in scheme_args:
-            scheme['src_cube'] = cube
-        if 'grid_cube' in scheme_args:
-            scheme['grid_cube'] = target_grid
-
-        loaded_scheme = obj(**scheme)
-    else:
-        loaded_scheme = HORIZONTAL_SCHEMES.get(scheme.lower())
-
-    if loaded_scheme is None:
-        emsg = 'Unknown regridding scheme, got {!r}.'
-        raise ValueError(emsg.format(scheme))
-
-<<<<<<< HEAD
+    """
     if is_dataset(target_grid):
         target_grid = target_grid.copy()
         target_grid.ancillaries.clear()
@@ -633,16 +574,46 @@
             ycoord = target_grid.coord(axis='y', dim_coords=True)
             xcoord.coord_system = src_cs
             ycoord.coord_system = src_cs
-
     elif isinstance(target_grid, dict):
         # Generate a target grid from the provided specification,
         target_grid = _regional_stock_cube(target_grid)
 
     if not isinstance(target_grid, iris.cube.Cube):
-        raise ValueError('Expecting a cube, got {}.'.format(target_grid))
-
-=======
->>>>>>> 63267b67
+        raise ValueError(f'Expecting a cube, got {target_grid}.')
+
+    if isinstance(scheme, dict):
+        try:
+            object_ref = scheme.pop("reference")
+        except KeyError as key_err:
+            raise ValueError(
+                "No reference specified for generic regridding.") from key_err
+        module_name, separator, scheme_name = object_ref.partition(":")
+        try:
+            obj = importlib.import_module(module_name)
+        except ImportError as import_err:
+            raise ValueError(
+                "Could not import specified generic regridding module. "
+                "Please double check spelling and that the required module is "
+                "installed.") from import_err
+        if separator:
+            for attr in scheme_name.split('.'):
+                obj = getattr(obj, attr)
+
+        scheme_args = inspect.getfullargspec(obj).args
+        # Add source and target cubes as arguments if required
+        if 'src_cube' in scheme_args:
+            scheme['src_cube'] = cube
+        if 'grid_cube' in scheme_args:
+            scheme['grid_cube'] = target_grid
+
+        loaded_scheme = obj(**scheme)
+    else:
+        loaded_scheme = HORIZONTAL_SCHEMES.get(scheme.lower())
+
+    if loaded_scheme is None:
+        emsg = 'Unknown regridding scheme, got {!r}.'
+        raise ValueError(emsg.format(scheme))
+
     # Unstructured regridding requires x2 2d spatial coordinates,
     # so ensure to purge any 1d native spatial dimension coordinates
     # for the regridder.
