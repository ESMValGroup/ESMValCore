--- conflicted
+++ resolved
@@ -873,33 +873,21 @@
 
     # Horizontal grids from source and target (almost) match
     # -> Return source cube with target coordinates
-<<<<<<< HEAD
-    if _horizontal_grid_is_close(cube, target_grid_cube):
-        for coord in ["latitude", "longitude"]:
-            if cube.coords(coord, dim_coords=True):
-                is_dim_coord = True
-            else:
-                is_dim_coord = False
-            coord_dims = cube.coord_dims(coord)
-            cube.remove_coord(coord)
-            target_coord = target_grid_cube.coord(coord).copy()
-            if is_dim_coord:
-                cube.add_dim_coord(target_coord, coord_dims)
-            else:
-                cube.add_aux_coord(target_coord, coord_dims)
-        return cube
-=======
     if cube.coords("latitude") and cube.coords("longitude"):
         if _horizontal_grid_is_close(cube, target_grid_cube):
             for coord in ["latitude", "longitude"]:
-                cube.coord(coord).points = target_grid_cube.coord(
-                    coord
-                ).core_points()
-                cube.coord(coord).bounds = target_grid_cube.coord(
-                    coord
-                ).core_bounds()
+                if cube.coords(coord, dim_coords=True):
+                    is_dim_coord = True
+                else:
+                    is_dim_coord = False
+                coord_dims = cube.coord_dims(coord)
+                cube.remove_coord(coord)
+                target_coord = target_grid_cube.coord(coord).copy()
+                if is_dim_coord:
+                    cube.add_dim_coord(target_coord, coord_dims)
+                else:
+                    cube.add_aux_coord(target_coord, coord_dims)
             return cube
->>>>>>> e34aa07e
 
     # Load scheme and reuse existing regridder if possible
     if isinstance(scheme, str):
