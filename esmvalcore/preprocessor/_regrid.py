--- conflicted
+++ resolved
@@ -192,13 +192,8 @@
 
 
 def _generate_cube_from_dimcoords(
-<<<<<<< HEAD
-    latdata: ArrayLike,
-    londata: ArrayLike,
-=======
     latdata: np.ndarray | da.Array,
     londata: np.ndarray | da.Array,
->>>>>>> 181f18d8
     circular: bool = False,
 ) -> Cube:
     """Generate cube from lat/lon points.
@@ -398,11 +393,7 @@
     def add_bounds_from_step(
         coord: iris.coords.DimCoord | iris.coords.AuxCoord,
         step: float,
-<<<<<<< HEAD
-    ) -> np.ndarray:
-=======
     ) -> None:
->>>>>>> 181f18d8
         """Calculate bounds from the given step."""
         bound = step / 2
         points = coord.points
@@ -755,14 +746,10 @@
     return regridder
 
 
-<<<<<<< HEAD
-def _get_coord_key(src_cube: Cube, tgt_cube: Cube) -> tuple[ArrayLike, ...]:
-=======
 def _get_coord_key(
     src_cube: Cube,
     tgt_cube: Cube,
 ) -> tuple[iris.coords.DimCoord | iris.coords.AuxCoord, ...]:
->>>>>>> 181f18d8
     """Get dict key from coordinates."""
     src_lat = src_cube.coord("latitude")
     src_lon = src_cube.coord("longitude")
@@ -1028,15 +1015,9 @@
 
 def _create_cube(
     src_cube: Cube,
-<<<<<<< HEAD
-    data: ArrayLike,
-    src_levels: ArrayLike,
-    levels: ArrayLike,
-=======
     data: np.ndarray | da.Array,
     src_levels: iris.coords.DimCoord | iris.coords.AuxCoord,
     levels: np.ndarray | da.Array,
->>>>>>> 181f18d8
 ) -> Cube:
     """Generate a new cube with the interpolated data.
 
@@ -1048,16 +1029,6 @@
 
     Parameters
     ----------
-<<<<<<< HEAD
-    src_cube
-        The source cube that was vertically interpolated.
-    data
-        The payload resulting from interpolating the source cube
-        over the specified levels.
-    src_levels
-        Vertical levels of the source data
-    levels
-=======
     src_cube:
         The source cube that was vertically interpolated.
     data:
@@ -1066,7 +1037,6 @@
     src_levels:
         Vertical levels of the source data.
     levels:
->>>>>>> 181f18d8
         The vertical levels of interpolation.
 
     Returns
@@ -1147,13 +1117,8 @@
 
 def _vertical_interpolate(
     cube: Cube,
-<<<<<<< HEAD
-    src_levels: ArrayLike,
-    levels: ArrayLike,
-=======
     src_levels: iris.coords.DimCoord | iris.coords.AuxCoord,
     levels: np.ndarray | da.Array,
->>>>>>> 181f18d8
     interpolation: str,
     extrapolation: str,
 ) -> Cube:
