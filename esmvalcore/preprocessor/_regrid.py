--- conflicted
+++ resolved
@@ -32,10 +32,7 @@
 from esmvalcore.exceptions import ESMValCoreDeprecationWarning
 from esmvalcore.iris_helpers import has_irregular_grid, has_unstructured_grid
 from esmvalcore.preprocessor._shared import (
-<<<<<<< HEAD
     _rechunk_aux_factory_dependencies,
-=======
->>>>>>> 4b0dd419
     get_array_module,
     get_dims_along_axes,
     preserve_float_dtype,
@@ -320,11 +317,7 @@
     """
     if step_latitude == 0:
         raise ValueError(
-<<<<<<< HEAD
-            "Latitude step cannot be 0, " f"got step_latitude={step_latitude}."
-=======
             f"Latitude step cannot be 0, got step_latitude={step_latitude}."
->>>>>>> 4b0dd419
         )
 
     if step_longitude == 0:
@@ -1182,39 +1175,6 @@
     return scheme, extrap_scheme
 
 
-<<<<<<< HEAD
-=======
-def _rechunk_aux_factory_dependencies(
-    cube: iris.cube.Cube,
-    coord_name: str,
-) -> iris.cube.Cube:
-    """Rechunk coordinate aux factory dependencies.
-
-    This ensures that the resulting coordinate has reasonably sized
-    chunks that are aligned with the cube data for optimal computational
-    performance.
-    """
-    # Workaround for https://github.com/SciTools/iris/issues/5457
-    try:
-        factory = cube.aux_factory(coord_name)
-    except iris.exceptions.CoordinateNotFoundError:
-        return cube
-
-    cube = cube.copy()
-    cube_chunks = cube.lazy_data().chunks
-    for coord in factory.dependencies.values():
-        coord_dims = cube.coord_dims(coord)
-        if coord_dims:
-            coord = coord.copy()
-            chunks = tuple(cube_chunks[i] for i in coord_dims)
-            coord.points = coord.lazy_points().rechunk(chunks)
-            if coord.has_bounds():
-                coord.bounds = coord.lazy_bounds().rechunk(chunks + (None,))
-            cube.replace_coord(coord)
-    return cube
-
-
->>>>>>> 4b0dd419
 @preserve_float_dtype
 def extract_levels(
     cube: iris.cube.Cube,
