--- conflicted
+++ resolved
@@ -1,7 +1,5 @@
 """Preprocessor functions for ancillary variables and cell measures."""
-
 import logging
-from pathlib import Path
 
 import dask.array as da
 import iris.coords
@@ -136,15 +134,6 @@
     # note: backwards incompatible change to function signature
     if not fx_variables:
         return cube
-<<<<<<< HEAD
-=======
-    for fx_info in fx_variables.values():
-        if not fx_info:
-            continue
-        if isinstance(fx_info['filename'], (str, Path)):
-            fx_info['filename'] = [fx_info['filename']]
-        fx_cube = _load_fx(cube, fx_info, check_level)
->>>>>>> bccc8e00
 
     measure_name = {
         'areacella': 'area',
