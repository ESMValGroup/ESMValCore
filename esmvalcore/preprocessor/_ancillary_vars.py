"""Preprocessor functions for ancillary variables and cell measures."""
import logging
<<<<<<< HEAD
=======
from pathlib import Path
from typing import Iterable
>>>>>>> de1a27d4

import dask.array as da
import iris.coords
import iris.cube

logger = logging.getLogger(__name__)

PREPROCESSOR_ANCILLARIES = {}


def register_ancillaries(variables, required):
    """Register ancillary variables required for a preprocessor function.

    Parameters
    ----------
    variables: :obj:`list` of :obj`str`
        List of variable names.
    required:
        How strong the requirement is. Can be 'require_at_least_one' if at
        least one variable must be available or 'prefer_at_least_one' if it is
        preferred that at least one variable is available, but not strictly
        necessary.
    """
    valid = ('require_at_least_one', 'prefer_at_least_one')
    if required not in valid:
        raise NotImplementedError(f"`required` should be one of {valid}")
    ancillaries = {
        'variables': variables,
        'required': required,
    }

    def wrapper(func):
        PREPROCESSOR_ANCILLARIES[func.__name__] = ancillaries
        return func

    return wrapper


def _is_fx_broadcastable(fx_cube, cube):
    try:
        da.broadcast_to(fx_cube.core_data(), cube.shape)
    except ValueError as exc:
        logger.debug(
            "Dimensions of %s and %s cubes do not match. "
            "Discarding use of fx_variable: %s", cube.var_name,
            fx_cube.var_name, exc)
        return False
    return True


def add_cell_measure(cube, fx_cube, measure):
    """Add fx cube as a cell_measure in the cube containing the data.

    Parameters
    ----------
    cube: iris.cube.Cube
        Iris cube with input data.
    fx_cube: iris.cube.Cube
        Iris cube with fx data.
    measure: str
        Name of the measure, can be 'area' or 'volume'.

    Returns
    -------
    iris.cube.Cube
        Cube with added ancillary variables

    Raises
    ------
    ValueError
        If measure name is not 'area' or 'volume'.
    """
    if measure not in ['area', 'volume']:
        raise ValueError(f"measure name must be 'area' or 'volume', "
                         f"got {measure} instead")
    measure = iris.coords.CellMeasure(fx_cube.core_data(),
                                      standard_name=fx_cube.standard_name,
                                      units=fx_cube.units,
                                      measure=measure,
                                      var_name=fx_cube.var_name,
                                      attributes=fx_cube.attributes)
    start_dim = cube.ndim - len(measure.shape)
    cube.add_cell_measure(measure, range(start_dim, cube.ndim))
    logger.debug('Added %s as cell measure in cube of %s.', fx_cube.var_name,
                 cube.var_name)


def add_ancillary_variable(cube, fx_cube):
    """Add fx cube as an ancillary_variable in the cube containing the data.

    Parameters
    ----------
    cube: iris.cube.Cube
        Iris cube with input data.
    fx_cube: iris.cube.Cube
        Iris cube with fx data.

    Returns
    -------
    iris.cube.Cube
        Cube with added ancillary variables
    """
    ancillary_var = iris.coords.AncillaryVariable(
        fx_cube.core_data(),
        standard_name=fx_cube.standard_name,
        units=fx_cube.units,
        var_name=fx_cube.var_name,
        attributes=fx_cube.attributes)
    start_dim = cube.ndim - len(ancillary_var.shape)
    cube.add_ancillary_variable(ancillary_var, range(start_dim, cube.ndim))
    logger.debug('Added %s as ancillary variable in cube of %s.',
                 fx_cube.var_name, cube.var_name)


def add_fx_variables(cube, fx_variables):
    """Load requested fx files, check with CMOR standards and add the fx
    variables as cell measures or ancillary variables in the cube containing
    the data.

    Parameters
    ----------
    cube: iris.cube.Cube
        Iris cube with input data.
    fx_variables: :obj:`list` of :obj:`iris.cube.Cube`
        Cubes containing ancillary variables.

    Returns
    -------
    iris.cube.Cube
        Cube with added cell measures or ancillary variables.
    """
    # note: backwards incompatible change to function signature
    if not fx_variables:
        return cube
<<<<<<< HEAD
=======
    fx_cubes = []
    for fx_info in fx_variables.values():
        if not fx_info:
            continue
        if isinstance(fx_info['filename'], (str, Path)):
            fx_info['filename'] = [fx_info['filename']]
        fx_cube = _load_fx(cube, fx_info, check_level)
>>>>>>> de1a27d4

    measure_name = {
        'areacella': 'area',
        'areacello': 'area',
        'volcello': 'volume'
    }

<<<<<<< HEAD
    for fx_cube in fx_variables:
        if not _is_fx_broadcastable(fx_cube, cube):
            continue
=======
        fx_cubes.append(fx_cube)
>>>>>>> de1a27d4

    add_ancillary_variables(cube, fx_cubes)
    return cube


def add_ancillary_variables(
    cube: iris.cube.Cube,
    ancillary_cubes: Iterable[iris.cube.Cube],
) -> iris.cube.Cube:
    """Add ancillary variables and/or cell measures.

    Parameters
    ----------
    cube:
        Cube to add to.
    ancillary_cubes:
        Iterable of cubes containing the ancillary variables.

    Returns
    -------
    iris.cube.Cube
        Cube with added ancillary variables and/or cell measures.
    """
    measure_names = {
        'areacella': 'area',
        'areacello': 'area',
        'volcello': 'volume'
    }
    for ancillary_cube in ancillary_cubes:
        if ancillary_cube.var_name in measure_names:
            measure_name = measure_names[ancillary_cube.var_name]
            add_cell_measure(cube, ancillary_cube, measure_name)
        else:
            add_ancillary_variable(cube, ancillary_cube)
    return cube


def remove_fx_variables(cube: iris.cube.Cube):
    """Remove fx variables present as cell measures or ancillary variables in
    the cube containing the data.

    Parameters
    ----------
    cube: iris.cube.Cube
        Iris cube with  data and cell measures or ancillary variables.


    Returns
    -------
    iris.cube.Cube
        Cube without cell measures or ancillary variables.
    """
    if cube.cell_measures():
        for measure in cube.cell_measures():
            cube.remove_cell_measure(measure)
    if cube.ancillary_variables():
        for variable in cube.ancillary_variables():
            cube.remove_ancillary_variable(variable)
    return cube<|MERGE_RESOLUTION|>--- conflicted
+++ resolved
@@ -1,14 +1,17 @@
 """Preprocessor functions for ancillary variables and cell measures."""
+
 import logging
-<<<<<<< HEAD
-=======
 from pathlib import Path
 from typing import Iterable
->>>>>>> de1a27d4
 
 import dask.array as da
 import iris.coords
 import iris.cube
+
+from esmvalcore.cmor.check import cmor_check_data, cmor_check_metadata
+from esmvalcore.cmor.fix import fix_data, fix_metadata
+from esmvalcore.preprocessor._io import concatenate, concatenate_callback, load
+from esmvalcore.preprocessor._time import clip_timerange
 
 logger = logging.getLogger(__name__)
 
@@ -41,6 +44,49 @@
         return func
 
     return wrapper
+
+
+def _load_fx(var_cube, fx_info, check_level):
+    """Load and CMOR-check fx variables."""
+    fx_cubes = iris.cube.CubeList()
+
+    project = fx_info['project']
+    mip = fx_info['mip']
+    short_name = fx_info['short_name']
+    freq = fx_info['frequency']
+
+    for fx_file in fx_info['filename']:
+        loaded_cube = load(fx_file, callback=concatenate_callback)
+        loaded_cube = fix_metadata(loaded_cube,
+                                   check_level=check_level,
+                                   **fx_info)
+        fx_cubes.append(loaded_cube[0])
+
+    fx_cube = concatenate(fx_cubes)
+
+    if freq != 'fx':
+        fx_cube = clip_timerange(fx_cube, fx_info['timerange'])
+
+    if not _is_fx_broadcastable(fx_cube, var_cube):
+        return None
+
+    fx_cube = cmor_check_metadata(fx_cube,
+                                  cmor_table=project,
+                                  mip=mip,
+                                  short_name=short_name,
+                                  frequency=freq,
+                                  check_level=check_level)
+
+    fx_cube = fix_data(fx_cube, check_level=check_level, **fx_info)
+
+    fx_cube = cmor_check_data(fx_cube,
+                              cmor_table=project,
+                              mip=mip,
+                              short_name=fx_cube.var_name,
+                              frequency=freq,
+                              check_level=check_level)
+
+    return fx_cube
 
 
 def _is_fx_broadcastable(fx_cube, cube):
@@ -119,7 +165,7 @@
                  fx_cube.var_name, cube.var_name)
 
 
-def add_fx_variables(cube, fx_variables):
+def add_fx_variables(cube, fx_variables, check_level):
     """Load requested fx files, check with CMOR standards and add the fx
     variables as cell measures or ancillary variables in the cube containing
     the data.
@@ -128,19 +174,20 @@
     ----------
     cube: iris.cube.Cube
         Iris cube with input data.
-    fx_variables: :obj:`list` of :obj:`iris.cube.Cube`
-        Cubes containing ancillary variables.
+    fx_variables: dict
+        Dictionary with fx_variable information.
+    check_level: CheckLevels
+        Level of strictness of the checks.
+
 
     Returns
     -------
     iris.cube.Cube
         Cube with added cell measures or ancillary variables.
     """
-    # note: backwards incompatible change to function signature
+
     if not fx_variables:
         return cube
-<<<<<<< HEAD
-=======
     fx_cubes = []
     for fx_info in fx_variables.values():
         if not fx_info:
@@ -148,21 +195,11 @@
         if isinstance(fx_info['filename'], (str, Path)):
             fx_info['filename'] = [fx_info['filename']]
         fx_cube = _load_fx(cube, fx_info, check_level)
->>>>>>> de1a27d4
-
-    measure_name = {
-        'areacella': 'area',
-        'areacello': 'area',
-        'volcello': 'volume'
-    }
-
-<<<<<<< HEAD
-    for fx_cube in fx_variables:
-        if not _is_fx_broadcastable(fx_cube, cube):
+
+        if fx_cube is None:
             continue
-=======
+
         fx_cubes.append(fx_cube)
->>>>>>> de1a27d4
 
     add_ancillary_variables(cube, fx_cubes)
     return cube
@@ -215,6 +252,7 @@
     iris.cube.Cube
         Cube without cell measures or ancillary variables.
     """
+
     if cube.cell_measures():
         for measure in cube.cell_measures():
             cube.remove_cell_measure(measure)
