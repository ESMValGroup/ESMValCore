"""Preprocessor module."""
from __future__ import annotations

import copy
import inspect
import logging
from pathlib import Path
from pprint import pformat
from typing import Any, Iterable

from dask.delayed import Delayed
from iris.cube import Cube

from .._provenance import TrackedFile
from .._task import BaseTask
from ..cmor.check import cmor_check_data, cmor_check_metadata
from ..cmor.fix import fix_data, fix_file, fix_metadata
from ._area import (
    area_statistics,
    extract_named_regions,
    extract_region,
    extract_shape,
    meridional_statistics,
    zonal_statistics,
)
from ._bias import bias
from ._cycles import amplitude
from ._derive import derive
from ._detrend import detrend
from ._io import (
    _get_debug_filename,
    cleanup,
    concatenate,
    load,
    save,
    write_metadata,
)
from ._mask import (
    mask_above_threshold,
    mask_below_threshold,
    mask_fillvalues,
    mask_glaciated,
    mask_inside_range,
    mask_landsea,
    mask_landseaice,
    mask_multimodel,
    mask_outside_range,
)
from ._multimodel import ensemble_statistics, multi_model_statistics
from ._other import clip
from ._regrid import (
    extract_coordinate_points,
    extract_levels,
    extract_location,
    extract_point,
    regrid,
)
from ._rolling_window import rolling_window_statistics
from ._supplementary_vars import (
    add_fx_variables,
    add_supplementary_variables,
    remove_fx_variables,
    remove_supplementary_variables,
)
from ._time import (
    annual_statistics,
    anomalies,
    climate_statistics,
    clip_timerange,
    daily_statistics,
    decadal_statistics,
    extract_month,
    extract_season,
    extract_time,
    hourly_statistics,
    monthly_statistics,
    regrid_time,
    resample_hours,
    resample_time,
    seasonal_statistics,
    timeseries_filter,
)
from ._trend import linear_trend, linear_trend_stderr
from ._units import accumulate_coordinate, convert_units
from ._volume import (
    axis_statistics,
    depth_integration,
    extract_trajectory,
    extract_transect,
    extract_volume,
    volume_statistics,
)
from ._weighting import weighting_landsea_fraction

logger = logging.getLogger(__name__)

__all__ = [
    # File reformatting/CMORization
    'fix_file',
    # Load cubes from file
    'load',
    # Metadata reformatting/CMORization
    'fix_metadata',
    # Concatenate all cubes in one
    'concatenate',
    'cmor_check_metadata',
    # Extract years given by dataset keys (start_year and end_year)
    'clip_timerange',
    # Data reformatting/CMORization
    'fix_data',
    'cmor_check_data',
    # Attach ancillary variables and cell measures
    'add_fx_variables',
    'add_supplementary_variables',
    # Derive variable
    'derive',
    # Time extraction (as defined in the preprocessor section)
    'extract_time',
    'extract_season',
    'extract_month',
    'resample_hours',
    'resample_time',
    # Level extraction
    'extract_levels',
    # Weighting
    'weighting_landsea_fraction',
    # Mask landsea (fx or Natural Earth)
    'mask_landsea',
    # Natural Earth only
    'mask_glaciated',
    # Mask landseaice, sftgif only
    'mask_landseaice',
    # Regridding
    'regrid',
    # Point interpolation
    'extract_coordinate_points',
    'extract_point',
    'extract_location',
    # Masking missing values
    'mask_multimodel',
    'mask_fillvalues',
    'mask_above_threshold',
    'mask_below_threshold',
    'mask_inside_range',
    'mask_outside_range',
    # Other
    'clip',
    'rolling_window_statistics',
    # Region selection
    'extract_region',
    'extract_shape',
    'extract_volume',
    'extract_trajectory',
    'extract_transect',
    # 'average_zone': average_zone,
    # 'cross_section': cross_section,
    'detrend',
    'extract_named_regions',
    'axis_statistics',
    'depth_integration',
    'area_statistics',
    'volume_statistics',
    # Time operations
    # 'annual_cycle': annual_cycle,
    # 'diurnal_cycle': diurnal_cycle,
    'amplitude',
    'zonal_statistics',
    'meridional_statistics',
    'accumulate_coordinate',
    'hourly_statistics',
    'daily_statistics',
    'monthly_statistics',
    'seasonal_statistics',
    'annual_statistics',
    'decadal_statistics',
    'climate_statistics',
    'anomalies',
    'regrid_time',
    'timeseries_filter',
    'linear_trend',
    'linear_trend_stderr',
    # Convert units
    'convert_units',
    # Ensemble statistics
    'ensemble_statistics',
    # Multi model statistics
    'multi_model_statistics',
    # Bias calculation
    'bias',
    # Remove supplementary variables from cube
    'remove_supplementary_variables',
    'remove_fx_variables',
    # Save to file
    'save',
    'cleanup',
]

TIME_PREPROCESSORS = [
    'clip_timerange',
    'extract_time',
    'extract_season',
    'extract_month',
    'daily_statistics',
    'monthly_statistics',
    'seasonal_statistics',
    'annual_statistics',
    'decadal_statistics',
    'climate_statistics',
    'anomalies',
    'regrid_time',
]

DEFAULT_ORDER = tuple(__all__)
"""
By default, preprocessor functions are applied in this order.
"""

# The order of initial and final steps cannot be configured
INITIAL_STEPS = DEFAULT_ORDER[:DEFAULT_ORDER.index(
    'add_supplementary_variables') + 1]
FINAL_STEPS = DEFAULT_ORDER[DEFAULT_ORDER.index(
    'remove_supplementary_variables'):]

MULTI_MODEL_FUNCTIONS = {
    'bias',
    'ensemble_statistics',
    'multi_model_statistics',
    'mask_multimodel',
    'mask_fillvalues',
}


def _get_itype(step):
    """Get the input type of a preprocessor function."""
    function = globals()[step]
    itype = inspect.getfullargspec(function).args[0]
    return itype


def check_preprocessor_settings(settings):
    """Check preprocessor settings."""
    for step in settings:
        if step not in DEFAULT_ORDER:
            raise ValueError(
                f"Unknown preprocessor function '{step}', choose from: "
                f"{', '.join(DEFAULT_ORDER)}"
            )

        function = function = globals()[step]
        argspec = inspect.getfullargspec(function)
        args = argspec.args[1:]
        if not (argspec.varargs or argspec.varkw):
            # Check for invalid arguments
            invalid_args = set(settings[step]) - set(args)
            if invalid_args:
                raise ValueError(
                    f"Invalid argument(s): {', '.join(invalid_args)} "
                    f"encountered for preprocessor function {step}. \n"
                    f"Valid arguments are: [{', '.join(args)}]"
                )

        # Check for missing arguments
        defaults = argspec.defaults
        end = None if defaults is None else -len(defaults)
        missing_args = set(args[:end]) - set(settings[step])
        if missing_args:
            raise ValueError(
                f"Missing required argument(s) {missing_args} for "
                f"preprocessor function {step}"
            )
        # Final sanity check in case the above fails to catch a mistake
        try:
            signature = inspect.Signature.from_callable(function)
            signature.bind(None, **settings[step])
        except TypeError:
            logger.error(
                "Wrong preprocessor function arguments in "
                "function '%s'", step)
            raise


def _check_multi_model_settings(products):
    """Check that multi dataset settings are identical for all products."""
    multi_model_steps = (step for step in MULTI_MODEL_FUNCTIONS
                         if any(step in p.settings for p in products))
    for step in multi_model_steps:
        reference = None
        for product in products:
            settings = product.settings.get(step)
            if settings is None:
                continue
            if reference is None:
                reference = product
            elif reference.settings[step] != settings:
                raise ValueError(
                    "Unable to combine differing multi-dataset settings for "
                    f"{reference.filename} and {product.filename}, "
                    f"{reference.settings[step]} and {settings}"
                )


def _get_multi_model_settings(products, step):
    """Select settings for multi model step."""
    _check_multi_model_settings(products)
    settings = {}
    exclude = set()
    for product in products:
        if step in product.settings:
            settings = product.settings[step]
        else:
            exclude.add(product)
    return settings, exclude


def _run_preproc_function(function, items, kwargs, input_files=None):
    """Run preprocessor function."""
    kwargs_str = ",\n".join(
        [f"{k} = {pformat(v)}" for (k, v) in kwargs.items()])
    if input_files is None:
        file_msg = ""
    else:
        file_msg = (f"\nloaded from original input file(s)\n"
                    f"{pformat(input_files)}")
    logger.debug(
        "Running preprocessor function '%s' on the data\n%s%s\nwith function "
        "argument(s)\n%s", function.__name__, pformat(items), file_msg,
        kwargs_str)
    try:
        return function(items, **kwargs)
    except Exception:
        # To avoid very long error messages, we truncate the arguments and
        # input files here at a given threshold
        n_shown_args = 4
        if input_files is not None and len(input_files) > n_shown_args:
            n_not_shown_files = len(input_files) - n_shown_args
            file_msg = (f"\nloaded from original input file(s)\n"
                        f"{pformat(input_files[:n_shown_args])}\n(and "
                        f"{n_not_shown_files:d} further file(s) not shown "
                        f"here; refer to the debug log for a full list)")

        # Make sure that the arguments are indexable
        if isinstance(items, (PreprocessorFile, Cube, str, Path)):
            items = [items]
        if isinstance(items, set):
            items = list(items)

        if len(items) <= n_shown_args:
            data_msg = pformat(items)
        else:
            n_not_shown_args = len(items) - n_shown_args
            data_msg = (f"{pformat(items[:n_shown_args])}\n(and "
                        f"{n_not_shown_args:d} further argument(s) not shown "
                        f"here; refer to the debug log for a full list)")
        logger.error(
            "Failed to run preprocessor function '%s' on the data\n%s%s\nwith "
            "function argument(s)\n%s", function.__name__, data_msg, file_msg,
            kwargs_str)
        raise


def preprocess(
    items,
    step,
    input_files=None,
    output_file=None,
    debug=False,
    **settings
):
    """Run preprocessor."""
    logger.debug("Running preprocessor step %s", step)
    function = globals()[step]
    itype = _get_itype(step)

    result = []
    if itype.endswith('s'):
        result.append(_run_preproc_function(function, items, settings,
                                            input_files=input_files))
    else:
        for item in items:
            result.append(_run_preproc_function(function, item, settings,
                                                input_files=input_files))

    items = []
    for item in result:
        if isinstance(item, (PreprocessorFile, Cube, str, Path)):
            items.append(item)
        else:
            items.extend(item)

    if debug:
        logger.debug("Result %s", items)
        if all(isinstance(elem, Cube) for elem in items):
            filename = _get_debug_filename(output_file, step)
            save(items, filename)

    return items


def get_step_blocks(steps, order):
    """Group steps into execution blocks."""
    blocks = []
    prev_step_type = None
    for step in order[len(INITIAL_STEPS):-len(FINAL_STEPS)]:
        if step in steps:
            step_type = step in MULTI_MODEL_FUNCTIONS
            if step_type is not prev_step_type:
                block = []
                blocks.append(block)
            prev_step_type = step_type
            block.append(step)
    return blocks


class PreprocessorFile(TrackedFile):
    """Preprocessor output file."""

    def __init__(
        self,
        filename: Path,
        attributes: dict[str, Any] | None = None,
        settings: dict[str, Any] | None = None,
        datasets: list | None = None,
    ):
        if datasets is not None:
            # Load data using a Dataset
            input_files = []
            for dataset in datasets:
                input_files.extend(dataset.files)
                for supplementary in dataset.supplementaries:
                    input_files.extend(supplementary.files)
            ancestors = [TrackedFile(f) for f in input_files]
        else:
            # Multimodel preprocessor functions set ancestors at runtime
            # instead of here.
            input_files = []
            ancestors = []

        self.datasets = datasets
        self._cubes = None
        self._input_files = input_files

        # Set some preprocessor settings (move all defaults here?)
        if settings is None:
            settings = {}
        self.settings = copy.deepcopy(settings)
        if attributes is None:
            attributes = {}
        attributes = copy.deepcopy(attributes)
        if 'save' not in self.settings:
            self.settings['save'] = {}
        self.settings['save']['filename'] = filename

        attributes['filename'] = filename

<<<<<<< HEAD
        self._cubes = None
        self._prepared = False
        self.delayed = None

    def _input_files_for_log(self):
        """Do not log input files twice in output log."""
        if self.files == self._input_files:
            return None
        return self._input_files
=======
        super().__init__(
            filename=filename,
            attributes=attributes,
            ancestors=ancestors,
        )
>>>>>>> c5d23e22

    def check(self):
        """Check preprocessor settings."""
        check_preprocessor_settings(self.settings)

    def apply(self, step: str, debug: bool = False):
        """Apply preprocessor step to product."""
        if step not in self.settings:
            raise ValueError(
                f"PreprocessorFile {self} has no settings for step {step}"
            )
        self.cubes = preprocess(self.cubes, step,
                                input_files=self._input_files,
                                output_file=self.filename,
                                debug=debug,
                                **self.settings[step])

    @property
    def cubes(self):
        """Cubes."""
        if self._cubes is None:
            callback = self.settings.get('load', {}).get('callback')
            self._cubes = [
                ds._load_with_callback(callback) for ds in self.datasets
            ]
        return self._cubes

    @cubes.setter
    def cubes(self, value):
        self._cubes = value

    def save(self):
        """Save cubes to disk."""
<<<<<<< HEAD
        result = save(
            self._cubes,
            **self.settings['save'],
        )
        if isinstance(result, Delayed):
            self.delayed = result
        self.files = [self.settings['save']['filename']]
        self.files = preprocess(self.files,
                                'cleanup',
                                input_files=self._input_files,
                                **self.settings.get('cleanup', {}))
=======
        preprocess(self._cubes,
                   'save',
                   input_files=self._input_files,
                   **self.settings['save'])
        if 'cleanup' in self.settings:
            preprocess([],
                       'cleanup',
                       input_files=self._input_files,
                       **self.settings['cleanup'])
>>>>>>> c5d23e22

    def close(self):
        """Close the file."""
        if self._cubes is not None:
            self._update_attributes()
            self.save()
            self._cubes = None
            self.save_provenance()

    def _update_attributes(self):
        """Update product attributes from cube metadata."""
        if not self._cubes:
            return
        ref_cube = self._cubes[0]

        # Names
        names = {
            'standard_name': 'standard_name',
            'long_name': 'long_name',
            'var_name': 'short_name',
        }
        for (name_in, name_out) in names.items():
            cube_val = getattr(ref_cube, name_in)
            self.attributes[name_out] = '' if cube_val is None else cube_val

        # Units
        self.attributes['units'] = str(ref_cube.units)

        # Frequency
        if 'frequency' in ref_cube.attributes:
            self.attributes['frequency'] = ref_cube.attributes['frequency']

    @property
    def is_closed(self):
        """Check if the file is closed."""
        return self._cubes is None

    def _initialize_entity(self):
        """Initialize the provenance entity representing the file."""
        super()._initialize_entity()
        settings = {
            'preprocessor:' + k: str(v)
            for k, v in self.settings.items()
        }
        self.entity.add_attributes(settings)

    def group(self, keys: list) -> str:
        """Generate group keyword.

        Returns a string that identifies a group. Concatenates a list of
        values from .attributes
        """
        if not keys:
            return ''

        if isinstance(keys, str):
            keys = [keys]

        identifier = []
        for key in keys:
            attribute = self.attributes.get(key)
            if attribute:
                if isinstance(attribute, (list, tuple)):
                    attribute = '-'.join(attribute)
                identifier.append(attribute)

        return '_'.join(identifier)


def _apply_multimodel(products, step, debug):
    """Apply multi model step to products."""
    settings, exclude = _get_multi_model_settings(products, step)

    logger.debug("Applying %s to\n%s", step,
                 '\n'.join(str(p) for p in products - exclude))
    result = preprocess(products - exclude, step, **settings)
    products = set(result) | exclude

    if debug:
        for product in products:
            logger.debug("Result %s", product.filename)
            if not product.is_closed:
                for cube in product.cubes:
                    logger.debug("with cube %s", cube)

    return products


class PreprocessingTask(BaseTask):
    """Task for running the preprocessor."""

    def __init__(
        self,
        products: Iterable[PreprocessorFile],
        name: str = '',
        order: Iterable[str] = DEFAULT_ORDER,
        debug: bool | None = None,
        write_ncl_interface: bool = False,
    ):
        """Initialize."""
        _check_multi_model_settings(products)
        super().__init__(name=name, products=products)
        self.order = list(order)
        self.debug = debug
        self.write_ncl_interface = write_ncl_interface
        self.delayeds = {}

    def _initialize_product_provenance(self):
        """Initialize product provenance."""
        self._initialize_products(self.products)
        self._initialize_multimodel_provenance()
        self._initialize_ensemble_provenance()

    def _initialize_multiproduct_provenance(self, step):
        input_products = self._get_input_products(step)
        if input_products:
            statistic_products = set()

            for input_product in input_products:
                step_settings = input_product.settings[step]
                output_products = step_settings.get('output_products', {})

                for product in output_products.values():
                    statistic_products.update(product.values())

            self._initialize_products(statistic_products)

    def _initialize_multimodel_provenance(self):
        """Initialize provenance for multi-model statistics."""
        step = 'multi_model_statistics'
        self._initialize_multiproduct_provenance(step)

    def _initialize_ensemble_provenance(self):
        """Initialize provenance for ensemble statistics."""
        step = 'ensemble_statistics'
        self._initialize_multiproduct_provenance(step)

    def _get_input_products(self, step):
        """Get input products."""
        return [
            product for product in self.products if step in product.settings
        ]

    def _initialize_products(self, products):
        """Initialize products."""
        for product in products:
            product.initialize_provenance(self.activity)

    def _run(self, _):
        """Run the preprocessor."""
        self.delayeds.clear()
        self._initialize_product_provenance()

        steps = {
            step
            for product in self.products for step in product.settings
        }
        blocks = get_step_blocks(steps, self.order)

        saved = set()
        for block in blocks:
            logger.debug("Running block %s", block)
            if block[0] in MULTI_MODEL_FUNCTIONS:
                for step in block:
                    self.products = _apply_multimodel(self.products, step,
                                                      self.debug)
            else:
                for product in self.products:
                    logger.debug("Applying single-model steps to %s", product)
                    for step in block:
                        if step in product.settings:
                            product.apply(step, self.debug)
                    if block == blocks[-1]:
                        product.cubes  # pylint: disable=pointless-statement
                        product.close()
                        saved.add(product.filename)

        for product in self.products:
<<<<<<< HEAD
            product.close()
            if product.delayed is not None:
                self.delayeds[product.filename] = product.delayed
=======
            if product.filename not in saved:
                product.cubes  # pylint: disable=pointless-statement
                product.close()

>>>>>>> c5d23e22
        metadata_files = write_metadata(self.products,
                                        self.write_ncl_interface)
        return metadata_files

    def __str__(self):
        """Get human readable description."""
        order = [
            step for step in self.order
            if any(step in product.settings for product in self.products)
        ]
        products = '\n\n'.join('\n'.join([
            str(p),
            'input files: ' + pformat(p._input_files),
            'settings: ' + pformat(p.settings),
        ]) for p in self.products)
        txt = "\n".join([
            f"{self.__class__.__name__}: {self.name}",
            f"order: {order}",
            f"{products}",
            self.print_ancestors(),
        ])
        return txt<|MERGE_RESOLUTION|>--- conflicted
+++ resolved
@@ -436,6 +436,7 @@
             ancestors = []
 
         self.datasets = datasets
+        self.delayed = None
         self._cubes = None
         self._input_files = input_files
 
@@ -452,23 +453,11 @@
 
         attributes['filename'] = filename
 
-<<<<<<< HEAD
-        self._cubes = None
-        self._prepared = False
-        self.delayed = None
-
-    def _input_files_for_log(self):
-        """Do not log input files twice in output log."""
-        if self.files == self._input_files:
-            return None
-        return self._input_files
-=======
         super().__init__(
             filename=filename,
             attributes=attributes,
             ancestors=ancestors,
         )
->>>>>>> c5d23e22
 
     def check(self):
         """Check preprocessor settings."""
@@ -502,7 +491,6 @@
 
     def save(self):
         """Save cubes to disk."""
-<<<<<<< HEAD
         result = save(
             self._cubes,
             **self.settings['save'],
@@ -510,21 +498,13 @@
         if isinstance(result, Delayed):
             self.delayed = result
         self.files = [self.settings['save']['filename']]
-        self.files = preprocess(self.files,
-                                'cleanup',
-                                input_files=self._input_files,
-                                **self.settings.get('cleanup', {}))
-=======
-        preprocess(self._cubes,
-                   'save',
-                   input_files=self._input_files,
-                   **self.settings['save'])
         if 'cleanup' in self.settings:
-            preprocess([],
-                       'cleanup',
-                       input_files=self._input_files,
-                       **self.settings['cleanup'])
->>>>>>> c5d23e22
+            self.files = preprocess(
+                self.files,
+                'cleanup',
+                input_files=self._input_files,
+                **self.settings.get('cleanup', {}),
+            )
 
     def close(self):
         """Close the file."""
@@ -630,7 +610,7 @@
         self.order = list(order)
         self.debug = debug
         self.write_ncl_interface = write_ncl_interface
-        self.delayeds = {}
+        self.delayeds: dict[str, Delayed] = {}
 
     def _initialize_product_provenance(self):
         """Initialize product provenance."""
@@ -703,16 +683,12 @@
                         saved.add(product.filename)
 
         for product in self.products:
-<<<<<<< HEAD
-            product.close()
-            if product.delayed is not None:
-                self.delayeds[product.filename] = product.delayed
-=======
             if product.filename not in saved:
                 product.cubes  # pylint: disable=pointless-statement
                 product.close()
-
->>>>>>> c5d23e22
+            if product.delayed is not None:
+                self.delayeds[product.filename] = product.delayed
+
         metadata_files = write_metadata(self.products,
                                         self.write_ncl_interface)
         return metadata_files
