"""Preprocessor module."""
import copy
import inspect
import logging
from pathlib import Path
from pprint import pformat
from typing import Any

from iris.cube import Cube

from .._provenance import TrackedFile
from .._task import BaseTask
from ..cmor.check import cmor_check_data, cmor_check_metadata
from ..cmor.fix import fix_data, fix_file, fix_metadata
from ._ancillary_vars import add_fx_variables, remove_fx_variables
from ._area import (
    area_statistics,
    extract_named_regions,
    extract_region,
    extract_shape,
    meridional_statistics,
    zonal_statistics,
)
from ._bias import bias
from ._cycles import amplitude
from ._derive import derive
from ._detrend import detrend
from ._io import (
    _get_debug_filename,
    cleanup,
    concatenate,
    load,
    save,
    write_metadata,
)
from ._mask import (
    mask_above_threshold,
    mask_below_threshold,
    mask_fillvalues,
    mask_glaciated,
    mask_inside_range,
    mask_landsea,
    mask_landseaice,
    mask_multimodel,
    mask_outside_range,
)
from ._multimodel import ensemble_statistics, multi_model_statistics
from ._other import clip
from ._regrid import (
    extract_coordinate_points,
    extract_levels,
    extract_location,
    extract_point,
    regrid,
)
from ._rolling_window import rolling_window_statistics
from ._time import (
    annual_statistics,
    anomalies,
    climate_statistics,
    clip_timerange,
    daily_statistics,
    decadal_statistics,
    extract_month,
    extract_season,
    extract_time,
    hourly_statistics,
    monthly_statistics,
    regrid_time,
    resample_hours,
    resample_time,
    seasonal_statistics,
    timeseries_filter,
)
from ._trend import linear_trend, linear_trend_stderr
from ._units import accumulate_coordinate, convert_units
from ._volume import (
    axis_statistics,
    depth_integration,
    extract_trajectory,
    extract_transect,
    extract_volume,
    volume_statistics,
)
from ._weighting import weighting_landsea_fraction

logger = logging.getLogger(__name__)

__all__ = [
    # File reformatting/CMORization
    'fix_file',
    # Load cubes from file
    'load',
    # Derive variable
    'derive',
    # Metadata reformatting/CMORization
    'fix_metadata',
    # Concatenate all cubes in one
    'concatenate',
    'cmor_check_metadata',
    # Extract years given by dataset keys (start_year and end_year)
    'clip_timerange',
    # Data reformatting/CMORization
    'fix_data',
    'cmor_check_data',
    # Load fx_variables in cube
    'add_fx_variables',
    # Time extraction (as defined in the preprocessor section)
    'extract_time',
    'extract_season',
    'extract_month',
    'resample_hours',
    'resample_time',
    # Level extraction
    'extract_levels',
    # Weighting
    'weighting_landsea_fraction',
    # Mask landsea (fx or Natural Earth)
    'mask_landsea',
    # Natural Earth only
    'mask_glaciated',
    # Mask landseaice, sftgif only
    'mask_landseaice',
    # Regridding
    'regrid',
    # Point interpolation
    'extract_coordinate_points',
    'extract_point',
    'extract_location',
    # Masking missing values
    'mask_multimodel',
    'mask_fillvalues',
    'mask_above_threshold',
    'mask_below_threshold',
    'mask_inside_range',
    'mask_outside_range',
    # Other
    'clip',
    'rolling_window_statistics',
    # Region selection
    'extract_region',
    'extract_shape',
    'extract_volume',
    'extract_trajectory',
    'extract_transect',
    # 'average_zone': average_zone,
    # 'cross_section': cross_section,
    'detrend',
    'extract_named_regions',
    'axis_statistics',
    'depth_integration',
    'area_statistics',
    'volume_statistics',
    # Time operations
    # 'annual_cycle': annual_cycle,
    # 'diurnal_cycle': diurnal_cycle,
    'amplitude',
    'zonal_statistics',
    'meridional_statistics',
    'accumulate_coordinate',
    'hourly_statistics',
    'daily_statistics',
    'monthly_statistics',
    'seasonal_statistics',
    'annual_statistics',
    'decadal_statistics',
    'climate_statistics',
    'anomalies',
    'regrid_time',
    'timeseries_filter',
    'linear_trend',
    'linear_trend_stderr',
    # Convert units
    'convert_units',
    # Ensemble statistics
    'ensemble_statistics',
    # Multi model statistics
    'multi_model_statistics',
    # Bias calculation
    'bias',
    # Remove fx_variables from cube
    'remove_fx_variables',
    # Save to file
    'save',
    'cleanup',
]

TIME_PREPROCESSORS = [
    'clip_timerange',
    'extract_time',
    'extract_season',
    'extract_month',
    'daily_statistics',
    'monthly_statistics',
    'seasonal_statistics',
    'annual_statistics',
    'decadal_statistics',
    'climate_statistics',
    'anomalies',
    'regrid_time',
]

# TODO: add deprecation warning about using load-like functions

DEFAULT_ORDER = tuple(__all__)
"""
By default, preprocessor functions are applied in this order.
"""

# The order of initial and final steps cannot be configured
INITIAL_STEPS = DEFAULT_ORDER[:DEFAULT_ORDER.index('add_fx_variables') + 1]
FINAL_STEPS = DEFAULT_ORDER[DEFAULT_ORDER.index('remove_fx_variables'):]

MULTI_MODEL_FUNCTIONS = {
    'bias',
    'ensemble_statistics',
    'multi_model_statistics',
    'mask_multimodel',
    'mask_fillvalues',
}


def _get_itype(step):
    """Get the input type of a preprocessor function."""
    function = globals()[step]
    itype = inspect.getfullargspec(function).args[0]
    return itype


def check_preprocessor_settings(settings):
    """Check preprocessor settings."""
    for step in settings:
        if step not in DEFAULT_ORDER:
            raise ValueError(
                f"Unknown preprocessor function '{step}', choose from: "
                f"{', '.join(DEFAULT_ORDER)}"
            )

        function = function = globals()[step]
        argspec = inspect.getfullargspec(function)
        args = argspec.args[1:]
        if not (argspec.varargs or argspec.varkw):
            # Check for invalid arguments
            invalid_args = set(settings[step]) - set(args)
            if invalid_args:
                raise ValueError(
                    f"Invalid argument(s): {', '.join(invalid_args)} "
                    f"encountered for preprocessor function {step}. \n"
                    f"Valid arguments are: [{', '.join(args)}]"
                )

        # Check for missing arguments
        defaults = argspec.defaults
        end = None if defaults is None else -len(defaults)
        missing_args = set(args[:end]) - set(settings[step])
        if missing_args:
            raise ValueError(
                f"Missing required argument(s) {missing_args} for "
                f"preprocessor function {step}"
            )
        # Final sanity check in case the above fails to catch a mistake
        try:
            signature = inspect.Signature.from_callable(function)
            signature.bind(None, **settings[step])
        except TypeError:
            logger.error(
                "Wrong preprocessor function arguments in "
                "function '%s'", step)
            raise


def _check_multi_model_settings(products):
    """Check that multi dataset settings are identical for all products."""
    multi_model_steps = (step for step in MULTI_MODEL_FUNCTIONS
                         if any(step in p.settings for p in products))
    for step in multi_model_steps:
        reference = None
        for product in products:
            settings = product.settings.get(step)
            if settings is None:
                continue
            if reference is None:
                reference = product
            elif reference.settings[step] != settings:
                raise ValueError(
                    "Unable to combine differing multi-dataset settings for "
                    f"{reference.filename} and {product.filename}, "
                    f"{reference.settings[step]} and {settings}"
                )


def _get_multi_model_settings(products, step):
    """Select settings for multi model step."""
    _check_multi_model_settings(products)
    settings = {}
    exclude = set()
    for product in products:
        if step in product.settings:
            settings = product.settings[step]
        else:
            exclude.add(product)
    return settings, exclude


def _run_preproc_function(function, items, kwargs, input_files=None):
    """Run preprocessor function."""
    kwargs_str = ",\n".join(
        [f"{k} = {pformat(v)}" for (k, v) in kwargs.items()])
    if input_files is None:
        file_msg = ""
    else:
        file_msg = (f"\nloaded from original input file(s)\n"
                    f"{pformat(input_files)}")
    logger.debug(
        "Running preprocessor function '%s' on the data\n%s%s\nwith function "
        "argument(s)\n%s", function.__name__, pformat(items), file_msg,
        kwargs_str)
    try:
        return function(items, **kwargs)
    except Exception:
        # To avoid very long error messages, we truncate the arguments and
        # input files here at a given threshold
        n_shown_args = 4
        if input_files is not None and len(input_files) > n_shown_args:
            n_not_shown_files = len(input_files) - n_shown_args
            file_msg = (f"\nloaded from original input file(s)\n"
                        f"{pformat(input_files[:n_shown_args])}\n(and "
                        f"{n_not_shown_files:d} further file(s) not shown "
                        f"here; refer to the debug log for a full list)")

        # Make sure that the arguments are indexable
        if isinstance(items, (PreprocessorFile, Cube, str, Path)):
            items = [items]
        if isinstance(items, set):
            items = list(items)

        if len(items) <= n_shown_args:
            data_msg = pformat(items)
        else:
            n_not_shown_args = len(items) - n_shown_args
            data_msg = (f"{pformat(items[:n_shown_args])}\n(and "
                        f"{n_not_shown_args:d} further argument(s) not shown "
                        f"here; refer to the debug log for a full list)")
        logger.error(
            "Failed to run preprocessor function '%s' on the data\n%s%s\nwith "
            "function argument(s)\n%s", function.__name__, data_msg, file_msg,
            kwargs_str)
        raise


def preprocess(items, step, input_files=None, **settings):
    """Run preprocessor."""
    logger.debug("Running preprocessor step %s", step)
    function = globals()[step]
    itype = _get_itype(step)

    result = []
    if itype.endswith('s'):
        result.append(_run_preproc_function(function, items, settings,
                                            input_files=input_files))
    else:
        for item in items:
            result.append(_run_preproc_function(function, item, settings,
                                                input_files=input_files))

    items = []
    for item in result:
        if isinstance(item, (PreprocessorFile, Cube, str, Path)):
            items.append(item)
        else:
            items.extend(item)

    return items


def get_step_blocks(steps, order):
    """Group steps into execution blocks."""
    blocks = []
    prev_step_type = None
    for step in order[order.index('add_fx_variables') + 1:order.index('save')]:
        if step in steps:
            step_type = step in MULTI_MODEL_FUNCTIONS
            if step_type is not prev_step_type:
                block = []
                blocks.append(block)
            prev_step_type = step_type
            block.append(step)
    return blocks


class PreprocessorFile(TrackedFile):
    """Preprocessor output file."""

    def __init__(
        self,
        filename: Path,
        attributes: dict[str, Any] | None = None,
        settings: dict[str, Any] | None = None,
        datasets: list | None = None,
    ):
        if datasets is not None:
            # Load data using a Dataset
            input_files = []
            for dataset in datasets:
                input_files.extend(dataset.files)
                for ancillary in dataset.ancillaries:
                    input_files.extend(ancillary.files)
            ancestors = [TrackedFile(f) for f in input_files]
        else:
            # Multimodel preprocessor functions set ancestors at runtime
            # instead of here.
            input_files = []
            ancestors = []

        self.datasets = datasets
        self._cubes = None
        self._input_files = input_files

        # Set some preprocessor settings (move all defaults here?)
        if settings is None:
            settings = {}
        self.settings = copy.deepcopy(settings)
        if attributes is None:
            attributes = {}
        attributes = copy.deepcopy(attributes)
        if 'save' not in self.settings:
            self.settings['save'] = {}
        self.settings['save']['filename'] = filename

        attributes['filename'] = filename

        super().__init__(
            filename=filename,
            attributes=attributes,
            ancestors=ancestors,
        )

    def check(self):
        """Check preprocessor settings."""
        check_preprocessor_settings(self.settings)

    def apply(self, step: str, debug: bool = False):
        """Apply preprocessor step to product."""
        if step not in self.settings:
            raise ValueError(
                f"PreprocessorFile {self} has no settings for step {step}"
            )
        self.cubes = preprocess(self.cubes, step,
                                input_files=self._input_files,
                                **self.settings[step])
        if debug:
            logger.debug("Result %s", self.cubes)
            filename = _get_debug_filename(self.filename, step)
            save(self.cubes, filename)

    @property
    def cubes(self):
        """Cubes."""
        if self._cubes is None:
            self._cubes = [ds.load() for ds in self.datasets]
        return self._cubes

    @cubes.setter
    def cubes(self, value):
        self._cubes = value

    def save(self):
        """Save cubes to disk."""
        if self._cubes is not None:
<<<<<<< HEAD
            preprocess(self._cubes,
                       'save',
                       input_files=self._input_files,
                       **self.settings['save'])
            preprocess([],
                       'cleanup',
                       input_files=self._input_files,
                       **self.settings.get('cleanup', {}))
            self.save_provenance()
            self._cubes = None
=======
            self._update_attributes()
            self.save()
            self._cubes = None
            self.save_provenance()

    def _update_attributes(self):
        """Update product attributes from cube metadata."""
        if not self._cubes:
            return
        ref_cube = self._cubes[0]

        # Names
        names = {
            'standard_name': 'standard_name',
            'long_name': 'long_name',
            'var_name': 'short_name',
        }
        for (name_in, name_out) in names.items():
            cube_val = getattr(ref_cube, name_in)
            self.attributes[name_out] = '' if cube_val is None else cube_val

        # Units
        self.attributes['units'] = str(ref_cube.units)

        # Frequency
        if 'frequency' in ref_cube.attributes:
            self.attributes['frequency'] = ref_cube.attributes['frequency']

    @property
    def is_closed(self):
        """Check if the file is closed."""
        return self._cubes is None
>>>>>>> 4b56d791

    def _initialize_entity(self):
        """Initialize the provenance entity representing the file."""
        super()._initialize_entity()
        settings = {
            'preprocessor:' + k: str(v)
            for k, v in self.settings.items()
        }
        self.entity.add_attributes(settings)

    def group(self, keys: list) -> str:
        """Generate group keyword.

        Returns a string that identifies a group. Concatenates a list of
        values from .attributes
        """
        if not keys:
            return ''

        if isinstance(keys, str):
            keys = [keys]

        identifier = []
        for key in keys:
            attribute = self.attributes.get(key)
            if attribute:
                if isinstance(attribute, (list, tuple)):
                    attribute = '-'.join(attribute)
                identifier.append(attribute)

        return '_'.join(identifier)


def _apply_multimodel(products, step, debug):
    """Apply multi model step to products."""
    settings, exclude = _get_multi_model_settings(products, step)

    logger.debug("Applying %s to\n%s", step,
                 '\n'.join(str(p) for p in products - exclude))
    result = preprocess(products - exclude, step, **settings)
    products = set(result) | exclude

    if debug:
        for product in products:
            logger.debug("Result %s", product.filename)
            if not product.is_closed:
                for cube in product.cubes:
                    logger.debug("with cube %s", cube)

    return products


class PreprocessingTask(BaseTask):
    """Task for running the preprocessor."""

    def __init__(
        self,
        products,
        name='',
        order=DEFAULT_ORDER,
        debug=None,
        write_ncl_interface=False,
    ):
        """Initialize."""
        _check_multi_model_settings(products)
        super().__init__(name=name, products=products)
        self.order = list(order)
        self.debug = debug
        self.write_ncl_interface = write_ncl_interface

    def _initialize_product_provenance(self):
        """Initialize product provenance."""
        self._initialize_products(self.products)
        self._initialize_multimodel_provenance()
        self._initialize_ensemble_provenance()

    def _initialize_multiproduct_provenance(self, step):
        input_products = self._get_input_products(step)
        if input_products:
            statistic_products = set()

            for input_product in input_products:
                step_settings = input_product.settings[step]
                output_products = step_settings.get('output_products', {})

                for product in output_products.values():
                    statistic_products.update(product.values())

            self._initialize_products(statistic_products)

    def _initialize_multimodel_provenance(self):
        """Initialize provenance for multi-model statistics."""
        step = 'multi_model_statistics'
        self._initialize_multiproduct_provenance(step)

    def _initialize_ensemble_provenance(self):
        """Initialize provenance for ensemble statistics."""
        step = 'ensemble_statistics'
        self._initialize_multiproduct_provenance(step)

    def _get_input_products(self, step):
        """Get input products."""
        return [
            product for product in self.products if step in product.settings
        ]

    def _initialize_products(self, products):
        """Initialize products."""
        for product in products:
            product.initialize_provenance(self.activity)

    def _run(self, _):
        """Run the preprocessor."""
        self._initialize_product_provenance()

        steps = {
            step
            for product in self.products for step in product.settings
        }
        blocks = get_step_blocks(steps, self.order)
        for block in blocks:
            logger.debug("Running block %s", block)
            if block[0] in MULTI_MODEL_FUNCTIONS:
                for step in block:
                    self.products = _apply_multimodel(self.products, step,
                                                      self.debug)
            else:
                for product in self.products:
                    logger.debug("Applying single-model steps to %s", product)
                    for step in block:
                        if step in product.settings:
                            product.apply(step, self.debug)
                    if block == blocks[-1]:
                        product.save()

        for product in self.products:
            product.save()
        metadata_files = write_metadata(self.products,
                                        self.write_ncl_interface)
        return metadata_files

    def __str__(self):
        """Get human readable description."""
        order = [
            step for step in self.order
            if any(step in product.settings for product in self.products)
        ]
<<<<<<< HEAD
        products = '\n\n'.join('\n'.join([
            str(p),
            'input files: ' + pformat(p._input_files),
            'settings: ' + pformat(p.settings),
        ]) for p in self.products)
        txt = "{}: {}\norder: {}\n{}\n{}".format(
            self.__class__.__name__,
            self.name,
            order,
            products,
=======
        products = '\n\n'.join('\n'.join([str(p), pformat(p.settings)])
                               for p in self.products)
        txt = "\n".join([
            f"{self.__class__.__name__}: {self.name}",
            f"order: {order}",
            f"{products}",
>>>>>>> 4b56d791
            self.print_ancestors(),
        ])
        return txt<|MERGE_RESOLUTION|>--- conflicted
+++ resolved
@@ -466,19 +466,18 @@
 
     def save(self):
         """Save cubes to disk."""
+        preprocess(self._cubes,
+                   'save',
+                   input_files=self._input_files,
+                   **self.settings['save'])
+        preprocess([],
+                   'cleanup',
+                   input_files=self._input_files,
+                   **self.settings.get('cleanup', {}))
+
+    def close(self):
+        """Close the file."""
         if self._cubes is not None:
-<<<<<<< HEAD
-            preprocess(self._cubes,
-                       'save',
-                       input_files=self._input_files,
-                       **self.settings['save'])
-            preprocess([],
-                       'cleanup',
-                       input_files=self._input_files,
-                       **self.settings.get('cleanup', {}))
-            self.save_provenance()
-            self._cubes = None
-=======
             self._update_attributes()
             self.save()
             self._cubes = None
@@ -511,7 +510,6 @@
     def is_closed(self):
         """Check if the file is closed."""
         return self._cubes is None
->>>>>>> 4b56d791
 
     def _initialize_entity(self):
         """Initialize the provenance entity representing the file."""
@@ -645,10 +643,10 @@
                         if step in product.settings:
                             product.apply(step, self.debug)
                     if block == blocks[-1]:
-                        product.save()
+                        product.close()
 
         for product in self.products:
-            product.save()
+            product.close()
         metadata_files = write_metadata(self.products,
                                         self.write_ncl_interface)
         return metadata_files
@@ -659,25 +657,15 @@
             step for step in self.order
             if any(step in product.settings for product in self.products)
         ]
-<<<<<<< HEAD
         products = '\n\n'.join('\n'.join([
             str(p),
             'input files: ' + pformat(p._input_files),
             'settings: ' + pformat(p.settings),
         ]) for p in self.products)
-        txt = "{}: {}\norder: {}\n{}\n{}".format(
-            self.__class__.__name__,
-            self.name,
-            order,
-            products,
-=======
-        products = '\n\n'.join('\n'.join([str(p), pformat(p.settings)])
-                               for p in self.products)
         txt = "\n".join([
             f"{self.__class__.__name__}: {self.name}",
             f"order: {order}",
             f"{products}",
->>>>>>> 4b56d791
             self.print_ancestors(),
         ])
         return txt