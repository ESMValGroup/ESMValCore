"""Preprocessor module."""
import copy
import inspect
import logging

from iris.cube import Cube

from .._provenance import TrackedFile
from .._task import BaseTask
from ._area import (area_statistics, extract_named_regions, extract_region,
                    extract_shape, zonal_means)
from ._derive import derive
from ._detrend import detrend
from ._download import download
from ._io import (_get_debug_filename, cleanup, concatenate, load, save,
                  write_metadata)
from ._mask import (mask_above_threshold, mask_below_threshold,
                    mask_fillvalues, mask_glaciated, mask_inside_range,
                    mask_landsea, mask_landseaice, mask_outside_range)
from ._multimodel import multi_model_statistics
from ._other import clip
from ._reformat import (cmor_check_data, cmor_check_metadata, fix_data,
                        fix_file, fix_metadata)
from ._regrid import extract_levels, regrid
<<<<<<< HEAD
from ._time import (extract_month, extract_season, extract_time, regrid_time,
                    daily_statistics, monthly_statistics, seasonal_statistics,
                    annual_statistics, decadal_statistics, climate_statistics,
                    anomalies)

=======
from ._time import (annual_statistics, anomalies, climate_statistics,
                    daily_statistics, decadal_statistics, extract_month,
                    extract_season, extract_time, monthly_statistics,
                    regrid_time, seasonal_statistics)
>>>>>>> ea969e9b
from ._units import convert_units
from ._volume import (depth_integration, extract_trajectory, extract_transect,
                      extract_volume, volume_statistics)
from ._weighting import weighting_landsea_fraction

logger = logging.getLogger(__name__)

__all__ = [
    'download',
    # File reformatting/CMORization
    'fix_file',
    # Load cubes from file
    'load',
    # Derive variable
    'derive',
    # Metadata reformatting/CMORization
    'fix_metadata',
    # Concatenate all cubes in one
    'concatenate',
    'cmor_check_metadata',
    # Time extraction
    'extract_time',
    'extract_season',
    'extract_month',
    # Data reformatting/CMORization
    'fix_data',
    # Level extraction
    'extract_levels',
    # Weighting
    'weighting_landsea_fraction',
    # Mask landsea (fx or Natural Earth)
    'mask_landsea',
    # Natural Earth only
    'mask_glaciated',
    # Mask landseaice, sftgif only
    'mask_landseaice',
    # Mask glaciated, mask_out=glaciated only
    'mask_glaciated',
    # Regridding
    'regrid',
    # Masking missing values
    'mask_fillvalues',
    'mask_above_threshold',
    'mask_below_threshold',
    'mask_inside_range',
    'mask_outside_range',
    # Other
    'clip',
    # Region selection
    'extract_region',
    'extract_shape',
    'extract_volume',
    'extract_trajectory',
    'extract_transect',
    # 'average_zone': average_zone,
    # 'cross_section': cross_section,
    'detrend',
    'multi_model_statistics',
    # Grid-point operations
    'extract_named_regions',
    'depth_integration',
    'area_statistics',
    'volume_statistics',
    # Time operations
    # 'annual_cycle': annual_cycle,
    # 'diurnal_cycle': diurnal_cycle,
    'zonal_means',
    'daily_statistics',
    'monthly_statistics',
    'seasonal_statistics',
    'annual_statistics',
    'decadal_statistics',
    'standardize',
    'climate_statistics',
    'anomalies',
    'regrid_time',
    'cmor_check_data',
    'convert_units',
    # Save to file
    'save',
    'cleanup',
]

DEFAULT_ORDER = tuple(__all__)

# The order of initial and final steps cannot be configured
INITIAL_STEPS = DEFAULT_ORDER[:DEFAULT_ORDER.index('fix_data') + 1]
FINAL_STEPS = DEFAULT_ORDER[DEFAULT_ORDER.index('cmor_check_data'):]

MULTI_MODEL_FUNCTIONS = {
    'multi_model_statistics',
    'mask_fillvalues',
}


def _get_itype(step):
    """Get the input type of a preprocessor function."""
    function = globals()[step]
    itype = inspect.getargspec(function).args[0]
    return itype


def check_preprocessor_settings(settings):
    """Check preprocessor settings."""
    # The inspect functions getargspec and getcallargs are deprecated
    # in Python 3, but their replacements are not available in Python 2.
    # TODO: Use the new Python 3 inspect API
    for step in settings:
        if step not in DEFAULT_ORDER:
            raise ValueError(
                "Unknown preprocessor function '{}', choose from: {}".format(
                    step, ', '.join(DEFAULT_ORDER)))

        function = function = globals()[step]
        argspec = inspect.getargspec(function)
        args = argspec.args[1:]
        # Check for invalid arguments
        invalid_args = set(settings[step]) - set(args)
        if invalid_args:
            raise ValueError(
                "Invalid argument(s): {} encountered for preprocessor "
                "function {}. \nValid arguments are: [{}]".format(
                    ', '.join(invalid_args), step, ', '.join(args)))

        # Check for missing arguments
        defaults = argspec.defaults
        end = None if defaults is None else -len(defaults)
        missing_args = set(args[:end]) - set(settings[step])
        if missing_args:
            raise ValueError(
                "Missing required argument(s) {} for preprocessor "
                "function {}".format(missing_args, step))
        # Final sanity check in case the above fails to catch a mistake
        try:
            inspect.getcallargs(function, None, **settings[step])
        except TypeError:
            logger.error(
                "Wrong preprocessor function arguments in "
                "function '%s'", step)
            raise


def _check_multi_model_settings(products):
    """Check that multi dataset settings are identical for all products."""
    multi_model_steps = (step for step in MULTI_MODEL_FUNCTIONS
                         if any(step in p.settings for p in products))
    for step in multi_model_steps:
        reference = None
        for product in products:
            settings = product.settings.get(step)
            if settings is None:
                continue
            elif reference is None:
                reference = product
            elif reference.settings[step] != settings:
                raise ValueError(
                    "Unable to combine differing multi-dataset settings for "
                    "{} and {}, {} and {}".format(
                        reference.filename, product.filename,
                        reference.settings[step], settings))


def _get_multi_model_settings(products, step):
    """Select settings for multi model step"""
    _check_multi_model_settings(products)
    settings = {}
    exclude = set()
    for product in products:
        if step in product.settings:
            settings = product.settings[step]
        else:
            exclude.add(product)
    return settings, exclude


def _run_preproc_function(function, items, kwargs):
    """Run preprocessor function."""
    msg = "{}({}, {})".format(function.__name__, items, kwargs)
    logger.debug("Running %s", msg)
    try:
        return function(items, **kwargs)
    except Exception:
        logger.error("Failed to run %s", msg)
        raise


def preprocess(items, step, **settings):
    """Run preprocessor"""
    logger.debug("Running preprocessor step %s", step)
    function = globals()[step]
    itype = _get_itype(step)

    result = []
    if itype.endswith('s'):
        result.append(_run_preproc_function(function, items, settings))
    else:
        for item in items:
            result.append(_run_preproc_function(function, item, settings))

    items = []
    for item in result:
        if isinstance(item,
                      (PreprocessorFile, Cube, str)):
            items.append(item)
        else:
            items.extend(item)

    return items


def get_step_blocks(steps, order):
    """Group steps into execution blocks."""
    blocks = []
    prev_step_type = None
    for step in order[order.index('load') + 1:order.index('save')]:
        if step in steps:
            step_type = step in MULTI_MODEL_FUNCTIONS
            if step_type is not prev_step_type:
                block = []
                blocks.append(block)
            prev_step_type = step_type
            block.append(step)
    return blocks


class PreprocessorFile(TrackedFile):
    """Preprocessor output file."""

    def __init__(self, attributes, settings, ancestors=None):
        super(PreprocessorFile, self).__init__(attributes['filename'],
                                               attributes, ancestors)

        self.settings = copy.deepcopy(settings)
        if 'save' not in self.settings:
            self.settings['save'] = {}
        self.settings['save']['filename'] = self.filename

        self.files = [a.filename for a in ancestors or ()]

        self._cubes = None
        self._prepared = False

    def check(self):
        """Check preprocessor settings."""
        check_preprocessor_settings(self.settings)

    def apply(self, step, debug=False):
        """Apply preprocessor step to product."""
        if step not in self.settings:
            raise ValueError(
                "PreprocessorFile {} has no settings for step {}".format(
                    self, step))
        self.cubes = preprocess(self.cubes, step, **self.settings[step])
        if debug:
            logger.debug("Result %s", self.cubes)
            filename = _get_debug_filename(self.filename, step)
            save(self.cubes, filename)

    def prepare(self):
        """Apply preliminary file operations on product."""
        if not self._prepared:
            for step in DEFAULT_ORDER[:DEFAULT_ORDER.index('load')]:
                if step in self.settings:
                    self.files = preprocess(self.files, step,
                                            **self.settings[step])
            self._prepared = True

    @property
    def cubes(self):
        """Cubes."""
        if self.is_closed:
            self.prepare()
            self._cubes = preprocess(self.files, 'load',
                                     **self.settings.get('load', {}))
        return self._cubes

    @cubes.setter
    def cubes(self, value):
        self._cubes = value

    def save(self):
        """Save cubes to disk."""
        if self._cubes is not None:
            self.files = preprocess(self._cubes, 'save',
                                    **self.settings['save'])
            self.files = preprocess(self.files, 'cleanup',
                                    **self.settings.get('cleanup', {}))

    def close(self):
        """Close the file."""
        self.save()
        self._cubes = None

    @property
    def is_closed(self):
        """Check if the file is closed."""
        return self._cubes is None

    def _initialize_entity(self):
        """Initialize the entity representing the file."""
        super(PreprocessorFile, self)._initialize_entity()
        settings = {
            'preprocessor:' + k: str(v)
            for k, v in self.settings.items()
        }
        self.entity.add_attributes(settings)


# TODO: use a custom ProductSet that raises an exception if you try to
# add the same Product twice


def _apply_multimodel(products, step, debug):
    """Apply multi model step to products."""
    settings, exclude = _get_multi_model_settings(products, step)

    logger.debug("Applying %s to\n%s", step, '\n'.join(
        str(p) for p in products - exclude))
    result = preprocess(products - exclude, step, **settings)
    products = set(result) | exclude

    if debug:
        for product in products:
            logger.debug("Result %s", product.filename)
            if not product.is_closed:
                for cube in product.cubes:
                    logger.debug("with cube %s", cube)

    return products


class PreprocessingTask(BaseTask):
    """Task for running the preprocessor"""

    def __init__(
            self,
            products,
            ancestors=None,
            name='',
            order=DEFAULT_ORDER,
            debug=None,
            write_ncl_interface=False,
    ):
        """Initialize"""
        _check_multi_model_settings(products)
        super().__init__(ancestors=ancestors, name=name, products=products)
        self.order = list(order)
        self.debug = debug
        self.write_ncl_interface = write_ncl_interface

    def _initialize_product_provenance(self):
        """Initialize product provenance."""
        for product in self.products:
            product.initialize_provenance(self.activity)

        # Hacky way to initialize the multi model products as well.
        step = 'multi_model_statistics'
        input_products = [p for p in self.products if step in p.settings]
        if input_products:
            statistic_products = input_products[0].settings[step].get(
                'output_products', {}).values()
            for product in statistic_products:
                product.initialize_provenance(self.activity)

    def _run(self, _):
        """Run the preprocessor."""
        self._initialize_product_provenance()

        steps = {
            step
            for product in self.products for step in product.settings
        }
        blocks = get_step_blocks(steps, self.order)
        for block in blocks:
            logger.debug("Running block %s", block)
            if block[0] in MULTI_MODEL_FUNCTIONS:
                for step in block:
                    self.products = _apply_multimodel(self.products, step,
                                                      self.debug)
            else:
                for product in self.products:
                    logger.debug("Applying single-model steps to %s", product)
                    for step in block:
                        if step in product.settings:
                            product.apply(step, self.debug)
                    if block == blocks[-1]:
                        product.close()

        for product in self.products:
            product.close()
        metadata_files = write_metadata(self.products,
                                        self.write_ncl_interface)
        return metadata_files

    def __str__(self):
        """Get human readable description."""
        order = [
            step for step in self.order
            if any(step in product.settings for product in self.products)
        ]
        products = '\n\n'.join(str(p) for p in self.products)
        txt = "{}:\norder: {}\n{}\n{}".format(
            self.__class__.__name__,
            order,
            products,
            super(PreprocessingTask, self).str(),
        )
        return txt<|MERGE_RESOLUTION|>--- conflicted
+++ resolved
@@ -22,18 +22,10 @@
 from ._reformat import (cmor_check_data, cmor_check_metadata, fix_data,
                         fix_file, fix_metadata)
 from ._regrid import extract_levels, regrid
-<<<<<<< HEAD
-from ._time import (extract_month, extract_season, extract_time, regrid_time,
-                    daily_statistics, monthly_statistics, seasonal_statistics,
-                    annual_statistics, decadal_statistics, climate_statistics,
-                    anomalies)
-
-=======
 from ._time import (annual_statistics, anomalies, climate_statistics,
                     daily_statistics, decadal_statistics, extract_month,
                     extract_season, extract_time, monthly_statistics,
                     regrid_time, seasonal_statistics)
->>>>>>> ea969e9b
 from ._units import convert_units
 from ._volume import (depth_integration, extract_trajectory, extract_transect,
                       extract_volume, volume_statistics)
