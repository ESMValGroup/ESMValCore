"""Preprocessor module."""
import copy
import inspect
import logging
from pprint import pformat

from iris.cube import Cube

from .._provenance import TrackedFile
from .._task import BaseTask
from ..cmor.check import cmor_check_data, cmor_check_metadata
from ..cmor.fix import fix_data, fix_file, fix_metadata
from ._area import (area_statistics, extract_named_regions, extract_region,
                    extract_shape, meridional_statistics, zonal_statistics)
from ._cycles import amplitude
from ._derive import derive
from ._detrend import detrend
from ._download import download
from ._io import (_get_debug_filename, cleanup, concatenate, load, save,
                  write_metadata)
from ._mask import (mask_above_threshold, mask_below_threshold,
                    mask_fillvalues, mask_glaciated, mask_inside_range,
                    mask_landsea, mask_landseaice, mask_outside_range)
from ._multimodel import multi_model_statistics
from ._other import clip
from ._regrid import extract_levels, extract_point, regrid
from ._time import (annual_statistics, anomalies, climate_statistics,
                    daily_statistics, decadal_statistics, extract_month,
<<<<<<< HEAD
                    extract_season, extract_time, extract_timerange,
                    monthly_statistics, regrid_time, seasonal_statistics,
                    timeseries_filter)
=======
                    extract_season, extract_time, monthly_statistics,
                    regrid_time, seasonal_statistics, timeseries_filter)
from ._trend import linear_trend, linear_trend_stderr
>>>>>>> e1a4a117
from ._units import convert_units
from ._volume import (depth_integration, extract_trajectory, extract_transect,
                      extract_volume, volume_statistics)
from ._weighting import weighting_landsea_fraction

logger = logging.getLogger(__name__)

__all__ = [
    'download',
    # File reformatting/CMORization
    'fix_file',
    # Load cubes from file
    'load',
    # Derive variable
    'derive',
    # Metadata reformatting/CMORization
    'fix_metadata',
    # Concatenate all cubes in one
    'concatenate',
    'cmor_check_metadata',
    # Extract years given by recipe (start_year and end_year)
    'extract_timerange',
    # Data reformatting/CMORization
    'fix_data',
    'cmor_check_data',
    # User-defined time extraction
    'extract_time',
    'extract_season',
    'extract_month',
    # Level extraction
    'extract_levels',
    # Weighting
    'weighting_landsea_fraction',
    # Mask landsea (fx or Natural Earth)
    'mask_landsea',
    # Natural Earth only
    'mask_glaciated',
    # Mask landseaice, sftgif only
    'mask_landseaice',
    # Regridding
    'regrid',
    # Point interpolation
    'extract_point',
    # Masking missing values
    'mask_fillvalues',
    'mask_above_threshold',
    'mask_below_threshold',
    'mask_inside_range',
    'mask_outside_range',
    # Other
    'clip',
    # Region selection
    'extract_region',
    'extract_shape',
    'extract_volume',
    'extract_trajectory',
    'extract_transect',
    # 'average_zone': average_zone,
    # 'cross_section': cross_section,
    'detrend',
    'multi_model_statistics',
    # Grid-point operations
    'extract_named_regions',
    'depth_integration',
    'area_statistics',
    'volume_statistics',
    # Time operations
    # 'annual_cycle': annual_cycle,
    # 'diurnal_cycle': diurnal_cycle,
    'amplitude',
    'zonal_statistics',
    'meridional_statistics',
    'daily_statistics',
    'monthly_statistics',
    'seasonal_statistics',
    'annual_statistics',
    'decadal_statistics',
    'climate_statistics',
    'anomalies',
    'regrid_time',
    'timeseries_filter',
    'linear_trend',
    'linear_trend_stderr',
    'convert_units',
    # Save to file
    'save',
    'cleanup',
]

TIME_PREPROCESSORS = [
    'extract_timerange',
    'extract_time',
    'extract_season',
    'extract_month',
    'daily_statistics',
    'monthly_statistics',
    'seasonal_statistics',
    'annual_statistics',
    'decadal_statistics',
    'climate_statistics',
    'anomalies',
    'regrid_time',
]

DEFAULT_ORDER = tuple(__all__)

# The order of initial and final steps cannot be configured
INITIAL_STEPS = DEFAULT_ORDER[:DEFAULT_ORDER.index('cmor_check_data') + 1]
FINAL_STEPS = DEFAULT_ORDER[DEFAULT_ORDER.index('save'):]

MULTI_MODEL_FUNCTIONS = {
    'multi_model_statistics',
    'mask_fillvalues',
}


def _get_itype(step):
    """Get the input type of a preprocessor function."""
    function = globals()[step]
    itype = inspect.getfullargspec(function).args[0]
    return itype


def check_preprocessor_settings(settings):
    """Check preprocessor settings."""
    for step in settings:
        if step not in DEFAULT_ORDER:
            raise ValueError(
                "Unknown preprocessor function '{}', choose from: {}".format(
                    step, ', '.join(DEFAULT_ORDER)))

        function = function = globals()[step]
        argspec = inspect.getfullargspec(function)
        args = argspec.args[1:]
        # Check for invalid arguments
        invalid_args = set(settings[step]) - set(args)
        if invalid_args:
            raise ValueError(
                "Invalid argument(s): {} encountered for preprocessor "
                "function {}. \nValid arguments are: [{}]".format(
                    ', '.join(invalid_args), step, ', '.join(args)))

        # Check for missing arguments
        defaults = argspec.defaults
        end = None if defaults is None else -len(defaults)
        missing_args = set(args[:end]) - set(settings[step])
        if missing_args:
            raise ValueError(
                "Missing required argument(s) {} for preprocessor "
                "function {}".format(missing_args, step))
        # Final sanity check in case the above fails to catch a mistake
        try:
            inspect.getcallargs(function, None, **settings[step])
        except TypeError:
            logger.error(
                "Wrong preprocessor function arguments in "
                "function '%s'", step)
            raise


def _check_multi_model_settings(products):
    """Check that multi dataset settings are identical for all products."""
    multi_model_steps = (step for step in MULTI_MODEL_FUNCTIONS
                         if any(step in p.settings for p in products))
    for step in multi_model_steps:
        reference = None
        for product in products:
            settings = product.settings.get(step)
            if settings is None:
                continue
            elif reference is None:
                reference = product
            elif reference.settings[step] != settings:
                raise ValueError(
                    "Unable to combine differing multi-dataset settings for "
                    "{} and {}, {} and {}".format(
                        reference.filename, product.filename,
                        reference.settings[step], settings))


def _get_multi_model_settings(products, step):
    """Select settings for multi model step."""
    _check_multi_model_settings(products)
    settings = {}
    exclude = set()
    for product in products:
        if step in product.settings:
            settings = product.settings[step]
        else:
            exclude.add(product)
    return settings, exclude


def _run_preproc_function(function, items, kwargs):
    """Run preprocessor function."""
    msg = "{}({}, {})".format(function.__name__, items, kwargs)
    logger.debug("Running %s", msg)
    try:
        return function(items, **kwargs)
    except Exception:
        logger.error("Failed to run %s", msg)
        raise


def preprocess(items, step, **settings):
    """Run preprocessor."""
    logger.debug("Running preprocessor step %s", step)
    function = globals()[step]
    itype = _get_itype(step)

    result = []
    if itype.endswith('s'):
        result.append(_run_preproc_function(function, items, settings))
    else:
        for item in items:
            result.append(_run_preproc_function(function, item, settings))

    items = []
    for item in result:
        if isinstance(item,
                      (PreprocessorFile, Cube, str)):
            items.append(item)
        else:
            items.extend(item)

    return items


def get_step_blocks(steps, order):
    """Group steps into execution blocks."""
    blocks = []
    prev_step_type = None
    for step in order[order.index('load') + 1:order.index('save')]:
        if step in steps:
            step_type = step in MULTI_MODEL_FUNCTIONS
            if step_type is not prev_step_type:
                block = []
                blocks.append(block)
            prev_step_type = step_type
            block.append(step)
    return blocks


class PreprocessorFile(TrackedFile):
    """Preprocessor output file."""

    def __init__(self, attributes, settings, ancestors=None):
        super(PreprocessorFile, self).__init__(attributes['filename'],
                                               attributes, ancestors)

        self.settings = copy.deepcopy(settings)
        if 'save' not in self.settings:
            self.settings['save'] = {}
        self.settings['save']['filename'] = self.filename

        self.files = [a.filename for a in ancestors or ()]

        self._cubes = None
        self._prepared = False

    def check(self):
        """Check preprocessor settings."""
        check_preprocessor_settings(self.settings)

    def apply(self, step, debug=False):
        """Apply preprocessor step to product."""
        if step not in self.settings:
            raise ValueError(
                "PreprocessorFile {} has no settings for step {}".format(
                    self, step))
        self.cubes = preprocess(self.cubes, step, **self.settings[step])
        if debug:
            logger.debug("Result %s", self.cubes)
            filename = _get_debug_filename(self.filename, step)
            save(self.cubes, filename)

    def prepare(self):
        """Apply preliminary file operations on product."""
        if not self._prepared:
            for step in DEFAULT_ORDER[:DEFAULT_ORDER.index('load')]:
                if step in self.settings:
                    self.files = preprocess(self.files, step,
                                            **self.settings[step])
            self._prepared = True

    @property
    def cubes(self):
        """Cubes."""
        if self.is_closed:
            self.prepare()
            self._cubes = preprocess(self.files, 'load',
                                     **self.settings.get('load', {}))
        return self._cubes

    @cubes.setter
    def cubes(self, value):
        self._cubes = value

    def save(self):
        """Save cubes to disk."""
        if self._cubes is not None:
            self.files = preprocess(self._cubes, 'save',
                                    **self.settings['save'])
            self.files = preprocess(self.files, 'cleanup',
                                    **self.settings.get('cleanup', {}))

    def close(self):
        """Close the file."""
        self.save()
        self._cubes = None

    @property
    def is_closed(self):
        """Check if the file is closed."""
        return self._cubes is None

    def _initialize_entity(self):
        """Initialize the entity representing the file."""
        super(PreprocessorFile, self)._initialize_entity()
        settings = {
            'preprocessor:' + k: str(v)
            for k, v in self.settings.items()
        }
        self.entity.add_attributes(settings)


# TODO: use a custom ProductSet that raises an exception if you try to
# add the same Product twice


def _apply_multimodel(products, step, debug):
    """Apply multi model step to products."""
    settings, exclude = _get_multi_model_settings(products, step)

    logger.debug("Applying %s to\n%s", step, '\n'.join(
        str(p) for p in products - exclude))
    result = preprocess(products - exclude, step, **settings)
    products = set(result) | exclude

    if debug:
        for product in products:
            logger.debug("Result %s", product.filename)
            if not product.is_closed:
                for cube in product.cubes:
                    logger.debug("with cube %s", cube)

    return products


class PreprocessingTask(BaseTask):
    """Task for running the preprocessor."""

    def __init__(
            self,
            products,
            ancestors=None,
            name='',
            order=DEFAULT_ORDER,
            debug=None,
            write_ncl_interface=False,
    ):
        """Initialize."""
        _check_multi_model_settings(products)
        super().__init__(ancestors=ancestors, name=name, products=products)
        self.order = list(order)
        self.debug = debug
        self.write_ncl_interface = write_ncl_interface

    def _initialize_product_provenance(self):
        """Initialize product provenance."""
        for product in self.products:
            product.initialize_provenance(self.activity)

        # Hacky way to initialize the multi model products as well.
        step = 'multi_model_statistics'
        input_products = [p for p in self.products if step in p.settings]
        if input_products:
            statistic_products = input_products[0].settings[step].get(
                'output_products', {}).values()
            for product in statistic_products:
                product.initialize_provenance(self.activity)

    def _run(self, _):
        """Run the preprocessor."""
        self._initialize_product_provenance()

        steps = {
            step
            for product in self.products for step in product.settings
        }
        blocks = get_step_blocks(steps, self.order)
        for block in blocks:
            logger.debug("Running block %s", block)
            if block[0] in MULTI_MODEL_FUNCTIONS:
                for step in block:
                    self.products = _apply_multimodel(self.products, step,
                                                      self.debug)
            else:
                for product in self.products:
                    logger.debug("Applying single-model steps to %s", product)
                    for step in block:
                        if step in product.settings:
                            product.apply(step, self.debug)
                    if block == blocks[-1]:
                        product.close()

        for product in self.products:
            product.close()
        metadata_files = write_metadata(self.products,
                                        self.write_ncl_interface)
        return metadata_files

    def __str__(self):
        """Get human readable description."""
        order = [
            step for step in self.order
            if any(step in product.settings for product in self.products)
        ]
        products = '\n\n'.join('\n'.join([str(p), pformat(p.settings)])
                               for p in self.products)
        txt = "{}:\norder: {}\n{}\n{}".format(
            self.__class__.__name__,
            order,
            products,
            super(PreprocessingTask, self).str(),
        )
        return txt<|MERGE_RESOLUTION|>--- conflicted
+++ resolved
@@ -26,15 +26,10 @@
 from ._regrid import extract_levels, extract_point, regrid
 from ._time import (annual_statistics, anomalies, climate_statistics,
                     daily_statistics, decadal_statistics, extract_month,
-<<<<<<< HEAD
                     extract_season, extract_time, extract_timerange,
                     monthly_statistics, regrid_time, seasonal_statistics,
                     timeseries_filter)
-=======
-                    extract_season, extract_time, monthly_statistics,
-                    regrid_time, seasonal_statistics, timeseries_filter)
 from ._trend import linear_trend, linear_trend_stderr
->>>>>>> e1a4a117
 from ._units import convert_units
 from ._volume import (depth_integration, extract_trajectory, extract_transect,
                       extract_volume, volume_statistics)
