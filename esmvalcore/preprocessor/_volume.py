"""Volume and z coordinate operations on data cubes.

Allows for selecting data subsets using certain volume bounds; selecting
depth or height regions; constructing volumetric averages;
"""
from __future__ import annotations

import logging
import warnings
from typing import Iterable, Literal, Optional, Sequence

import dask.array as da
import iris
import numpy as np
from iris.coords import AuxCoord, CellMeasure
from iris.cube import Cube

<<<<<<< HEAD
from ._area import _try_adding_calculated_cell_area
from ._shared import get_iris_aggregator, update_weights_kwargs
=======
from ._area import compute_area_weights
from ._shared import (
    get_iris_aggregator,
    get_normalized_cube,
    update_weights_kwargs,
)
>>>>>>> bb7866e6
from ._supplementary_vars import register_supplementaries

logger = logging.getLogger(__name__)


def extract_volume(
    cube: Cube,
    z_min: float,
    z_max: float,
    interval_bounds: str = 'open',
    nearest_value: bool = False,
) -> Cube:
    """Subset a cube based on a range of values in the z-coordinate.

    Function that subsets a cube on a box of (z_min, z_max),
    (z_min, z_max], [z_min, z_max) or [z_min, z_max]
    Note that this requires the requested z-coordinate range to be the
    same sign as the iris cube. ie, if the cube has z-coordinate as
    negative, then z_min and z_max need to be negative numbers.
    If nearest_value is set to `False`, the extraction will be
    performed with the given z_min and z_max values.
    If nearest_value is set to `True`, the cube extraction will be
    performed taking into account the z_coord values that are closest
    to the z_min and z_max values.

    Parameters
    ----------
    cube:
        Input cube.
    z_min:
        Minimum depth to extract.
    z_max:
        Maximum depth to extract.
    interval_bounds:
        Sets left bound of the interval to either 'open', 'closed',
        'left_closed' or 'right_closed'.
    nearest_value:
        Extracts considering the nearest value of z-coord to z_min and z_max.

    Returns
    -------
    iris.cube.Cube
        z-coord extracted cube.

    """
    if z_min > z_max:
        # minimum is below maximum, so switch them around
        zmax = float(z_min)
        zmin = float(z_max)
    else:
        zmax = float(z_max)
        zmin = float(z_min)

    z_coord = cube.coord(axis='Z')

    if nearest_value:
        min_index = np.argmin(np.abs(z_coord.core_points() - zmin))
        max_index = np.argmin(np.abs(z_coord.core_points() - zmax))
        zmin = z_coord.core_points()[min_index]
        zmax = z_coord.core_points()[max_index]

    if interval_bounds == 'open':
        coord_values = {z_coord: lambda cell: zmin < cell.point < zmax}
    elif interval_bounds == 'closed':
        coord_values = {z_coord: lambda cell: zmin <= cell.point <= zmax}
    elif interval_bounds == 'left_closed':
        coord_values = {z_coord: lambda cell: zmin <= cell.point < zmax}
    elif interval_bounds == 'right_closed':
        coord_values = {z_coord: lambda cell: zmin < cell.point <= zmax}
    else:
        raise ValueError(
            'Depth extraction bounds can be set to "open", "closed", '
            f'"left_closed", or "right_closed". Got "{interval_bounds}".')

    z_constraint = iris.Constraint(coord_values=coord_values)

    return cube.extract(z_constraint)


def calculate_volume(cube: Cube) -> da.core.Array:
    """Calculate volume from a cube.

    This function is used when the 'ocean_volume' cell measure can't be found.

    Note
    ----
    It gets the cell_area from the cube if it is available. If not, it
    calculates it from the grid. This only works if the grid cell areas can
    be calculated (i.e., latitude and longitude are 1D).

    Parameters
    ----------
    cube: iris.cube.Cube
        input cube.

    Returns
    -------
    dask.array.core.Array
        Grid volumes.

    """
    # Load depth field and figure out which dim is which
    depth = cube.coord(axis='z')
    z_dim = cube.coord_dims(depth)
    # Assert z has length > 0
    if not z_dim:
        raise ValueError("Cannot compute volume with length 0 Z-axis")

    # Guess bounds if missing
    if not depth.has_bounds():
        depth.guess_bounds()
    if depth.core_bounds().shape[-1] != 2:
        raise ValueError(
            f"Z axis bounds shape found {depth.core_bounds().shape}. "
            "Bounds should be 2 in the last dimension to compute the "
            "thickness.")

    # Calculate Z-direction thickness
    thickness = depth.core_bounds()[..., 1] - depth.core_bounds()[..., 0]

    # Get or calculate the horizontal areas of the cube
    has_cell_measure = bool(cube.cell_measures('cell_area'))
    _try_adding_calculated_cell_area(cube)
    area = cube.cell_measure('cell_area')
    area_dim = cube.cell_measure_dims(area)

    # Make sure input cube has not been modified
    if not has_cell_measure:
        cube.remove_cell_measure('cell_area')

    # Get slices to make area and thickness match with the same number
    # of dimensions as the cube
    z_slice = tuple(
        slice(None) if i in z_dim else None
        for i in range(cube.ndim)
    )
    area_slice = tuple(
        slice(None) if i in area_dim else None
        for i in range(cube.ndim)
    )

    # Calculate grid cell volume as area * thickness
    grid_volume = area.lazy_data()[area_slice] * thickness[z_slice]

    return grid_volume


def _try_adding_calculated_ocean_volume(cube: Cube) -> None:
    """Try to add calculated cell measure 'ocean_volume' to cube (in-place)."""
    if cube.cell_measures('ocean_volume'):
        return

    logger.debug(
        "Found no cell measure 'ocean_volume' in cube %s. Check availability "
        "of supplementary variables",
        cube.summary(shorten=True),
    )
    logger.debug("Attempting to calculate grid cell volume")

    grid_volume = calculate_volume(cube)

    # add measure only in the dimensions that have lenght > 1
    data_dims = [i for i, n in enumerate(grid_volume.shape) if n > 1]
    grid_volume = grid_volume.squeeze()

    cell_measure = CellMeasure(
        grid_volume,
        standard_name='ocean_volume',
        units='m3',
        measure='volume',
    )
    cube.add_cell_measure(cell_measure, data_dims)


@register_supplementaries(
    variables=['volcello'],
    required='prefer_at_least_one',
)
def volume_statistics(
    cube: Cube,
    operator: str,
    normalize: Optional[Literal['subtract', 'divide']] = None,
    **operator_kwargs,
) -> Cube:
    """Apply a statistical operation over a volume.

    The volume average is weighted according to the cell volume.

    Parameters
    ----------
    cube:
        Input cube. The input cube should have a
        :class:`iris.coords.CellMeasure` named ``'ocean_volume'``, unless it
        has regular 1D latitude and longitude coordinates so the cell volumes
        can be computed by using :func:`iris.analysis.cartography.area_weights`
        to compute the cell areas and multiplying those by the cell thickness,
        computed from the bounds of the vertical coordinate.
    operator:
        The operation. Used to determine the :class:`iris.analysis.Aggregator`
        object used to calculate the statistics. Currently, only `mean` is
        allowed.
    normalize:
        If given, do not return the statistics cube itself, but rather, the
        input cube, normalized with the statistics cube. Can either be
        `subtract` (statistics cube is subtracted from the input cube) or
        `divide` (input cube is divided by the statistics cube).
    **operator_kwargs:
        Optional keyword arguments for the :class:`iris.analysis.Aggregator`
        object defined by `operator`.

    Returns
    -------
    iris.cube.Cube
        Collapsed cube.

    """
    has_cell_measure = bool(cube.cell_measures('ocean_volume'))

    # TODO: Test sigma coordinates.
    # TODO: Add other operations.
    if operator != 'mean':
        raise ValueError(f"Volume operator {operator} not recognised.")
    # get z, y, x coords
    z_axis = cube.coord(axis='Z')
    y_axis = cube.coord(axis='Y')
    x_axis = cube.coord(axis='X')

    # assert z axis only uses 1 dimension more than x, y axis
    xy_dims = tuple({*cube.coord_dims(y_axis), *cube.coord_dims(x_axis)})
    xyz_dims = tuple({*cube.coord_dims(z_axis), *xy_dims})
    if len(xyz_dims) > len(xy_dims) + 1:
        raise ValueError(
            f"X and Y axis coordinates depend on {xy_dims} dimensions, "
            f"while X, Y, and Z axis depends on {xyz_dims} dimensions. "
            "This may indicate Z axis depending on other dimension than"
            "space that could provoke invalid aggregation...")

    (agg, agg_kwargs) = get_iris_aggregator(operator, **operator_kwargs)
    agg_kwargs = update_weights_kwargs(
        agg,
        agg_kwargs,
        'ocean_volume',
        cube,
        _try_adding_calculated_ocean_volume,
    )

<<<<<<< HEAD
    result = cube.collapsed([z_axis, y_axis, x_axis], agg, **agg_kwargs)
=======
    result = cube.collapsed(
        [cube.coord(axis='Z'), cube.coord(axis='Y'), cube.coord(axis='X')],
        agg,
        **agg_kwargs,
    )
    if normalize is not None:
        result = get_normalized_cube(cube, result, normalize)
>>>>>>> bb7866e6

    # Make sure input cube has not been modified
    if not has_cell_measure and cube.cell_measures('ocean_volume'):
        cube.remove_cell_measure('ocean_volume')

    return result


def axis_statistics(
    cube: Cube,
    axis: str,
    operator: str,
    normalize: Optional[Literal['subtract', 'divide']] = None,
    **operator_kwargs,
) -> Cube:
    """Perform statistics along a given axis.

    Operates over an axis direction.

    Note
    ----
    The `mean`, `sum` and `rms` operations are weighted by the corresponding
    coordinate bounds by default. For `sum`, the units of the resulting cube
    will be multiplied by corresponding coordinate units.

    Arguments
    ---------
    cube:
        Input cube.
    axis:
        Direction over where to apply the operator. Possible values are `x`,
        `y`, `z`, `t`.
    operator:
        The operation. Used to determine the :class:`iris.analysis.Aggregator`
        object used to calculate the statistics. Allowed options are given in
        :ref:`this table <supported_stat_operator>`.
    normalize:
        If given, do not return the statistics cube itself, but rather, the
        input cube, normalized with the statistics cube. Can either be
        `subtract` (statistics cube is subtracted from the input cube) or
        `divide` (input cube is divided by the statistics cube).
    **operator_kwargs:
        Optional keyword arguments for the :class:`iris.analysis.Aggregator`
        object defined by `operator`.

    Returns
    -------
    iris.cube.Cube
        Collapsed cube.

    """
    (agg, agg_kwargs) = get_iris_aggregator(operator, **operator_kwargs)

    # Check if a coordinate for the desired axis exists
    try:
        coord = cube.coord(axis=axis)
    except iris.exceptions.CoordinateNotFoundError as err:
        raise ValueError(
            f"Axis {axis} not found in cube {cube.summary(shorten=True)}"
        ) from err

    # Multidimensional coordinates are currently not supported
    coord_dims = cube.coord_dims(coord)
    if len(coord_dims) > 1:
        raise NotImplementedError(
            "axis_statistics not implemented for multidimensional "
            "coordinates."
        )

    # For weighted operations, create a dummy weights coordinate using the
    # bounds of the original coordinate (this handles units properly, e.g., for
    # sums)
    agg_kwargs = update_weights_kwargs(
        agg,
        agg_kwargs,
        '_axis_statistics_weights_',
        cube,
        _add_axis_stats_weights_coord,
        coord=coord,
        coord_dims=coord_dims,
    )

    with warnings.catch_warnings():
        warnings.filterwarnings(
            'ignore',
            message=(
                "Cannot check if coordinate is contiguous: Invalid "
                "operation for '_axis_statistics_weights_'"
            ),
            category=UserWarning,
            module='iris',
        )
        result = cube.collapsed(coord, agg, **agg_kwargs)

    if normalize is not None:
        result = get_normalized_cube(cube, result, normalize)

    # Make sure input and output cubes do not have auxiliary coordinate
    if cube.coords('_axis_statistics_weights_'):
        cube.remove_coord('_axis_statistics_weights_')
    if result.coords('_axis_statistics_weights_'):
        result.remove_coord('_axis_statistics_weights_')

    return result


def _add_axis_stats_weights_coord(cube, coord, coord_dims):
    """Add weights for axis_statistics to cube (in-place)."""
    weights_coord = AuxCoord(
        np.abs(coord.core_bounds()[..., 1] - coord.core_bounds()[..., 0]),
        long_name='_axis_statistics_weights_',
        units=coord.units,
    )
    cube.add_aux_coord(weights_coord, coord_dims)


def depth_integration(cube: Cube) -> Cube:
    """Determine the total sum over the vertical component.

    Requires a 3D cube. The z-coordinate integration is calculated by taking
    the sum in the z direction of the cell contents multiplied by the cell
    thickness. The units of the resulting cube are multiplied by the
    z-coordinate units.

    Arguments
    ---------
    cube:
        Input cube.

    Returns
    -------
    iris.cube.Cube
        Collapsed cube.

    """
    result = axis_statistics(cube, axis='z', operator='sum')
    result.rename('Depth_integrated_' + str(cube.name()))
    return result


def extract_transect(
    cube: Cube,
    latitude: None | float | Iterable[float] = None,
    longitude: None | float | Iterable[float] = None,
) -> Cube:
    """Extract data along a line of constant latitude or longitude.

    Both arguments, latitude and longitude, are treated identically.
    Either argument can be a single float, or a pair of floats, or can be
    left empty.
    The single float indicates the latitude or longitude along which the
    transect should be extracted.
    A pair of floats indicate the range that the transect should be
    extracted along the secondairy axis.

    For instance `'extract_transect(cube, longitude=-28)'` will produce a
    transect along 28 West.

    Also, `'extract_transect(cube, longitude=-28, latitude=[-50, 50])'` will
    produce a transect along 28 West  between 50 south and 50 North.

    This function is not yet implemented for irregular arrays - instead
    try the extract_trajectory function, but note that it is currently
    very slow. Alternatively, use the regrid preprocessor to regrid along
    a regular grid and then extract the transect.

    Parameters
    ----------
    cube:
        Input cube.
    latitude: optional
        Transect latitude or range.
    longitude:  optional
        Transect longitude or range.

    Returns
    -------
    iris.cube.Cube
        Collapsed cube.

    Raises
    ------
    ValueError
        Slice extraction not implemented for irregular grids.
    ValueError
        Latitude and longitude are both floats or lists; not allowed to slice
        on both axes at the same time.

    """
    # ###
    coord_dim2 = False
    second_coord_range: None | list = None
    lats = cube.coord('latitude')
    lons = cube.coord('longitude')

    if lats.ndim == 2:
        raise ValueError(
            'extract_transect: Not implemented for irregular arrays!' +
            '\nTry regridding the data first.')

    if isinstance(latitude, float) and isinstance(longitude, float):
        raise ValueError(
            "extract_transect: Can't slice along lat and lon at the same time")

    if isinstance(latitude, list) and isinstance(longitude, list):
        raise ValueError(
            "extract_transect: Can't reduce lat and lon at the same time")

    for dim_name, dim_cut, coord in zip(['latitude', 'longitude'],
                                        [latitude, longitude], [lats, lons]):
        # ####
        # Look for the first coordinate.
        if isinstance(dim_cut, float):
            coord_index = coord.nearest_neighbour_index(dim_cut)
            coord_dim = cube.coord_dims(dim_name)[0]

        # ####
        # Look for the second coordinate.
        if isinstance(dim_cut, list):
            coord_dim2 = cube.coord_dims(dim_name)[0]
            second_coord_range = [
                coord.nearest_neighbour_index(dim_cut[0]),
                coord.nearest_neighbour_index(dim_cut[1])
            ]
    # ####
    # Extracting the line of constant longitude/latitude
    slices = [slice(None) for i in cube.shape]
    slices[coord_dim] = coord_index

    if second_coord_range is not None:
        slices[coord_dim2] = slice(second_coord_range[0],
                                   second_coord_range[1])
    return cube[tuple(slices)]


def extract_trajectory(
    cube: Cube,
    latitudes: Sequence[float],
    longitudes: Sequence[float],
    number_points: int = 2,
) -> Cube:
    """Extract data along a trajectory.

    latitudes and longitudes are the pairs of coordinates for two points.
    number_points is the number of points between the two points.

    This version uses the expensive interpolate method, but it may be
    necceasiry for irregular grids.

    If only two latitude and longitude coordinates are given,
    extract_trajectory will produce a cube will extrapolate along a line
    between those two points, and will add `number_points` points between
    the two corners.

    If more than two points are provided, then
    extract_trajectory will produce a cube which has extrapolated the data
    of the cube to those points, and `number_points` is not needed.

    Parameters
    ----------
    cube:
        Input cube.
    latitudes:
        Latitude coordinates.
    longitudes:
        Longitude coordinates.
    number_points: optional
        Number of points to extrapolate.

    Returns
    -------
    iris.cube.Cube
        Collapsed cube.

    Raises
    ------
    ValueError
        Latitude and longitude have different dimensions.

    """
    from iris.analysis.trajectory import interpolate

    if len(latitudes) != len(longitudes):
        raise ValueError(
            'Longitude & Latitude coordinates have different lengths')

    if len(latitudes) == len(longitudes) == 2:
        minlat, maxlat = np.min(latitudes), np.max(latitudes)
        minlon, maxlon = np.min(longitudes), np.max(longitudes)

        longitudes = np.linspace(minlon, maxlon, num=number_points)
        latitudes = np.linspace(minlat, maxlat, num=number_points)

    points = [('latitude', latitudes), ('longitude', longitudes)]
    interpolated_cube = interpolate(cube, points)  # Very slow!
    return interpolated_cube<|MERGE_RESOLUTION|>--- conflicted
+++ resolved
@@ -15,17 +15,12 @@
 from iris.coords import AuxCoord, CellMeasure
 from iris.cube import Cube
 
-<<<<<<< HEAD
 from ._area import _try_adding_calculated_cell_area
-from ._shared import get_iris_aggregator, update_weights_kwargs
-=======
-from ._area import compute_area_weights
 from ._shared import (
     get_iris_aggregator,
     get_normalized_cube,
     update_weights_kwargs,
 )
->>>>>>> bb7866e6
 from ._supplementary_vars import register_supplementaries
 
 logger = logging.getLogger(__name__)
@@ -272,17 +267,9 @@
         _try_adding_calculated_ocean_volume,
     )
 
-<<<<<<< HEAD
     result = cube.collapsed([z_axis, y_axis, x_axis], agg, **agg_kwargs)
-=======
-    result = cube.collapsed(
-        [cube.coord(axis='Z'), cube.coord(axis='Y'), cube.coord(axis='X')],
-        agg,
-        **agg_kwargs,
-    )
     if normalize is not None:
         result = get_normalized_cube(cube, result, normalize)
->>>>>>> bb7866e6
 
     # Make sure input cube has not been modified
     if not has_cell_measure and cube.cell_measures('ocean_volume'):
