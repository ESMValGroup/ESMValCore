"""Data finder module for the ESMValTool."""
import glob
import logging
import os
import re
from pathlib import Path

import iris
import isodate

from ._config import get_project_config
from .exceptions import RecipeError

logger = logging.getLogger(__name__)


def find_files(dirnames, filenames):
    """Find files matching filenames in dirnames."""
    logger.debug("Looking for files matching %s in %s", filenames, dirnames)

    result = []
    for dirname in dirnames:
        for filename_pattern in filenames:
            pat = os.path.join(dirname, filename_pattern)
            files = glob.glob(pat)
            files.sort()  # sorting makes it easier to see what was found
            result.extend(files)

    return result


def _get_from_pattern(pattern, date_range_pattern, stem, group):
    """Get time, date or datetime from date range patterns in file names."""
    #
    # Next string allows to test that there is an allowed delimiter (or
    # string start or end) close to date range (or to single date)
    start_point = end_point = None
    context = r"(?:^|[-_]|$)"
    #
    # First check for a block of two potential dates
    date_range_pattern_with_context = context + date_range_pattern + context
    daterange = re.search(date_range_pattern_with_context, stem)
    if not daterange:
        # Retry with extended context for CMIP3
        context = r"(?:^|[-_.]|$)"
        date_range_pattern_with_context = (context + date_range_pattern +
                                           context)
        daterange = re.search(date_range_pattern_with_context, stem)
    if daterange:
        start_point = daterange.group(group)
        end_group = '_'.join([group, 'end'])
        end_point = daterange.group(end_group)
    else:
        # Check for single dates in the filename
        single_date_pattern = context + pattern + context
        dates = re.findall(single_date_pattern, stem)
        if len(dates) == 1:
            start_point = end_point = dates[0][0]
        elif len(dates) > 1:
            # Check for dates at start or (exclusive or) end of filename
            start = re.search(r'^' + pattern, stem)
            end = re.search(pattern + r'$', stem)
            if start and not end:
                start_point = end_point = start.group(group)
            elif end:
                start_point = end_point = end.group(group)

    return start_point, end_point


def get_start_end_date(filename):
    """Get the start and end dates as a string from a file name.

    Examples of allowed dates : 1980, 198001, 19801231,
    1980123123, 19801231T23, 19801231T2359, 19801231T235959,
    19801231T235959Z (ISO 8601).

    Dates must be surrounded by - or _ or string start or string end
    (after removing filename suffix).

    Look first for two dates separated by - or _, then for one single
    date, and if they are multiple, for one date at start or end.
    """
    stem = Path(filename).stem
    start_date = end_date = None
    #
    time_pattern = (r"(?P<hour>[0-2][0-9]"
                    r"(?P<minute>[0-5][0-9]"
                    r"(?P<second>[0-5][0-9])?)?Z?)")
    date_pattern = (r"(?P<year>[0-9]{4})"
                    r"(?P<month>[01][0-9]"
                    r"(?P<day>[0-3][0-9]"
                    rf"(T?{time_pattern})?)?)?")
    datetime_pattern = (rf"(?P<datetime>{date_pattern})")
    #
    end_datetime_pattern = datetime_pattern.replace(">", "_end>")
    date_range_pattern = datetime_pattern + r"[-_]" + end_datetime_pattern
    start_date, end_date = _get_from_pattern(datetime_pattern,
                                             date_range_pattern, stem,
                                             'datetime')

    # As final resort, try to get the dates from the file contents
    if (start_date is None or end_date is None) and Path(filename).exists():
        logger.debug("Must load file %s for daterange ", filename)
        cubes = iris.load(filename)

        for cube in cubes:
            logger.debug(cube)
            try:
                time = cube.coord('time')
            except iris.exceptions.CoordinateNotFoundError:
                continue
            start_date = isodate.date_isoformat(
                time.cell(0).point, format=isodate.isostrf.DATE_BAS_COMPLETE)

            end_date = isodate.date_isoformat(
                time.cell(-1).point, format=isodate.isostrf.DATE_BAS_COMPLETE)
            break

    if start_date is None or end_date is None:
        raise ValueError(f'File {filename} dates do not match a recognized'
                         'pattern and time can not be read from the file')

    return start_date, end_date


def _get_timerange_from_years(variable):
    """Build `timerange` tag from tags `start_year` and `end_year`."""
    start_year = variable.get('start_year')
    end_year = variable.get('end_year')
    if start_year and end_year:
        variable['timerange'] = f'{start_year}/{end_year}'
    elif start_year:
        variable['timerange'] = f'{start_year}/{start_year}'
    elif end_year:
        variable['timerange'] = f'{end_year}/{end_year}'
    variable.pop('start_year', None)
    variable.pop('end_year', None)


def get_start_end_year(filename):
    """Get the start and end year from a file name.

    Examples of allowed dates : 1980, 198001, 19801231,
    1980123123, 19801231T23, 19801231T2359, 19801231T235959,
    19801231T235959Z (ISO 8601).

    Dates must be surrounded by - or _ or string start or string end
    (after removing filename suffix).

    Look first for two dates separated by - or _, then for one single
    date, and if they are multiple, for one date at start or end.
    """
    stem = Path(filename).stem
    start_year = end_year = None
    #
    time_pattern = (r"(?P<hour>[0-2][0-9]"
                    r"(?P<minute>[0-5][0-9]"
                    r"(?P<second>[0-5][0-9])?)?Z?)")
    date_pattern = (r"(?P<year>[0-9]{4})"
                    r"(?P<month>[01][0-9]"
                    r"(?P<day>[0-3][0-9]"
                    rf"(T?{time_pattern})?)?)?")
    #
    end_date_pattern = date_pattern.replace(">", "_end>")
    date_range_pattern = date_pattern + r"[-_]" + end_date_pattern
    start_year, end_year = _get_from_pattern(date_pattern, date_range_pattern,
                                             stem, 'year')
    # As final resort, try to get the dates from the file contents
    if (start_year is None or end_year is None) and Path(filename).exists():
        logger.debug("Must load file %s for daterange ", filename)
        cubes = iris.load(filename)

        for cube in cubes:
            logger.debug(cube)
            try:
                time = cube.coord("time")
            except iris.exceptions.CoordinateNotFoundError:
                continue
            start_year = time.cell(0).point.year
            end_year = time.cell(-1).point.year
            break

    if start_year is None or end_year is None:
        raise ValueError(f"File {filename} dates do not match a recognized"
                         "pattern and time can not be read from the file")

    return int(start_year), int(end_year)


def _parse_period(timerange):
    """Parse `timerange` values given as duration periods.

    Sum the duration periods to the `timerange` value given as a
    reference point in order to compute the start and end dates needed
    for file selection.
    """
    start_date = None
    end_date = None
    time_format = None
    datetime_format = (
        isodate.DATE_BAS_COMPLETE + 'T' + isodate.TIME_BAS_COMPLETE)
    if timerange.split('/')[0].startswith('P'):
        try:
            end_date = isodate.parse_datetime(timerange.split('/')[1])
            time_format = datetime_format
        except isodate.ISO8601Error:
            end_date = isodate.parse_date(timerange.split('/')[1])
            time_format = isodate.DATE_BAS_COMPLETE
        delta = isodate.parse_duration(timerange.split('/')[0])
        start_date = end_date - delta
    elif timerange.split('/')[1].startswith('P'):
        try:
            start_date = isodate.parse_datetime(timerange.split('/')[0])
            time_format = datetime_format
        except isodate.ISO8601Error:
            start_date = isodate.parse_date(timerange.split('/')[0])
            time_format = isodate.DATE_BAS_COMPLETE
        delta = isodate.parse_duration(timerange.split('/')[1])
        end_date = start_date + delta

    if time_format == datetime_format:
        start_date = str(isodate.datetime_isoformat(
            start_date, format=datetime_format))
        end_date = str(isodate.datetime_isoformat(
            end_date, format=datetime_format))
    elif time_format == isodate.DATE_BAS_COMPLETE:
        start_date = str(
            isodate.date_isoformat(start_date, format=time_format))
        end_date = str(isodate.date_isoformat(end_date, format=time_format))

    if start_date is None and end_date is None:
        start_date = timerange.split('/')[0]
        end_date = timerange.split('/')[1]

    return start_date, end_date


def _truncate_dates(date, file_date):
    """Truncate dates of different lengths.

    This allows to compare the dates chronologically.
    """
    date = re.sub("[^0-9]", '', date)
    file_date = re.sub("[^0-9]", '', file_date)
    if len(date) < len(file_date):
        file_date = file_date[0:len(date)]
    elif len(date) > len(file_date):
        date = date[0:len(file_date)]

    return date, file_date


def select_files(filenames, timerange):
    """Select files containing data between a given timerange.

    If the timerange is given as a period, the file selection
    occurs taking only the years into account.

    Otherwise, the file selection occurs taking into account
    the time resolution of the file.
    """
    selection = []
    start_date, end_date = _parse_period(timerange)

    for filename in filenames:
        start, end = get_start_end_date(filename)

        start_date, start = _truncate_dates(start_date, start)
        end_date, end = _truncate_dates(end_date, end)

        if start <= end_date and end >= start_date:
            selection.append(filename)

    return selection


def _replace_tags(paths, variable):
    """Replace tags in the config-developer's file with actual values."""
    if isinstance(paths, str):
        paths = set((paths.strip('/'), ))
    else:
        paths = set(path.strip('/') for path in paths)
    tlist = set()
    for path in paths:
        tlist = tlist.union(re.findall(r'{([^}]*)}', path))
    if 'sub_experiment' in variable:
        new_paths = []
        for path in paths:
            new_paths.extend(
                (re.sub(r'(\b{ensemble}\b)', r'{sub_experiment}-\1', path),
                 re.sub(r'({ensemble})', r'{sub_experiment}-\1', path)))
            tlist.add('sub_experiment')
        paths = new_paths

    for tag in tlist:
        original_tag = tag
        tag, _, _ = _get_caps_options(tag)

        if tag == "latestversion":  # handled separately later
            continue
        if tag in variable:
            replacewith = variable[tag]
        else:
            raise RecipeError(f"Dataset key '{tag}' must be specified for "
                              f"{variable}, check your recipe entry")
        paths = _replace_tag(paths, original_tag, replacewith)
    return paths


def _replace_tag(paths, tag, replacewith):
    """Replace tag by replacewith in paths."""
    _, lower, upper = _get_caps_options(tag)
    result = []
    if isinstance(replacewith, (list, tuple)):
        for item in replacewith:
            result.extend(_replace_tag(paths, tag, item))
    else:
        text = _apply_caps(str(replacewith), lower, upper)
        result.extend(p.replace('{' + tag + '}', text) for p in paths)
    return list(set(result))


def _get_caps_options(tag):
    lower = False
    upper = False
    if tag.endswith(".lower"):
        lower = True
        tag = tag[0:-6]
    elif tag.endswith(".upper"):
        upper = True
        tag = tag[0:-6]
    return tag, lower, upper


def _apply_caps(original, lower, upper):
    if lower:
        return original.lower()
    if upper:
        return original.upper()
    return original


def _resolve_latestversion(dirname_template):
    """Resolve the 'latestversion' tag.

    This implementation avoid globbing on centralized clusters with very
    large data root dirs (i.e. ESGF nodes like Jasmin/DKRZ).
    """
    if "{latestversion}" not in dirname_template:
        return dirname_template

    # Find latest version
    part1, part2 = dirname_template.split("{latestversion}")
    part2 = part2.lstrip(os.sep)
    if os.path.exists(part1):
        versions = os.listdir(part1)
        versions.sort(reverse=True)
        for version in ["latest"] + versions:
            dirname = os.path.join(part1, version, part2)
            if os.path.isdir(dirname):
                return dirname

    return None


def _resolve_wildcards_and_version(dirname, basepath, project, drs):
    """Resolve wildcards and latestversion tag."""
    if "{latestversion}" in dirname:
        dirname_version_wildcard = dirname.replace("{latestversion}", "*")

        # Find all directories that match the template
        all_dirs = sorted(glob.glob(dirname_version_wildcard))

        # Sort directories by version
        all_dirs_dict = {}
        for directory in all_dirs:
            version = dir_to_var(
                directory, basepath, project, drs)['latestversion']
            all_dirs_dict.setdefault(version, [])
            all_dirs_dict[version].append(directory)

        # Select latest version
        if not all_dirs_dict:
            dirnames = []
        elif 'latest' in all_dirs_dict:
            dirnames = all_dirs_dict['latest']
        else:
            all_versions = sorted(list(all_dirs_dict))
            dirnames = all_dirs_dict[all_versions[-1]]

    # No {latestversion} tag
    else:
        dirnames = sorted(glob.glob(dirname))

    # No directories found
    if not dirnames:
        logger.debug("Unable to resolve %s", dirname)
        return dirname

    # Exactly one directory found
    if len(dirnames) == 1:
        return dirnames[0]

    # Warn if multiple directories have been found and prioritize r0i0p0
    logger.warning("Multiple directories for fx variables found: %s", dirnames)
    r0i0p0_matches = [d for d in dirnames if "r0i0p0" in d]
    if r0i0p0_matches:
        return r0i0p0_matches[0]
    return dirnames[0]


def _select_drs(input_type, drs, project):
    """Select the directory structure of input path."""
    cfg = get_project_config(project)
    input_path = cfg[input_type]
    if isinstance(input_path, str):
        return input_path

    structure = drs.get(project, "default")
    if structure in input_path:
        return input_path[structure]

    raise KeyError(
        "drs {} for {} project not specified in config-developer file".format(
            structure, project))


ROOTPATH_WARNED = set()


def get_rootpath(rootpath, project):
    """Select the rootpath."""
    for key in (project, 'default'):
        if key in rootpath:
            nonexistent = tuple(p for p in rootpath[key]
                                if not os.path.exists(p))
            if nonexistent and (key, nonexistent) not in ROOTPATH_WARNED:
                logger.warning(
                    "'%s' rootpaths '%s' set in config-user.yml do not exist",
                    key, ', '.join(nonexistent))
                ROOTPATH_WARNED.add((key, nonexistent))
            return rootpath[key]
    raise KeyError('default rootpath must be specified in config-user file')


def _find_input_dirs(variable, rootpath, drs):
    """Return a the full paths to input directories."""
    project = variable["project"]

    root = get_rootpath(rootpath, project)
    path_template = _select_drs("input_dir", drs, project)

    dirnames = []
    for dirname_template in _replace_tags(path_template, variable):
        for base_path in root:
            dirname = os.path.join(base_path, dirname_template)
            if variable["frequency"] == "fx" and "*" in dirname:
                dirname = _resolve_wildcards_and_version(dirname, base_path,
                                                         project, drs)
                var_from_dir = dir_to_var(dirname, base_path, project, drs)
                for (key, val) in variable.items():
                    if val == '*':
                        variable[key] = var_from_dir.get(key, '*')
            else:
                dirname = _resolve_latestversion(dirname)
            if dirname is None:
                continue
            matches = glob.glob(dirname)
            matches = [match for match in matches if os.path.isdir(match)]
            if matches:
                for match in matches:
                    dirnames.append(match)
            else:
                logger.debug("Skipping non-existent %s", dirname)

    return dirnames


def _get_filenames_glob(variable, drs):
    """Return patterns that can be used to look for input files."""
    path_template = _select_drs("input_file", drs, variable["project"])
    filenames_glob = _replace_tags(path_template, variable)
    return filenames_glob


def _find_input_files(variable, rootpath, drs):
<<<<<<< HEAD
    short_name = variable["short_name"]
    variable["short_name"] = variable["original_short_name"]
=======
    """Find available input files.

    Return the files, the directory in which they are located in, and
    the file name.
    """
    short_name = variable['short_name']
    variable['short_name'] = variable['original_short_name']
>>>>>>> 683c88c4
    input_dirs = _find_input_dirs(variable, rootpath, drs)
    filenames_glob = _get_filenames_glob(variable, drs)
    files = find_files(input_dirs, filenames_glob)
    variable["short_name"] = short_name
    return (files, input_dirs, filenames_glob)


def get_input_filelist(variable, rootpath, drs):
    """Return the full path to input files."""
    # change ensemble to fixed r0i0p0 for fx variables
    # this is needed and is not a duplicate effort
    if all([
            variable['project'] == 'CMIP5', variable['frequency'] == 'fx',
            variable.get('ensemble') != '*'
    ]):
        variable['ensemble'] = 'r0i0p0'
    (files, dirnames, filenames) = _find_input_files(variable, rootpath, drs)

    # do time gating only for non-fx variables
<<<<<<< HEAD
    if variable["frequency"] != "fx":
        files = select_files(files, variable["start_year"],
                             variable["end_year"])
=======
    if variable['frequency'] != 'fx':
        files = select_files(
            files,
            variable['timerange'])
>>>>>>> 683c88c4
    return (files, dirnames, filenames)


def get_output_file(variable, preproc_dir):
    """Return the full path to the output (preprocessed) file."""
    cfg = get_project_config(variable["project"])

    # Join different experiment names
    if isinstance(variable.get("exp"), (list, tuple)):
        variable = dict(variable)
        variable["exp"] = "-".join(variable["exp"])

    outfile = os.path.join(
        preproc_dir,
        variable["diagnostic"],
        variable["variable_group"],
        _replace_tags(cfg["output_file"], variable)[0],
    )
<<<<<<< HEAD
    if variable["frequency"] != "fx":
        outfile += "_{start_year}-{end_year}".format(**variable)
    outfile += ".nc"
=======
    if variable['frequency'] != 'fx':
        timerange = variable['timerange'].replace('/', '-')
        outfile += f'_{timerange}'

    outfile += '.nc'
>>>>>>> 683c88c4
    return outfile


def get_multiproduct_filename(attributes, preproc_dir):
    """Get ensemble/multi-model filename depending on settings."""
    relevant_keys = [
        'project', 'dataset', 'exp', 'ensemble_statistics',
        'multi_model_statistics', 'mip', 'short_name'
    ]

    filename_segments = []
    for key in relevant_keys:
        if key in attributes:
            attribute = attributes[key]
            if isinstance(attribute, (list, tuple)):
                attribute = '-'.join(attribute)
            filename_segments.extend(attribute.split('_'))

    # Remove duplicate segments:
    filename_segments = list(dict.fromkeys(filename_segments))

    # Add period and extension
    filename_segments.append(
        f"{attributes['timerange'].replace('/', '-')}.nc")

    outfile = os.path.join(
        preproc_dir,
<<<<<<< HEAD
        "{diagnostic}",
        "{variable_group}",
        "{dataset}_{mip}_{short_name}_{start_year}-{end_year}.nc",
    )

    outfile = template.format(**variable)

    return outfile


def dir_to_var(dirname, basepath, project, drs):
    """Convert directory path to variable :obj:`dict`."""
    if dirname != os.sep:
        dirname = dirname.rstrip(os.sep)
    if basepath != os.sep:
        basepath = basepath.rstrip(os.sep)
    path_template = _select_drs("input_dir", drs, project).rstrip(os.sep)
    rel_dir = os.path.relpath(dirname, basepath)
    keys = path_template.split(os.sep)
    vals = rel_dir.split(os.sep)
    if len(keys) != len(vals):
        raise ValueError(
            f"Cannot extract tags '{path_template}' from directory "
            f"'{rel_dir}' (root: '{basepath}') with different numbers of "
            f"elements")
    variable = {}
    for (idx, full_key) in enumerate(keys):
        matches = re.findall(r'.*\{(.*)\}.*', full_key)
        if len(matches) != 1:
            continue
        key = matches[0]
        regex = rf"{full_key.replace(key, '(.*)')}"
        regex = regex.replace('{', '').replace('}', '')
        matches = re.findall(regex, vals[idx])
        while '' in matches:
            matches.remove('')
        if len(matches) != 1:
            raise ValueError(
                f"Regex pattern '{regex}' for '{full_key}' cannot be "
                f"(uniquely) matched to element '{vals[idx]}' in directory "
                f"'{dirname}'")
        variable[key] = matches[0]
    return variable
=======
        attributes['diagnostic'],
        attributes['variable_group'],
        '_'.join(filename_segments),
    )

    return outfile
>>>>>>> 683c88c4
<|MERGE_RESOLUTION|>--- conflicted
+++ resolved
@@ -119,7 +119,7 @@
 
     if start_date is None or end_date is None:
         raise ValueError(f'File {filename} dates do not match a recognized'
-                         'pattern and time can not be read from the file')
+                         f'pattern and time can not be read from the file')
 
     return start_date, end_date
 
@@ -278,7 +278,7 @@
 def _replace_tags(paths, variable):
     """Replace tags in the config-developer's file with actual values."""
     if isinstance(paths, str):
-        paths = set((paths.strip('/'), ))
+        paths = set((paths.strip('/'),))
     else:
         paths = set(path.strip('/') for path in paths)
     tlist = set()
@@ -287,9 +287,10 @@
     if 'sub_experiment' in variable:
         new_paths = []
         for path in paths:
-            new_paths.extend(
-                (re.sub(r'(\b{ensemble}\b)', r'{sub_experiment}-\1', path),
-                 re.sub(r'({ensemble})', r'{sub_experiment}-\1', path)))
+            new_paths.extend((
+                re.sub(r'(\b{ensemble}\b)', r'{sub_experiment}-\1', path),
+                re.sub(r'({ensemble})', r'{sub_experiment}-\1', path)
+            ))
             tlist.add('sub_experiment')
         paths = new_paths
 
@@ -297,7 +298,7 @@
         original_tag = tag
         tag, _, _ = _get_caps_options(tag)
 
-        if tag == "latestversion":  # handled separately later
+        if tag == 'latestversion':  # handled separately later
             continue
         if tag in variable:
             replacewith = variable[tag]
@@ -324,10 +325,10 @@
 def _get_caps_options(tag):
     lower = False
     upper = False
-    if tag.endswith(".lower"):
+    if tag.endswith('.lower'):
         lower = True
         tag = tag[0:-6]
-    elif tag.endswith(".upper"):
+    elif tag.endswith('.upper'):
         upper = True
         tag = tag[0:-6]
     return tag, lower, upper
@@ -347,16 +348,16 @@
     This implementation avoid globbing on centralized clusters with very
     large data root dirs (i.e. ESGF nodes like Jasmin/DKRZ).
     """
-    if "{latestversion}" not in dirname_template:
+    if '{latestversion}' not in dirname_template:
         return dirname_template
 
     # Find latest version
-    part1, part2 = dirname_template.split("{latestversion}")
+    part1, part2 = dirname_template.split('{latestversion}')
     part2 = part2.lstrip(os.sep)
     if os.path.exists(part1):
         versions = os.listdir(part1)
         versions.sort(reverse=True)
-        for version in ["latest"] + versions:
+        for version in ['latest'] + versions:
             dirname = os.path.join(part1, version, part2)
             if os.path.isdir(dirname):
                 return dirname
@@ -367,7 +368,7 @@
 def _resolve_wildcards_and_version(dirname, basepath, project, drs):
     """Resolve wildcards and latestversion tag."""
     if "{latestversion}" in dirname:
-        dirname_version_wildcard = dirname.replace("{latestversion}", "*")
+        dirname_version_wildcard = dirname.replace('{latestversion}', '*')
 
         # Find all directories that match the template
         all_dirs = sorted(glob.glob(dirname_version_wildcard))
@@ -404,7 +405,7 @@
 
     # Warn if multiple directories have been found and prioritize r0i0p0
     logger.warning("Multiple directories for fx variables found: %s", dirnames)
-    r0i0p0_matches = [d for d in dirnames if "r0i0p0" in d]
+    r0i0p0_matches = [d for d in dirnames if 'r0i0p0' in d]
     if r0i0p0_matches:
         return r0i0p0_matches[0]
     return dirnames[0]
@@ -417,13 +418,13 @@
     if isinstance(input_path, str):
         return input_path
 
-    structure = drs.get(project, "default")
+    structure = drs.get(project, 'default')
     if structure in input_path:
         return input_path[structure]
 
     raise KeyError(
-        "drs {} for {} project not specified in config-developer file".format(
-            structure, project))
+        f"DRS {structure} for project {project} not specified in "
+        f"config-developer file")
 
 
 ROOTPATH_WARNED = set()
@@ -446,16 +447,16 @@
 
 def _find_input_dirs(variable, rootpath, drs):
     """Return a the full paths to input directories."""
-    project = variable["project"]
+    project = variable['project']
 
     root = get_rootpath(rootpath, project)
-    path_template = _select_drs("input_dir", drs, project)
+    path_template = _select_drs('input_dir', drs, project)
 
     dirnames = []
     for dirname_template in _replace_tags(path_template, variable):
         for base_path in root:
             dirname = os.path.join(base_path, dirname_template)
-            if variable["frequency"] == "fx" and "*" in dirname:
+            if variable['frequency'] == 'fx' and '*' in dirname:
                 dirname = _resolve_wildcards_and_version(dirname, base_path,
                                                          project, drs)
                 var_from_dir = dir_to_var(dirname, base_path, project, drs)
@@ -485,10 +486,6 @@
 
 
 def _find_input_files(variable, rootpath, drs):
-<<<<<<< HEAD
-    short_name = variable["short_name"]
-    variable["short_name"] = variable["original_short_name"]
-=======
     """Find available input files.
 
     Return the files, the directory in which they are located in, and
@@ -496,11 +493,10 @@
     """
     short_name = variable['short_name']
     variable['short_name'] = variable['original_short_name']
->>>>>>> 683c88c4
     input_dirs = _find_input_dirs(variable, rootpath, drs)
     filenames_glob = _get_filenames_glob(variable, drs)
     files = find_files(input_dirs, filenames_glob)
-    variable["short_name"] = short_name
+    variable['short_name'] = short_name
     return (files, input_dirs, filenames_glob)
 
 
@@ -516,45 +512,33 @@
     (files, dirnames, filenames) = _find_input_files(variable, rootpath, drs)
 
     # do time gating only for non-fx variables
-<<<<<<< HEAD
-    if variable["frequency"] != "fx":
-        files = select_files(files, variable["start_year"],
-                             variable["end_year"])
-=======
     if variable['frequency'] != 'fx':
         files = select_files(
             files,
             variable['timerange'])
->>>>>>> 683c88c4
     return (files, dirnames, filenames)
 
 
 def get_output_file(variable, preproc_dir):
     """Return the full path to the output (preprocessed) file."""
-    cfg = get_project_config(variable["project"])
+    cfg = get_project_config(variable['project'])
 
     # Join different experiment names
-    if isinstance(variable.get("exp"), (list, tuple)):
+    if isinstance(variable.get('exp'), (list, tuple)):
         variable = dict(variable)
-        variable["exp"] = "-".join(variable["exp"])
+        variable['exp'] = '-'.join(variable['exp'])
 
     outfile = os.path.join(
         preproc_dir,
-        variable["diagnostic"],
-        variable["variable_group"],
-        _replace_tags(cfg["output_file"], variable)[0],
+        variable['diagnostic'],
+        variable['variable_group'],
+        _replace_tags(cfg['output_file'], variable)[0],
     )
-<<<<<<< HEAD
-    if variable["frequency"] != "fx":
-        outfile += "_{start_year}-{end_year}".format(**variable)
-    outfile += ".nc"
-=======
     if variable['frequency'] != 'fx':
         timerange = variable['timerange'].replace('/', '-')
         outfile += f'_{timerange}'
 
     outfile += '.nc'
->>>>>>> 683c88c4
     return outfile
 
 
@@ -582,13 +566,10 @@
 
     outfile = os.path.join(
         preproc_dir,
-<<<<<<< HEAD
-        "{diagnostic}",
-        "{variable_group}",
-        "{dataset}_{mip}_{short_name}_{start_year}-{end_year}.nc",
+        attributes['diagnostic'],
+        attributes['variable_group'],
+        '_'.join(filename_segments),
     )
-
-    outfile = template.format(**variable)
 
     return outfile
 
@@ -599,7 +580,7 @@
         dirname = dirname.rstrip(os.sep)
     if basepath != os.sep:
         basepath = basepath.rstrip(os.sep)
-    path_template = _select_drs("input_dir", drs, project).rstrip(os.sep)
+    path_template = _select_drs('input_dir', drs, project).rstrip(os.sep)
     rel_dir = os.path.relpath(dirname, basepath)
     keys = path_template.split(os.sep)
     vals = rel_dir.split(os.sep)
@@ -625,12 +606,4 @@
                 f"(uniquely) matched to element '{vals[idx]}' in directory "
                 f"'{dirname}'")
         variable[key] = matches[0]
-    return variable
-=======
-        attributes['diagnostic'],
-        attributes['variable_group'],
-        '_'.join(filename_segments),
-    )
-
-    return outfile
->>>>>>> 683c88c4
+    return variable