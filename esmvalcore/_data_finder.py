--- conflicted
+++ resolved
@@ -91,29 +91,24 @@
 
 def _replace_tags(paths, variable):
     """Replace tags in the config-developer's file with actual values."""
-<<<<<<< HEAD
-    path = path.strip('/')
-    tlist = re.findall(r'{([^}]*)}', path)
-    if 'startdate' in variable:
-        paths = list(set([
-            re.sub(r'(\b{ensemble}\b)', r'{startdate}-\1', path),
-            re.sub(r'({ensemble})', r'{startdate}-\1', path)
-            ]))
-        tlist.append('startdate')
+    if isinstance(paths, str):
+        paths = set((paths.strip('/'),))
     else:
-        paths = [path]
-=======
-    if isinstance(paths, str):
-        paths = (paths.strip('/'), )
-    else:
-        paths = [path.strip('/') for path in paths]
+        paths = set(path.strip('/') for path in paths)
     tlist = set()
-
     for path in paths:
         tlist = tlist.union(re.findall(r'{([^}]*)}', path))
+    if 'startdate' in variable:
+        new_paths = []
+        for path in paths:
+            new_paths.extend((
+                re.sub(r'(\b{ensemble}\b)', r'{startdate}-\1', path),
+                re.sub(r'({ensemble})', r'{startdate}-\1', path)
+            ))
+            tlist.add('startdate')
+        paths = new_paths
     logger.debug(tlist)
 
->>>>>>> 62236612
     for tag in tlist:
         original_tag = tag
         tag, _, _ = _get_caps_options(tag)
@@ -139,7 +134,7 @@
     else:
         text = _apply_caps(str(replacewith), lower, upper)
         result.extend(p.replace('{' + tag + '}', text) for p in paths)
-    return result
+    return list(set(result))
 
 
 def _get_caps_options(tag):
