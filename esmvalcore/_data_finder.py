--- conflicted
+++ resolved
@@ -100,7 +100,6 @@
                                              'datetime')
 
     # As final resort, try to get the dates from the file contents
-<<<<<<< HEAD
     if start_date is None or end_date is None:
         logger.debug("Must load file %s for daterange ", filename)
         cubes = iris.load(filename)
@@ -154,10 +153,7 @@
     start_year, end_year = _get_from_pattern(date_pattern, date_range_pattern,
                                              stem, 'year')
     # As final resort, try to get the dates from the file contents
-    if start_year is None or end_year is None:
-=======
     if (start_year is None or end_year is None) and Path(filename).exists():
->>>>>>> 30da130d
         logger.debug("Must load file %s for daterange ", filename)
         cubes = iris.load(filename)
 
