"""Data finder module for the ESMValTool."""
# Authors:
# Bouwe Andela (eScience, NL - b.andela@esciencecenter.nl)
# Valeriu Predoi (URead, UK - valeriu.predoi@ncas.ac.uk)
# Mattia Righi (DLR, Germany - mattia.righi@dlr.de)

import fnmatch
import glob
import logging
import os
import re
from pathlib import Path

import iris

from ._config import get_project_config

logger = logging.getLogger(__name__)


def find_files(dirnames, filenames):
    """Find files matching filenames in dirnames."""
    logger.debug("Looking for files matching %s in %s", filenames, dirnames)

    result = []
    for dirname in dirnames:
        for path, _, files in os.walk(dirname, followlinks=True):
            for filename in filenames:
                matches = fnmatch.filter(files, filename)
                result.extend(os.path.join(path, f) for f in matches)

    return result


def get_start_end_year(filename):
    """Get the start and end year from a file name."""
    stem = Path(filename).stem
    start_year = end_year = None

    # First check for a block of two potential dates separated by _ or -
    daterange = re.findall(r"([0-9]{4,12}[-_][0-9]{4,12})", stem)
    if daterange:
        start_date, end_date = re.findall(r"([0-9]{4,12})", daterange[0])
        start_year = start_date[:4]
        end_year = end_date[:4]
    else:
        # Check for single dates in the filename
        dates = re.findall(r"([0-9]{4,12})", stem)
        if len(dates) == 1:
            start_year = end_year = dates[0][:4]
        elif len(dates) > 1:
            # Check for dates at start or end of filename
            outerdates = re.findall(r"^[0-9]{4,12}|[0-9]{4,12}$", stem)
            if len(outerdates) == 1:
                start_year = end_year = outerdates[0][:4]

    # As final resort, try to get the dates from the file contents
    if start_year is None or end_year is None:
        cubes = iris.load(filename)

        for cube in cubes:
            logger.debug(cube)
            try:
                time = cube.coord("time")
            except iris.exceptions.CoordinateNotFoundError:
                continue
            start_year = time.cell(0).point.year
            end_year = time.cell(-1).point.year
            break

    if start_year is None or end_year is None:
        raise ValueError(
            f"File {filename} dates do not match a recognized"
            "pattern and time can not be read from the file"
        )

    logger.debug("Found start_year %s and end_year %s", start_year, end_year)
    return int(start_year), int(end_year)


def select_files(filenames, start_year, end_year):
    """Select files containing data between start_year and end_year.

    This works for filenames matching *_YYYY*-YYYY*.* or *_YYYY*.*
    """
    selection = []
    for filename in filenames:
        start, end = get_start_end_year(filename)
        if start <= end_year and end >= start_year:
            selection.append(filename)
    return selection


def _replace_tags(paths, variable):
    """Replace tags in the config-developer's file with actual values."""
    if isinstance(paths, str):
<<<<<<< HEAD
        paths = (paths.strip("/"),)
    else:
        paths = [path.strip("/") for path in paths]
=======
        paths = set((paths.strip('/'),))
    else:
        paths = set(path.strip('/') for path in paths)
>>>>>>> b46829ea
    tlist = set()
    for path in paths:
<<<<<<< HEAD
        tlist = tlist.union(re.findall(r"{([^}]*)}", path))
=======
        tlist = tlist.union(re.findall(r'{([^}]*)}', path))
    if 'sub_experiment' in variable:
        new_paths = []
        for path in paths:
            new_paths.extend((
                re.sub(r'(\b{ensemble}\b)', r'{sub_experiment}-\1', path),
                re.sub(r'({ensemble})', r'{sub_experiment}-\1', path)
            ))
            tlist.add('sub_experiment')
        paths = new_paths
>>>>>>> b46829ea
    logger.debug(tlist)

    for tag in tlist:
        original_tag = tag
        tag, _, _ = _get_caps_options(tag)

        if tag == "latestversion":  # handled separately later
            continue
        if tag in variable:
            replacewith = variable[tag]
        else:
<<<<<<< HEAD
            raise KeyError(
                "Dataset key {} must be specified for {}, check "
                "your recipe entry".format(tag, variable)
            )

=======
            raise KeyError("Dataset key {} must be specified for {}, check "
                           "your recipe entry".format(tag, variable))
>>>>>>> b46829ea
        paths = _replace_tag(paths, original_tag, replacewith)
    return paths


def _replace_tag(paths, tag, replacewith):
    """Replace tag by replacewith in paths."""
    _, lower, upper = _get_caps_options(tag)
    result = []
    if isinstance(replacewith, (list, tuple)):
        for item in replacewith:
            result.extend(_replace_tag(paths, tag, item))
    else:
        text = _apply_caps(str(replacewith), lower, upper)
<<<<<<< HEAD
        result.extend(p.replace("{" + tag + "}", text) for p in paths)
    return result
=======
        result.extend(p.replace('{' + tag + '}', text) for p in paths)
    return list(set(result))
>>>>>>> b46829ea


def _get_caps_options(tag):
    lower = False
    upper = False
    if tag.endswith(".lower"):
        lower = True
        tag = tag[0:-6]
    elif tag.endswith(".upper"):
        upper = True
        tag = tag[0:-6]
    return tag, lower, upper


def _apply_caps(original, lower, upper):
    if lower:
        return original.lower()
    if upper:
        return original.upper()
    return original


def _resolve_latestversion(dirname_template):
    """Resolve the 'latestversion' tag.

    This implementation avoid globbing on centralized clusters with very
    large data root dirs (i.e. ESGF nodes like Jasmin/DKRZ).
    """
    if "{latestversion}" not in dirname_template:
        return dirname_template

    # Find latest version
    part1, part2 = dirname_template.split("{latestversion}")
    # resolve any wildcards entered for fx variables
    if "/fx/" in part1:
        dirs = glob.glob(part1)
        # if multiple folders are found, use the first one
        if len(dirs) > 0:
            part1 = dirs[0]
        else:
            # nothing found, so return
            logger.debug("Unable to resolve %s", dirname_template)
            return dirname_template
    part2 = part2.lstrip(os.sep)
    if os.path.exists(part1):
        versions = os.listdir(part1)
        versions.sort(reverse=True)
        for version in ["latest"] + versions:
            dirname = os.path.join(part1, version, part2)
            if os.path.isdir(dirname):
                return dirname

    return dirname_template


def _select_drs(input_type, drs, project):
    """Select the directory structure of input path."""
    cfg = get_project_config(project)
    input_path = cfg[input_type]
    if isinstance(input_path, str):
        return input_path

    structure = drs.get(project, "default")
    if structure in input_path:
        return input_path[structure]

    raise KeyError(
        "drs {} for {} project not specified in config-developer file".format(
            structure, project
        )
    )


def get_rootpath(rootpath, project):
    """Select the rootpath."""
    if project in rootpath:
        return rootpath[project]
    if "default" in rootpath:
        return rootpath["default"]
    raise KeyError("default rootpath must be specified in config-user file")


def _find_input_dirs(variable, rootpath, drs):
    """Return a the full paths to input directories."""
    project = variable["project"]

    root = get_rootpath(rootpath, project)
    path_template = _select_drs("input_dir", drs, project)

    dirnames = []
    for dirname_template in _replace_tags(path_template, variable):
        for base_path in root:
            dirname = os.path.join(base_path, dirname_template)
            dirname = _resolve_latestversion(dirname)
            matches = glob.glob(dirname)
            matches = [match for match in matches if os.path.isdir(match)]
            if matches:
                for match in matches:
                    logger.debug("Found %s", match)
                    dirnames.append(match)
            else:
                logger.debug("Skipping non-existent %s", dirname)

    return dirnames


def _get_filenames_glob(variable, drs):
    """Return patterns that can be used to look for input files."""
    path_template = _select_drs("input_file", drs, variable["project"])
    filenames_glob = _replace_tags(path_template, variable)
    return filenames_glob


def _find_input_files(variable, rootpath, drs):
    short_name = variable["short_name"]
    variable["short_name"] = variable["original_short_name"]
    input_dirs = _find_input_dirs(variable, rootpath, drs)
    filenames_glob = _get_filenames_glob(variable, drs)
    files = find_files(input_dirs, filenames_glob)
    variable["short_name"] = short_name
    return (files, input_dirs, filenames_glob)


def get_input_filelist(variable, rootpath, drs):
    """Return the full path to input files."""
    (files, dirnames, filenames) = _find_input_files(variable, rootpath, drs)

    # do time gating only for non-fx variables
    if variable["frequency"] != "fx":
        files = select_files(files, variable["start_year"],
                             variable["end_year"])
    return (files, dirnames, filenames)


def get_output_file(variable, preproc_dir):
    """Return the full path to the output (preprocessed) file."""
    cfg = get_project_config(variable["project"])

    # Join different experiment names
    if isinstance(variable.get("exp"), (list, tuple)):
        variable = dict(variable)
        variable["exp"] = "-".join(variable["exp"])

    outfile = os.path.join(
        preproc_dir,
        variable["diagnostic"],
        variable["variable_group"],
        _replace_tags(cfg["output_file"], variable)[0],
    )
    if variable["frequency"] != "fx":
        outfile += "_{start_year}-{end_year}".format(**variable)
    outfile += ".nc"
    return outfile


def get_statistic_output_file(variable, preproc_dir):
    """Get multi model statistic filename depending on settings."""
    template = os.path.join(
        preproc_dir,
        "{diagnostic}",
        "{variable_group}",
        "{dataset}_{mip}_{short_name}_{start_year}-{end_year}.nc",
    )

    outfile = template.format(**variable)

    return outfile<|MERGE_RESOLUTION|>--- conflicted
+++ resolved
@@ -94,20 +94,11 @@
 def _replace_tags(paths, variable):
     """Replace tags in the config-developer's file with actual values."""
     if isinstance(paths, str):
-<<<<<<< HEAD
-        paths = (paths.strip("/"),)
-    else:
-        paths = [path.strip("/") for path in paths]
-=======
         paths = set((paths.strip('/'),))
     else:
         paths = set(path.strip('/') for path in paths)
->>>>>>> b46829ea
     tlist = set()
     for path in paths:
-<<<<<<< HEAD
-        tlist = tlist.union(re.findall(r"{([^}]*)}", path))
-=======
         tlist = tlist.union(re.findall(r'{([^}]*)}', path))
     if 'sub_experiment' in variable:
         new_paths = []
@@ -118,7 +109,6 @@
             ))
             tlist.add('sub_experiment')
         paths = new_paths
->>>>>>> b46829ea
     logger.debug(tlist)
 
     for tag in tlist:
@@ -130,16 +120,8 @@
         if tag in variable:
             replacewith = variable[tag]
         else:
-<<<<<<< HEAD
-            raise KeyError(
-                "Dataset key {} must be specified for {}, check "
-                "your recipe entry".format(tag, variable)
-            )
-
-=======
             raise KeyError("Dataset key {} must be specified for {}, check "
                            "your recipe entry".format(tag, variable))
->>>>>>> b46829ea
         paths = _replace_tag(paths, original_tag, replacewith)
     return paths
 
@@ -153,13 +135,8 @@
             result.extend(_replace_tag(paths, tag, item))
     else:
         text = _apply_caps(str(replacewith), lower, upper)
-<<<<<<< HEAD
-        result.extend(p.replace("{" + tag + "}", text) for p in paths)
-    return result
-=======
         result.extend(p.replace('{' + tag + '}', text) for p in paths)
     return list(set(result))
->>>>>>> b46829ea
 
 
 def _get_caps_options(tag):
