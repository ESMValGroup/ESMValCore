"""Data finder module for the ESMValTool."""
# Authors:
# Bouwe Andela (eScience, NL - b.andela@esciencecenter.nl)
# Valeriu Predoi (URead, UK - valeriu.predoi@ncas.ac.uk)
# Mattia Righi (DLR, Germany - mattia.righi@dlr.de)

import fnmatch
import logging
import os
import re
import glob

import iris

from ._config import get_project_config

logger = logging.getLogger(__name__)


def find_files(dirnames, filenames):
    """Find files matching filenames in dirnames."""
    logger.debug("Looking for files matching %s in %s", filenames, dirnames)

    result = []
    for dirname in dirnames:
        for path, _, files in os.walk(dirname, followlinks=True):
            for filename in filenames:
                matches = fnmatch.filter(files, filename)
                result.extend(os.path.join(path, f) for f in matches)

    return result


def get_start_end_year(filename):
    """Get the start and end year from a file name.

    We assume that the filename *must* contain at least 1 year/date.
    We look for four-to-eight-digit numbers.
    If two potential dates are separated by either - or _,
    we interpret this as the _daterange_ (startdate_enddate).
    If no date range is present, but multiple potential dates are
    present (e.g. including a version number), we assume that the last
    number represents the date.
    """
<<<<<<< HEAD
    # Strip only filename from full path (and discard extension?)
    filename = os.path.splitext(filename)[0]
    filename = filename.split(os.sep)[-1]

    # Check for a block of two potential dates separated by _ or -
    daterange = re.findall(r'([0-9]{4,12}[-_][0-9]{4,12})', filename)
    if daterange:
        start_date, end_date = re.findall(r'([0-9]{4,12})', daterange[0])
        start_year = start_date[:4]
        end_year = end_date[:4]
    else:
        dates = re.findall(r'([0-9]{4,12})', filename)
        print(dates)
        if not dates:
            raise ValueError('Name {0} does not match a recognized '
                             'pattern'.format(filename))
        elif len(dates) == 1:
            start_year = end_year = dates[0][:4]
        else:
            # Check for dates at start or end of filename
            outerdates = re.findall(r'^[0-9]{4,12}|[0-9]{4,12}$', filename)
            if len(outerdates) == 1:
                start_year = end_year = outerdates[0][:4]
            else:
                raise ValueError('Name {0} does not match a recognized '
                                 'pattern'.format(filename))

    logger.debug("Found start_year %s and end_year %s", start_year, end_year)
    return int(start_year), int(end_year)
=======
    name = os.path.splitext(filename)[0]

    name = name.split(os.sep)[-1]
    filename_list = [elem.split('-') for elem in name.split('_')]
    filename_list = [elem for sublist in filename_list for elem in sublist]

    pos_ydates = [elem.isdigit() and len(elem) >= 4 for elem in filename_list]
    pos_ydates_l = list(pos_ydates)
    pos_ydates_r = list(pos_ydates)

    for ind, _ in enumerate(pos_ydates_l):
        if ind != 0:
            pos_ydates_l[ind] = (pos_ydates_l[ind - 1] and pos_ydates_l[ind])

    for ind, _ in enumerate(pos_ydates_r):
        if ind != 0:
            pos_ydates_r[-ind - 1] = (pos_ydates_r[-ind]
                                      and pos_ydates_r[-ind - 1])

    dates = [
        filename_list[ind] for ind, _ in enumerate(pos_ydates)
        if pos_ydates_r[ind] or pos_ydates_l[ind]
    ]
    start_year = None
    end_year = None
    if len(dates) == 1:
        start_year = int(dates[0][:4])
        end_year = start_year
    elif len(dates) == 2:
        start_year, end_year = int(dates[0][:4]), int(dates[1][:4])
    else:
        # Slower than just parsing the name
        try:
            cubes = iris.load(filename)
        except OSError:
            raise ValueError('File {0} can not be read'.format(filename))

        for cube in cubes:
            logger.debug(cube)
            try:
                time = cube.coord('time')
            except iris.exceptions.CoordinateNotFoundError:
                continue
            start_year = time.cell(0).point.year
            end_year = time.cell(-1).point.year
            break

    if start_year is None or end_year is None:
        raise ValueError(
            'File {0} dates do not match a recognized pattern and time can '
            'not be read from the file'.format(filename)
        )
    return start_year, end_year
>>>>>>> a0552bd1


def select_files(filenames, start_year, end_year):
    """Select files containing data between start_year and end_year.

    This works for filenames matching *_YYYY*-YYYY*.* or *_YYYY*.*
    """
    selection = []
    for filename in filenames:
        start, end = get_start_end_year(filename)
        if start <= end_year and end >= start_year:
            selection.append(filename)
    return selection


def _replace_tags(path, variable):
    """Replace tags in the config-developer's file with actual values."""
    path = path.strip('/')
    tlist = re.findall(r'{([^}]*)}', path)
    paths = [path]
    for tag in tlist:
        original_tag = tag
        tag, _, _ = _get_caps_options(tag)

        if tag == 'latestversion':  # handled separately later
            continue
        elif tag in variable:
            replacewith = variable[tag]
        else:
            raise KeyError("Dataset key {} must be specified for {}, check "
                           "your recipe entry".format(tag, variable))

        paths = _replace_tag(paths, original_tag, replacewith)
    return paths


def _replace_tag(paths, tag, replacewith):
    """Replace tag by replacewith in paths."""
    _, lower, upper = _get_caps_options(tag)
    result = []
    if isinstance(replacewith, (list, tuple)):
        for item in replacewith:
            result.extend(_replace_tag(paths, tag, item))
    else:
        text = _apply_caps(str(replacewith), lower, upper)
        result.extend(p.replace('{' + tag + '}', text) for p in paths)
    return result


def _get_caps_options(tag):
    lower = False
    upper = False
    if tag.endswith('.lower'):
        lower = True
        tag = tag[0:-6]
    elif tag.endswith('.upper'):
        upper = True
        tag = tag[0:-6]
    return tag, lower, upper


def _apply_caps(original, lower, upper):
    if lower:
        return original.lower()
    if upper:
        return original.upper()
    return original


def _resolve_latestversion(dirname_template):
    """Resolve the 'latestversion' tag."""
    if '{latestversion}' not in dirname_template:
        return dirname_template

    # Find latest version
    part1, part2 = dirname_template.split('{latestversion}')
    part2 = part2.lstrip(os.sep)
    if os.path.exists(part1):
        versions = os.listdir(part1)
        versions.sort(reverse=True)
        for version in ['latest'] + versions:
            dirname = os.path.join(part1, version, part2)
            if os.path.isdir(dirname):
                return dirname

    return dirname_template


def _select_drs(input_type, drs, project):
    """Select the directory structure of input path."""
    cfg = get_project_config(project)
    input_path = cfg[input_type]
    if isinstance(input_path, str):
        return input_path

    structure = drs.get(project, 'default')
    if structure in input_path:
        return input_path[structure]

    raise KeyError(
        'drs {} for {} project not specified in config-developer file'.format(
            structure, project))


def get_rootpath(rootpath, project):
    """Select the rootpath."""
    if project in rootpath:
        return rootpath[project]
    if 'default' in rootpath:
        return rootpath['default']
    raise KeyError('default rootpath must be specified in config-user file')


def _find_input_dirs(variable, rootpath, drs):
    """Return a the full paths to input directories."""
    project = variable['project']

    root = get_rootpath(rootpath, project)
    path_template = _select_drs('input_dir', drs, project)

    dirnames = []
    for dirname_template in _replace_tags(path_template, variable):
        for base_path in root:
            dirname = os.path.join(base_path, dirname_template)
            dirname = _resolve_latestversion(dirname)
            matches = glob.glob(dirname)
            matches = [match for match in matches if os.path.isdir(match)]
            if matches:
                for match in matches:
                    logger.debug("Found %s", match)
                    dirnames.append(match)
            else:
                logger.debug("Skipping non-existent %s", dirname)

    return dirnames


def _get_filenames_glob(variable, drs):
    """Return patterns that can be used to look for input files."""
    path_template = _select_drs('input_file', drs, variable['project'])
    filenames_glob = _replace_tags(path_template, variable)
    return filenames_glob


def _find_input_files(variable, rootpath, drs):
    input_dirs = _find_input_dirs(variable, rootpath, drs)
    filenames_glob = _get_filenames_glob(variable, drs)
    files = find_files(input_dirs, filenames_glob)

    return files


def get_input_filelist(variable, rootpath, drs):
    """Return the full path to input files."""
    # change ensemble to fixed r0i0p0 for fx variables
    # this is needed and is not a duplicate effort
    if variable['project'] == 'CMIP5' and variable['frequency'] == 'fx':
        variable['ensemble'] = 'r0i0p0'
    files = _find_input_files(variable, rootpath, drs)
    # do time gating only for non-fx variables
    if variable['frequency'] != 'fx':
        files = select_files(files, variable['start_year'],
                             variable['end_year'])
    return files


def get_output_file(variable, preproc_dir):
    """Return the full path to the output (preprocessed) file."""
    cfg = get_project_config(variable['project'])

    # Join different experiment names
    if isinstance(variable.get('exp'), (list, tuple)):
        variable = dict(variable)
        variable['exp'] = '-'.join(variable['exp'])

    outfile = os.path.join(
        preproc_dir,
        variable['diagnostic'],
        variable['variable_group'],
        _replace_tags(cfg['output_file'], variable)[0],
    )
    if variable['frequency'] != 'fx':
        outfile += '_{start_year}-{end_year}'.format(**variable)
    outfile += '.nc'
    return outfile


def get_statistic_output_file(variable, preproc_dir):
    """Get multi model statistic filename depending on settings."""
    template = os.path.join(
        preproc_dir,
        '{diagnostic}',
        '{variable_group}',
        '{dataset}_{mip}_{short_name}_{start_year}-{end_year}.nc',
    )

    outfile = template.format(**variable)

    return outfile<|MERGE_RESOLUTION|>--- conflicted
+++ resolved
@@ -42,7 +42,6 @@
     present (e.g. including a version number), we assume that the last
     number represents the date.
     """
-<<<<<<< HEAD
     # Strip only filename from full path (and discard extension?)
     filename = os.path.splitext(filename)[0]
     filename = filename.split(os.sep)[-1]
@@ -72,61 +71,6 @@
 
     logger.debug("Found start_year %s and end_year %s", start_year, end_year)
     return int(start_year), int(end_year)
-=======
-    name = os.path.splitext(filename)[0]
-
-    name = name.split(os.sep)[-1]
-    filename_list = [elem.split('-') for elem in name.split('_')]
-    filename_list = [elem for sublist in filename_list for elem in sublist]
-
-    pos_ydates = [elem.isdigit() and len(elem) >= 4 for elem in filename_list]
-    pos_ydates_l = list(pos_ydates)
-    pos_ydates_r = list(pos_ydates)
-
-    for ind, _ in enumerate(pos_ydates_l):
-        if ind != 0:
-            pos_ydates_l[ind] = (pos_ydates_l[ind - 1] and pos_ydates_l[ind])
-
-    for ind, _ in enumerate(pos_ydates_r):
-        if ind != 0:
-            pos_ydates_r[-ind - 1] = (pos_ydates_r[-ind]
-                                      and pos_ydates_r[-ind - 1])
-
-    dates = [
-        filename_list[ind] for ind, _ in enumerate(pos_ydates)
-        if pos_ydates_r[ind] or pos_ydates_l[ind]
-    ]
-    start_year = None
-    end_year = None
-    if len(dates) == 1:
-        start_year = int(dates[0][:4])
-        end_year = start_year
-    elif len(dates) == 2:
-        start_year, end_year = int(dates[0][:4]), int(dates[1][:4])
-    else:
-        # Slower than just parsing the name
-        try:
-            cubes = iris.load(filename)
-        except OSError:
-            raise ValueError('File {0} can not be read'.format(filename))
-
-        for cube in cubes:
-            logger.debug(cube)
-            try:
-                time = cube.coord('time')
-            except iris.exceptions.CoordinateNotFoundError:
-                continue
-            start_year = time.cell(0).point.year
-            end_year = time.cell(-1).point.year
-            break
-
-    if start_year is None or end_year is None:
-        raise ValueError(
-            'File {0} dates do not match a recognized pattern and time can '
-            'not be read from the file'.format(filename)
-        )
-    return start_year, end_year
->>>>>>> a0552bd1
 
 
 def select_files(filenames, start_year, end_year):
