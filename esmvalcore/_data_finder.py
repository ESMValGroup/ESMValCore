"""Data finder module for the ESMValTool."""
import copy
import glob
import logging
import os
import re
from pathlib import Path

import iris
import isodate

from ._config import get_project_config
from .exceptions import RecipeError

logger = logging.getLogger(__name__)


def find_files(dirnames, filenames):
    """Find files matching filenames in dirnames."""
    logger.debug("Looking for files matching %s in %s", filenames, dirnames)

    result = []
    for dirname in dirnames:
        for filename_pattern in filenames:
            pat = os.path.join(dirname, filename_pattern)
            files = glob.glob(pat)
            files.sort()  # sorting makes it easier to see what was found
            result.extend(files)

    return result


def _get_from_pattern(pattern, date_range_pattern, stem, group):
    """Get time, date or datetime from date range patterns in file names."""
    #
    # Next string allows to test that there is an allowed delimiter (or
    # string start or end) close to date range (or to single date)
    start_point = end_point = None
    context = r"(?:^|[-_]|$)"
    #
    # First check for a block of two potential dates
    date_range_pattern_with_context = context + date_range_pattern + context
    daterange = re.search(date_range_pattern_with_context, stem)
    if not daterange:
        # Retry with extended context for CMIP3
        context = r"(?:^|[-_.]|$)"
        date_range_pattern_with_context = (context + date_range_pattern +
                                           context)
        daterange = re.search(date_range_pattern_with_context, stem)
    if daterange:
        start_point = daterange.group(group)
        end_group = '_'.join([group, 'end'])
        end_point = daterange.group(end_group)
    else:
        # Check for single dates in the filename
        single_date_pattern = context + pattern + context
        dates = re.findall(single_date_pattern, stem)
        if len(dates) == 1:
            start_point = end_point = dates[0][0]
        elif len(dates) > 1:
            # Check for dates at start or (exclusive or) end of filename
            start = re.search(r'^' + pattern, stem)
            end = re.search(pattern + r'$', stem)
            if start and not end:
                start_point = end_point = start.group(group)
            elif end:
                start_point = end_point = end.group(group)

    return start_point, end_point


def get_start_end_date(filename):
    """Get the start and end dates as a string from a file name.

    Examples of allowed dates : 1980, 198001, 19801231,
    1980123123, 19801231T23, 19801231T2359, 19801231T235959,
    19801231T235959Z (ISO 8601).

    Dates must be surrounded by - or _ or string start or string end
    (after removing filename suffix).

    Look first for two dates separated by - or _, then for one single
    date, and if they are multiple, for one date at start or end.
    """
    stem = Path(filename).stem
    start_date = end_date = None
    #
    time_pattern = (r"(?P<hour>[0-2][0-9]"
                    r"(?P<minute>[0-5][0-9]"
                    r"(?P<second>[0-5][0-9])?)?Z?)")
    date_pattern = (r"(?P<year>[0-9]{4})"
                    r"(?P<month>[01][0-9]"
                    r"(?P<day>[0-3][0-9]"
                    rf"(T?{time_pattern})?)?)?")
    datetime_pattern = (rf"(?P<datetime>{date_pattern})")
    #
    end_datetime_pattern = datetime_pattern.replace(">", "_end>")
    date_range_pattern = datetime_pattern + r"[-_]" + end_datetime_pattern
    start_date, end_date = _get_from_pattern(datetime_pattern,
                                             date_range_pattern, stem,
                                             'datetime')

    # As final resort, try to get the dates from the file contents
    if (start_date is None or end_date is None) and Path(filename).exists():
        logger.debug("Must load file %s for daterange ", filename)
        cubes = iris.load(filename)

        for cube in cubes:
            logger.debug(cube)
            try:
                time = cube.coord('time')
            except iris.exceptions.CoordinateNotFoundError:
                continue
            start_date = isodate.date_isoformat(
                time.cell(0).point, format=isodate.isostrf.DATE_BAS_COMPLETE)

            end_date = isodate.date_isoformat(
                time.cell(-1).point, format=isodate.isostrf.DATE_BAS_COMPLETE)
            break

    if start_date is None or end_date is None:
        raise ValueError(f'File {filename} dates do not match a recognized'
                         'pattern and time can not be read from the file')

    return start_date, end_date


def _get_timerange_from_years(variable):
    """Build `timerange` tag from tags `start_year` and `end_year`."""
    start_year = variable.get('start_year')
    end_year = variable.get('end_year')
    if start_year and end_year:
        variable['timerange'] = f'{start_year}/{end_year}'
    elif start_year:
        variable['timerange'] = f'{start_year}/{start_year}'
    elif end_year:
        variable['timerange'] = f'{end_year}/{end_year}'
    variable.pop('start_year', None)
    variable.pop('end_year', None)


def get_start_end_year(filename):
    """Get the start and end year from a file name.

    Examples of allowed dates : 1980, 198001, 19801231,
    1980123123, 19801231T23, 19801231T2359, 19801231T235959,
    19801231T235959Z (ISO 8601).

    Dates must be surrounded by - or _ or string start or string end
    (after removing filename suffix).

    Look first for two dates separated by - or _, then for one single
    date, and if they are multiple, for one date at start or end.
    """
    stem = Path(filename).stem
    start_year = end_year = None
    #
    time_pattern = (r"(?P<hour>[0-2][0-9]"
                    r"(?P<minute>[0-5][0-9]"
                    r"(?P<second>[0-5][0-9])?)?Z?)")
    date_pattern = (r"(?P<year>[0-9]{4})"
                    r"(?P<month>[01][0-9]"
                    r"(?P<day>[0-3][0-9]"
                    rf"(T?{time_pattern})?)?)?")
    #
    end_date_pattern = date_pattern.replace(">", "_end>")
    date_range_pattern = date_pattern + r"[-_]" + end_date_pattern
    start_year, end_year = _get_from_pattern(date_pattern, date_range_pattern,
                                             stem, 'year')
    # As final resort, try to get the dates from the file contents
    if (start_year is None or end_year is None) and Path(filename).exists():
        logger.debug("Must load file %s for daterange ", filename)
        cubes = iris.load(filename)

        for cube in cubes:
            logger.debug(cube)
            try:
                time = cube.coord('time')
            except iris.exceptions.CoordinateNotFoundError:
                continue
            start_year = time.cell(0).point.year
            end_year = time.cell(-1).point.year
            break

    if start_year is None or end_year is None:
        raise ValueError(f'File {filename} dates do not match a recognized'
                         'pattern and time can not be read from the file')

    return int(start_year), int(end_year)


def _parse_period(timerange):
    """Parse `timerange` values given as duration periods.

    Sum the duration periods to the `timerange` value given as a
    reference point in order to compute the start and end dates needed
    for file selection.
    """
    start_date = None
    end_date = None
    time_format = None
    datetime_format = (
        isodate.DATE_BAS_COMPLETE + 'T' + isodate.TIME_BAS_COMPLETE)
    if timerange.split('/')[0].startswith('P'):
        try:
            end_date = isodate.parse_datetime(timerange.split('/')[1])
            time_format = datetime_format
        except isodate.ISO8601Error:
            end_date = isodate.parse_date(timerange.split('/')[1])
            time_format = isodate.DATE_BAS_COMPLETE
        delta = isodate.parse_duration(timerange.split('/')[0])
        start_date = end_date - delta
    elif timerange.split('/')[1].startswith('P'):
        try:
            start_date = isodate.parse_datetime(timerange.split('/')[0])
            time_format = datetime_format
        except isodate.ISO8601Error:
            start_date = isodate.parse_date(timerange.split('/')[0])
            time_format = isodate.DATE_BAS_COMPLETE
        delta = isodate.parse_duration(timerange.split('/')[1])
        end_date = start_date + delta

    if time_format == datetime_format:
        start_date = str(isodate.datetime_isoformat(
            start_date, format=datetime_format))
        end_date = str(isodate.datetime_isoformat(
            end_date, format=datetime_format))
    elif time_format == isodate.DATE_BAS_COMPLETE:
        start_date = str(
            isodate.date_isoformat(start_date, format=time_format))
        end_date = str(isodate.date_isoformat(end_date, format=time_format))

    if start_date is None and end_date is None:
        start_date = timerange.split('/')[0]
        end_date = timerange.split('/')[1]

    return start_date, end_date


def _truncate_dates(date, file_date):
    """Truncate dates of different lengths.

    This allows to compare the dates chronologically.
    """
    date = re.sub("[^0-9]", '', date)
    file_date = re.sub("[^0-9]", '', file_date)
    if len(date) < len(file_date):
        file_date = file_date[0:len(date)]
    elif len(date) > len(file_date):
        date = date[0:len(file_date)]

    return date, file_date


def select_files(filenames, timerange):
    """Select files containing data between a given timerange.

    If the timerange is given as a period, the file selection
    occurs taking only the years into account.

    Otherwise, the file selection occurs taking into account
    the time resolution of the file.
    """
    selection = []
    start_date, end_date = _parse_period(timerange)

    for filename in filenames:
        start, end = get_start_end_date(filename)

        start_date, start = _truncate_dates(start_date, start)
        end_date, end = _truncate_dates(end_date, end)

        if start <= end_date and end >= start_date:
            selection.append(filename)

    return selection


def _replace_tags(paths, variable):
    """Replace tags in the config-developer's file with actual values."""
    if isinstance(paths, str):
        paths = set((paths.strip('/'), ))
    else:
        paths = set(path.strip('/') for path in paths)
    tlist = set()
    for path in paths:
        tlist = tlist.union(re.findall(r'{([^}]*)}', path))
    if 'sub_experiment' in variable:
        new_paths = []
        for path in paths:
            new_paths.extend(
                (re.sub(r'(\b{ensemble}\b)', r'{sub_experiment}-\1', path),
                 re.sub(r'({ensemble})', r'{sub_experiment}-\1', path)))
            tlist.add('sub_experiment')
        paths = new_paths

    for tag in tlist:
        original_tag = tag
        tag, _, _ = _get_caps_options(tag)

        if tag == 'latestversion':  # handled separately later
            continue
        if tag in variable:
            replacewith = variable[tag]
        else:
            raise RecipeError(f"Dataset key '{tag}' must be specified for "
                              f"{variable}, check your recipe entry")
        paths = _replace_tag(paths, original_tag, replacewith)
    return paths


def _replace_tag(paths, tag, replacewith):
    """Replace tag by replacewith in paths."""
    _, lower, upper = _get_caps_options(tag)
    result = []
    if isinstance(replacewith, (list, tuple)):
        for item in replacewith:
            result.extend(_replace_tag(paths, tag, item))
    else:
        text = _apply_caps(str(replacewith), lower, upper)
        result.extend(p.replace('{' + tag + '}', text) for p in paths)
    return list(set(result))


def _get_caps_options(tag):
    lower = False
    upper = False
    if tag.endswith('.lower'):
        lower = True
        tag = tag[0:-6]
    elif tag.endswith('.upper'):
        upper = True
        tag = tag[0:-6]
    return tag, lower, upper


def _apply_caps(original, lower, upper):
    if lower:
        return original.lower()
    if upper:
        return original.upper()
    return original


def _resolve_latestversion(dirname_template):
    """Resolve the 'latestversion' tag.

    This implementation avoid globbing on centralized clusters with very
    large data root dirs (i.e. ESGF nodes like Jasmin/DKRZ).
    """
    if '{latestversion}' not in dirname_template:
        return dirname_template

    # Find latest version
    part1, part2 = dirname_template.split('{latestversion}')
    part2 = part2.lstrip(os.sep)
    if os.path.exists(part1):
        versions = os.listdir(part1)
        versions.sort(reverse=True)
        for version in ['latest'] + versions:
            dirname = os.path.join(part1, version, part2)
            if os.path.isdir(dirname):
                return dirname

    return None


def _select_drs(input_type, drs, project):
    """Select the directory structure of input path."""
    cfg = get_project_config(project)
    input_path = cfg[input_type]
    if isinstance(input_path, str):
        return input_path

    structure = drs.get(project, 'default')
    if structure in input_path:
        return input_path[structure]

    raise KeyError(
        'drs {} for {} project not specified in config-developer file'.format(
            structure, project))


ROOTPATH_WARNED = set()


def get_rootpath(rootpath, project):
    """Select the rootpath."""
    for key in (project, 'default'):
        if key in rootpath:
            nonexistent = tuple(p for p in rootpath[key]
                                if not os.path.exists(p))
            if nonexistent and (key, nonexistent) not in ROOTPATH_WARNED:
                logger.warning(
                    "'%s' rootpaths '%s' set in config-user.yml do not exist",
                    key, ', '.join(nonexistent))
                ROOTPATH_WARNED.add((key, nonexistent))
            return rootpath[key]
    raise KeyError('default rootpath must be specified in config-user file')


def _find_input_dirs(variable, rootpath, drs):
    """Return a the full paths to input directories."""
    project = variable['project']

    root = get_rootpath(rootpath, project)
    path_template = _select_drs('input_dir', drs, project)

    dirnames = []
    for dirname_template in _replace_tags(path_template, variable):
        for base_path in root:
            dirname = os.path.join(base_path, dirname_template)
            dirname = _resolve_latestversion(dirname)
            if dirname is None:
                continue
            matches = glob.glob(dirname)
            matches = [match for match in matches if os.path.isdir(match)]
            if matches:
                for match in matches:
                    dirnames.append(match)
            else:
                logger.debug("Skipping non-existent %s", dirname)

    return dirnames


def _get_filenames_glob(variable, drs):
    """Return patterns that can be used to look for input files."""
    path_template = _select_drs('input_file', drs, variable['project'])
    filenames_glob = _replace_tags(path_template, variable)
    return filenames_glob


def _find_input_files(variable, rootpath, drs):
    """Find available input files.

    Return the files, the directory in which they are located in, and
    the file name.
    """
    short_name = variable['short_name']
    variable['short_name'] = variable['original_short_name']
    input_dirs = _find_input_dirs(variable, rootpath, drs)
    filenames_glob = _get_filenames_glob(variable, drs)
    files = find_files(input_dirs, filenames_glob)
    variable['short_name'] = short_name
    return (files, input_dirs, filenames_glob)


def get_input_filelist(variable, rootpath, drs):
    """Return the full path to input files."""
    # change ensemble to fixed r0i0p0 for fx variables
    # this is needed and is not a duplicate effort
    if variable['project'] == 'CMIP5' and variable['frequency'] == 'fx':
        variable['ensemble'] = 'r0i0p0'
    (files, dirnames, filenames) = _find_input_files(variable, rootpath, drs)
    # do time gating only for non-fx variables
    if variable['frequency'] != 'fx':
        files = select_files(
            files,
            variable['timerange'])
    return (files, dirnames, filenames)


def get_output_file(variable, preproc_dir):
    """Return the full path to the output (preprocessed) file."""
    cfg = get_project_config(variable['project'])

    # Join different experiment names
    if isinstance(variable.get('exp'), (list, tuple)):
        variable = dict(variable)
        variable['exp'] = '-'.join(variable['exp'])

    outfile = os.path.join(
        preproc_dir,
        variable['diagnostic'],
        variable['variable_group'],
        _replace_tags(cfg['output_file'], variable)[0],
    )
    if variable['frequency'] != 'fx':
        timerange = variable['timerange'].replace('/', '-')
        outfile += f'_{timerange}'

    outfile += '.nc'
    return outfile


<<<<<<< HEAD
def get_multiproduct_filename(attributes, preproc_dir):
    """Get ensemble/multi-model filename depending on settings."""
    relevant_keys = [
        'project', 'dataset', 'exp', 'ensemble_statistics',
        'multi_model_statistics', 'mip', 'short_name'
    ]

    filename_segments = []
    for key in relevant_keys:
        if key in attributes:
            attribute = attributes[key]
            if isinstance(attribute, (list, tuple)):
                attribute = '-'.join(attribute)
            filename_segments.extend(attribute.split('_'))

    # Remove duplicate segments:
    filename_segments = list(dict.fromkeys(filename_segments))

    # Add period and extension
    filename_segments.append(
        f"{attributes['start_year']}-{attributes['end_year']}.nc")

    outfile = os.path.join(
        preproc_dir,
        attributes['diagnostic'],
        attributes['variable_group'],
        '_'.join(filename_segments),
    )

=======
def get_statistic_output_file(variable, preproc_dir):
    """Get multi model statistic filename depending on settings."""
    updated_var = copy.deepcopy(variable)
    updated_var['timerange'] = updated_var['timerange'].replace('/', '-')
    template = os.path.join(
        preproc_dir,
        '{diagnostic}',
        '{variable_group}',
        '{dataset}_{mip}_{short_name}_{timerange}.nc',
    )

    outfile = template.format(**updated_var)

>>>>>>> 24a15b41
    return outfile<|MERGE_RESOLUTION|>--- conflicted
+++ resolved
@@ -484,7 +484,6 @@
     return outfile
 
 
-<<<<<<< HEAD
 def get_multiproduct_filename(attributes, preproc_dir):
     """Get ensemble/multi-model filename depending on settings."""
     relevant_keys = [
@@ -505,7 +504,7 @@
 
     # Add period and extension
     filename_segments.append(
-        f"{attributes['start_year']}-{attributes['end_year']}.nc")
+        f"{attributes['timerange'].replace('/', '-')}.nc")
 
     outfile = os.path.join(
         preproc_dir,
@@ -514,19 +513,4 @@
         '_'.join(filename_segments),
     )
 
-=======
-def get_statistic_output_file(variable, preproc_dir):
-    """Get multi model statistic filename depending on settings."""
-    updated_var = copy.deepcopy(variable)
-    updated_var['timerange'] = updated_var['timerange'].replace('/', '-')
-    template = os.path.join(
-        preproc_dir,
-        '{diagnostic}',
-        '{variable_group}',
-        '{dataset}_{mip}_{short_name}_{timerange}.nc',
-    )
-
-    outfile = template.format(**updated_var)
-
->>>>>>> 24a15b41
     return outfile