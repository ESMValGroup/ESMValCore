--- conflicted
+++ resolved
@@ -277,13 +277,6 @@
 
 def get_rootpath(rootpath, project):
     """Select the rootpath."""
-<<<<<<< HEAD
-    if project in rootpath:
-        return rootpath[project]
-    if "default" in rootpath:
-        return rootpath["default"]
-    raise KeyError("default rootpath must be specified in config-user file")
-=======
     for key in (project, 'default'):
         if key in rootpath:
             nonexistent = tuple(p for p in rootpath[key]
@@ -295,7 +288,6 @@
                 ROOTPATH_WARNED.add((key, nonexistent))
             return rootpath[key]
     raise KeyError('default rootpath must be specified in config-user file')
->>>>>>> 40e1a354
 
 
 def _find_input_dirs(variable, rootpath, drs):
@@ -309,7 +301,6 @@
     for dirname_template in _replace_tags(path_template, variable):
         for base_path in root:
             dirname = os.path.join(base_path, dirname_template)
-<<<<<<< HEAD
             if variable["frequency"] == "fx" and "*" in dirname:
                 dirname = _resolve_wildcards_and_version(dirname, base_path,
                                                          project, drs)
@@ -319,11 +310,6 @@
                         variable[key] = var_from_dir.get(key, '*')
             else:
                 dirname = _resolve_latestversion(dirname)
-=======
-            dirname = _resolve_latestversion(dirname)
-            if dirname is None:
-                continue
->>>>>>> 40e1a354
             matches = glob.glob(dirname)
             matches = [match for match in matches if os.path.isdir(match)]
             if matches:
