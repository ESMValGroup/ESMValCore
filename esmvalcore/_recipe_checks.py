"""Module with functions to check a recipe."""
import itertools
import logging
import os
import re
import subprocess
from shutil import which

import yamale

from ._data_finder import get_start_end_year
from .exceptions import RecipeError
from .preprocessor import TIME_PREPROCESSORS, PreprocessingTask
from .preprocessor._multimodel import STATISTIC_MAPPING

logger = logging.getLogger(__name__)


<<<<<<< HEAD
=======
class RecipeError(Exception):
    """Recipe contains an error."""
    def __init__(self, msg):
        super().__init__(self)
        self.message = msg
        self.failed_tasks = []

    def __str__(self):
        """Return message string."""
        return self.message


class InputFilesNotFound(RecipeError):
    """Files that are required to run the recipe have not been found."""


>>>>>>> d83edb13
def ncl_version():
    """Check the NCL version."""
    ncl = which('ncl')
    if not ncl:
        raise RecipeError("Recipe contains NCL scripts, but cannot find "
                          "an NCL installation.")
    try:
        cmd = [ncl, '-V']
        version = subprocess.check_output(cmd, universal_newlines=True)
    except subprocess.CalledProcessError:
        logger.error("Failed to execute '%s'", ' '.join(' '.join(cmd)))
        raise RecipeError("Recipe contains NCL scripts, but your NCL "
                          "installation appears to be broken.")

    version = version.strip()
    logger.info("Found NCL version %s", version)

    major, minor = (int(i) for i in version.split('.')[:2])
    if major < 6 or (major == 6 and minor < 4):
        raise RecipeError("NCL version 6.4 or higher is required to run "
                          "a recipe containing NCL scripts.")


def recipe_with_schema(filename):
    """Check if the recipe content matches schema."""
    schema_file = os.path.join(os.path.dirname(__file__), 'recipe_schema.yml')
    logger.debug("Checking recipe against schema %s", schema_file)
    recipe = yamale.make_data(filename)
    schema = yamale.make_schema(schema_file)
    yamale.validate(schema, recipe, strict=False)


def diagnostics(diags):
    """Check diagnostics in recipe."""
    if diags is None:
        raise RecipeError('The given recipe does not have any diagnostic.')
    for name, diagnostic in diags.items():
        if 'scripts' not in diagnostic:
            raise RecipeError(
                "Missing scripts section in diagnostic {}".format(name))
        variable_names = tuple(diagnostic.get('variables', {}))
        scripts = diagnostic.get('scripts')
        if scripts is None:
            scripts = {}
        for script_name, script in scripts.items():
            if script_name in variable_names:
                raise RecipeError(
                    "Invalid script name {} encountered in diagnostic {}: "
                    "scripts cannot have the same name as variables.".format(
                        script_name, name))
            if not script.get('script'):
                raise RecipeError(
                    "No script defined for script {} in diagnostic {}".format(
                        script_name, name))


def duplicate_datasets(datasets):
    """Check for duplicate datasets."""
    checked_datasets_ = []
    for dataset in datasets:
        if dataset in checked_datasets_:
            raise RecipeError(
                "Duplicate dataset {} in datasets section".format(dataset))
        checked_datasets_.append(dataset)


def variable(var, required_keys):
    """Check variables as derived from recipe."""
    required = set(required_keys)
    missing = required - set(var)
    if missing:
        raise RecipeError(
            "Missing keys {} from variable {} in diagnostic {}".format(
                missing, var.get('short_name'), var.get('diagnostic')))


def _log_data_availability_errors(input_files, var, dirnames, filenames):
    """Check if the required input data is available."""
    var = dict(var)
    if not input_files:
        var.pop('filename', None)
        logger.error("No input files found for variable %s", var)
        if dirnames and filenames:
            patterns = itertools.product(dirnames, filenames)
            patterns = [os.path.join(d, f) for (d, f) in patterns]
            if len(patterns) == 1:
                msg = f': {patterns[0]}'
            else:
                msg = '\n{}'.format('\n'.join(patterns))
            logger.error("Looked for files matching%s", msg)
        elif dirnames and not filenames:
            logger.error(
                "Looked for files in %s, but did not find any file pattern "
                "to match against", dirnames)
        elif filenames and not dirnames:
            logger.error(
                "Looked for files matching %s, but did not find any existing "
                "input directory", filenames)
        logger.error("Set 'log_level' to 'debug' to get more information")


def _group_years(years):
    """Group an iterable of years into easy to read text.

    Example
    -------
    [1990, 1991, 1992, 1993, 2000] -> "1990-1993, 2000"
    """
    years = sorted(years)
    year = years[0]
    previous_year = year
    starts = [year]
    ends = []
    for year in years[1:]:
        if year != previous_year + 1:
            starts.append(year)
            ends.append(previous_year)
        previous_year = year
    ends.append(year)

    ranges = []
    for start, end in zip(starts, ends):
        ranges.append(f"{start}" if start == end else f"{start}-{end}")

    return ", ".join(ranges)


def data_availability(input_files, var, dirnames, filenames, log=True):
    """Check if input_files cover the required years."""
    if log:
        _log_data_availability_errors(input_files, var, dirnames, filenames)

    if not input_files:
        raise InputFilesNotFound(
            f"Missing data for {var['alias']}: {var['short_name']}")

    if var['frequency'] == 'fx':
        # check time availability only for non-fx variables
        return

    required_years = set(range(var['start_year'], var['end_year'] + 1))
    available_years = set()

    for filename in input_files:
        start, end = get_start_end_year(filename)
        available_years.update(range(start, end + 1))

    missing_years = required_years - available_years
    if missing_years:
        missing_txt = _group_years(missing_years)

        raise InputFilesNotFound(
            "No input data available for years {} in files:\n{}".format(
                missing_txt, "\n".join(str(f) for f in input_files)))


def tasks_valid(tasks):
    """Check that tasks are consistent."""
    filenames = set()
    msg = "Duplicate preprocessor filename {}, please file a bug report."
    for task in tasks.flatten():
        if isinstance(task, PreprocessingTask):
            for product in task.products:
                if product.filename in filenames:
                    raise ValueError(msg.format(product.filename))
                filenames.add(product.filename)


def check_for_temporal_preprocs(profile):
    """Check for temporal operations on fx variables."""
    temp_preprocs = [
        preproc for preproc in profile
        if profile[preproc] and preproc in TIME_PREPROCESSORS
    ]
    if temp_preprocs:
        raise RecipeError(
            "Time coordinate preprocessor step(s) {} not permitted on fx "
            "vars, please remove them from recipe".format(temp_preprocs))


def extract_shape(settings):
    """Check that `extract_shape` arguments are valid."""
    shapefile = settings.get('shapefile', '')
    if not os.path.exists(shapefile):
        raise RecipeError("In preprocessor function `extract_shape`: "
                          f"Unable to find 'shapefile: {shapefile}'")

    valid = {
        'method': {'contains', 'representative'},
        'crop': {True, False},
        'decomposed': {True, False},
    }
    for key in valid:
        value = settings.get(key)
        if not (value is None or value in valid[key]):
            raise RecipeError(
                f"In preprocessor function `extract_shape`: Invalid value "
                f"'{value}' for argument '{key}', choose from "
                "{}".format(', '.join(f"'{k}'".lower() for k in valid[key])))


def valid_multimodel_statistic(statistic):
    """Check that `statistic` is a valid argument for multimodel stats."""
    valid_names = ['std'] + list(STATISTIC_MAPPING.keys())
    valid_patterns = [r"^(p\d{1,2})(\.\d*)?$"]
    if not (statistic in valid_names
            or re.match(r'|'.join(valid_patterns), statistic)):
        raise RecipeError(
            "Invalid value encountered for `statistic` in preprocessor "
            f"`multi_model_statistics`. Valid values are {valid_names} "
            f"or patterns matching {valid_patterns}. Got '{statistic}.'")<|MERGE_RESOLUTION|>--- conflicted
+++ resolved
@@ -9,32 +9,13 @@
 import yamale
 
 from ._data_finder import get_start_end_year
-from .exceptions import RecipeError
+from .exceptions import InputFilesNotFound, RecipeError
 from .preprocessor import TIME_PREPROCESSORS, PreprocessingTask
 from .preprocessor._multimodel import STATISTIC_MAPPING
 
 logger = logging.getLogger(__name__)
 
 
-<<<<<<< HEAD
-=======
-class RecipeError(Exception):
-    """Recipe contains an error."""
-    def __init__(self, msg):
-        super().__init__(self)
-        self.message = msg
-        self.failed_tasks = []
-
-    def __str__(self):
-        """Return message string."""
-        return self.message
-
-
-class InputFilesNotFound(RecipeError):
-    """Files that are required to run the recipe have not been found."""
-
-
->>>>>>> d83edb13
 def ncl_version():
     """Check the NCL version."""
     ncl = which('ncl')
