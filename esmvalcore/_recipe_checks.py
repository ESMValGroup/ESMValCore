--- conflicted
+++ resolved
@@ -233,7 +233,6 @@
             f"or patterns matching {valid_patterns}. Got '{statistic}.'")
 
 
-<<<<<<< HEAD
 def _check_delimiter(timerange):
     if len(timerange) != 2:
         raise RecipeError("Invalid value encountered for `timerange`. "
@@ -280,7 +279,8 @@
         _check_duration_periods(timerange)
         for date in timerange:
             _check_timerange_values(date, timerange)
-=======
+
+
 def reference_for_bias_preproc(products):
     """Check that exactly one reference dataset for bias preproc is given."""
     step = 'bias'
@@ -306,5 +306,4 @@
             f"products\n{pformat(products_str)},\nfound "
             f"{len(reference_products):d}{ref_products_str}Please also "
             f"ensure that the reference dataset is not excluded with the "
-            f"'exclude' option")
->>>>>>> d2b9d44d
+            f"'exclude' option")