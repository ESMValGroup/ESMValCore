--- conflicted
+++ resolved
@@ -148,7 +148,6 @@
         start, end = get_start_end_year(filename)
         available_years.update(range(start, end + 1))
 
-<<<<<<< HEAD
     missing_years = sorted(required_years - available_years)
     if not missing_years:
         return
@@ -168,14 +167,6 @@
     raise RecipeError(
         "No input data available for years {} in files {}".format(
             ", ".join(ranges), input_files))
-=======
-    missing_years = required_years - available_years
-    if missing_years:
-        raise RecipeError(
-            "No input data available for years {} in files {}".format(
-                ", ".join(str(year) for year in sorted(missing_years)),
-                input_files))
->>>>>>> b283c86a
 
 
 def tasks_valid(tasks):
