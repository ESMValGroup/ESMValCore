"""Module with functions to check a recipe."""
import itertools
import logging
import os
import re
import subprocess
from pprint import pformat
from shutil import which

import isodate
import yamale

from ._data_finder import get_start_end_year
<<<<<<< HEAD
from ._task import get_flattened_tasks
from .preprocessor import TIME_PREPROCESSORS, PreprocessingTask
=======
from .exceptions import InputFilesNotFound, RecipeError
from .preprocessor import TIME_PREPROCESSORS, PreprocessingTask
from .preprocessor._multimodel import STATISTIC_MAPPING
>>>>>>> 24a15b41

logger = logging.getLogger(__name__)


def ncl_version():
    """Check the NCL version."""
    ncl = which('ncl')
    if not ncl:
        raise RecipeError("Recipe contains NCL scripts, but cannot find "
                          "an NCL installation.")
    try:
        cmd = [ncl, '-V']
        version = subprocess.check_output(cmd, universal_newlines=True)
    except subprocess.CalledProcessError:
        logger.error("Failed to execute '%s'", ' '.join(' '.join(cmd)))
        raise RecipeError("Recipe contains NCL scripts, but your NCL "
                          "installation appears to be broken.")

    version = version.strip()
    logger.info("Found NCL version %s", version)

    major, minor = (int(i) for i in version.split('.')[:2])
    if major < 6 or (major == 6 and minor < 4):
        raise RecipeError("NCL version 6.4 or higher is required to run "
                          "a recipe containing NCL scripts.")


def recipe_with_schema(filename):
    """Check if the recipe content matches schema."""
    schema_file = os.path.join(os.path.dirname(__file__), 'recipe_schema.yml')
    logger.debug("Checking recipe against schema %s", schema_file)
    recipe = yamale.make_data(filename)
    schema = yamale.make_schema(schema_file)
    yamale.validate(schema, recipe, strict=False)


def diagnostics(diags):
    """Check diagnostics in recipe."""
    if diags is None:
        raise RecipeError('The given recipe does not have any diagnostic.')
    for name, diagnostic in diags.items():
        if 'scripts' not in diagnostic:
            raise RecipeError(
                "Missing scripts section in diagnostic {}".format(name))
        variable_names = tuple(diagnostic.get('variables', {}))
        scripts = diagnostic.get('scripts')
        if scripts is None:
            scripts = {}
        for script_name, script in scripts.items():
            if script_name in variable_names:
                raise RecipeError(
                    "Invalid script name {} encountered in diagnostic {}: "
                    "scripts cannot have the same name as variables.".format(
                        script_name, name))
            if not script.get('script'):
                raise RecipeError(
                    "No script defined for script {} in diagnostic {}".format(
                        script_name, name))


def duplicate_datasets(datasets):
    """Check for duplicate datasets."""
    checked_datasets_ = []
    for dataset in datasets:
        if dataset in checked_datasets_:
            raise RecipeError(
                "Duplicate dataset {} in datasets section".format(dataset))
        checked_datasets_.append(dataset)


def variable(var, required_keys):
    """Check variables as derived from recipe."""
    required = set(required_keys)
    missing = required - set(var)
    if missing:
        raise RecipeError(
            "Missing keys {} from variable {} in diagnostic {}".format(
                missing, var.get('short_name'), var.get('diagnostic')))


def _log_data_availability_errors(input_files, var, dirnames, filenames):
    """Check if the required input data is available."""
    var = dict(var)
    if not input_files:
        var.pop('filename', None)
        logger.error("No input files found for variable %s", var)
        if dirnames and filenames:
            patterns = itertools.product(dirnames, filenames)
            patterns = [os.path.join(d, f) for (d, f) in patterns]
            if len(patterns) == 1:
                msg = f': {patterns[0]}'
            else:
                msg = '\n{}'.format('\n'.join(patterns))
            logger.error("Looked for files matching%s", msg)
        elif dirnames and not filenames:
            logger.error(
                "Looked for files in %s, but did not find any file pattern "
                "to match against", dirnames)
        elif filenames and not dirnames:
            logger.error(
                "Looked for files matching %s, but did not find any existing "
                "input directory", filenames)
        logger.error("Set 'log_level' to 'debug' to get more information")


def _group_years(years):
    """Group an iterable of years into easy to read text.

    Example
    -------
    [1990, 1991, 1992, 1993, 2000] -> "1990-1993, 2000"
    """
    years = sorted(years)
    year = years[0]
    previous_year = year
    starts = [year]
    ends = []
    for year in years[1:]:
        if year != previous_year + 1:
            starts.append(year)
            ends.append(previous_year)
        previous_year = year
    ends.append(year)

    ranges = []
    for start, end in zip(starts, ends):
        ranges.append(f"{start}" if start == end else f"{start}-{end}")

    return ", ".join(ranges)


def data_availability(input_files, var, dirnames, filenames, log=True):
    """Check if input_files cover the required years."""
    if log:
        _log_data_availability_errors(input_files, var, dirnames, filenames)

    if not input_files:
        raise InputFilesNotFound(
            f"Missing data for {var['alias']}: {var['short_name']}")

    if var['frequency'] == 'fx':
        # check time availability only for non-fx variables
        return
    start_year = var['start_year']
    end_year = var['end_year']
    required_years = set(range(start_year, end_year + 1, 1))
    available_years = set()

    for filename in input_files:
        start, end = get_start_end_year(filename)
        available_years.update(range(start, end + 1))

    missing_years = required_years - available_years
    if missing_years:
        missing_txt = _group_years(missing_years)

        raise InputFilesNotFound(
            "No input data available for years {} in files:\n{}".format(
                missing_txt, "\n".join(str(f) for f in input_files)))


def tasks_valid(tasks):
    """Check that tasks are consistent."""
    filenames = set()
    msg = "Duplicate preprocessor filename {}, please file a bug report."
    for task in tasks.flatten():
        if isinstance(task, PreprocessingTask):
            for product in task.products:
                if product.filename in filenames:
                    raise ValueError(msg.format(product.filename))
                filenames.add(product.filename)


def check_for_temporal_preprocs(profile):
    """Check for temporal operations on fx variables."""
    temp_preprocs = [
        preproc for preproc in profile
        if profile[preproc] and preproc in TIME_PREPROCESSORS
    ]
    if temp_preprocs:
        raise RecipeError(
            "Time coordinate preprocessor step(s) {} not permitted on fx "
            "vars, please remove them from recipe".format(temp_preprocs))


def extract_shape(settings):
    """Check that `extract_shape` arguments are valid."""
    shapefile = settings.get('shapefile', '')
    if not os.path.exists(shapefile):
        raise RecipeError("In preprocessor function `extract_shape`: "
                          f"Unable to find 'shapefile: {shapefile}'")

    valid = {
        'method': {'contains', 'representative'},
        'crop': {True, False},
        'decomposed': {True, False},
    }
    for key in valid:
        value = settings.get(key)
        if not (value is None or value in valid[key]):
            raise RecipeError(
                f"In preprocessor function `extract_shape`: Invalid value "
                f"'{value}' for argument '{key}', choose from "
                "{}".format(', '.join(f"'{k}'".lower() for k in valid[key])))


<<<<<<< HEAD
def _verify_multimodel_statistics(statistics):
    """Raise error if multi-model statistics cannot be verified."""
    valid_names = ["mean", "median", "std", "min", "max"]
    valid_patterns = [r"^(p\d{1,2})(\.\d*)?$"]

    for statistic in statistics:
        if not (statistic in valid_names
                or re.match(r'|'.join(valid_patterns), statistic)):
            raise RecipeError(
                "Invalid value encountered for `statistic` in preprocessor "
                f"`multi_model_statistics`. Valid values are {valid_names} "
                f"or patterns matching {valid_patterns}. Got '{statistic}.'")


def _verify_span_value(span):
    """Raise error if span argument cannot be verified."""
    valid_names = ('overlap', 'full')
    if span not in valid_names:
        raise RecipeError(
            "Invalid value encountered for `span` in preprocessor "
            f"`multi_model_statistics`. Valid values are {valid_names}."
            f"Got {span}.")


def _verify_groupby(groupby):
    """Raise error if groupby arguments cannot be verified."""
    if not groupby:
        return
    if not isinstance(groupby, list):
        raise RecipeError(
            "Invalid value encountered for `groupby` in preprocessor. "
            f"`groupby` must be defined as a list. Got {groupby}.")


def _verify_arguments(given, expected):
    """Raise error if arguments cannot be verified."""
    for key in given:
        if key not in expected:
            raise RecipeError(
                f"Unexpected keyword argument encountered: {key}. Valid "
                "keywords are: {valid_keys}.")


def multimodel_statistics(settings):
    """Check that the multi-model settings are valid."""
    valid_keys = ['span', 'groupby', 'statistics']
    _verify_arguments(settings.keys(), valid_keys)

    span = settings.get('span', None)  # optional, default: overlap
    if span:
        _verify_span_value(span)

    groupby = settings.get('groupby', None)  # optional, default: None
    if groupby:
        _verify_groupby(groupby)

    statistics = settings.get('statistics', None)  # required
    if statistics:
        _verify_multimodel_statistics(statistics)


def _verify_ensemble_statistics(statistics):
    """Raise error if ensemble statistics cannot be verified."""
    valid_names = ('count', 'gmean', 'hmean', 'max', 'mean', 'median', 'min',
                   'peak', 'percentile', 'proportion', 'rms', 'std_dev', 'sum',
                   'variance', 'wpercentile')

    for statistic in statistics:
        if not statistic.lower() in valid_names:
            raise RecipeError(
                "Invalid value encountered for `statistic` in preprocessor "
                f"`multi_model_statistics`. Valid values are {valid_names}."
                f"Got '{statistic}.'")


def ensemble_statistics(settings):
    """Check that the ensemble settings are valid."""
    valid_keys = ['statistics']
    _verify_arguments(settings.keys(), valid_keys)

    statistics = settings.get('statistics', None)
    if statistics:
        _verify_ensemble_statistics(statistics)
=======
def valid_multimodel_statistic(statistic):
    """Check that `statistic` is a valid argument for multimodel stats."""
    valid_names = ['std'] + list(STATISTIC_MAPPING.keys())
    valid_patterns = [r"^(p\d{1,2})(\.\d*)?$"]
    if not (statistic in valid_names
            or re.match(r'|'.join(valid_patterns), statistic)):
        raise RecipeError(
            "Invalid value encountered for `statistic` in preprocessor "
            f"`multi_model_statistics`. Valid values are {valid_names} "
            f"or patterns matching {valid_patterns}. Got '{statistic}.'")


def _check_delimiter(timerange):
    if len(timerange) != 2:
        raise RecipeError("Invalid value encountered for `timerange`. "
                          "Valid values must be separated by `/`. "
                          f"Got {timerange} instead.")


def _check_duration_periods(timerange):
    try:
        isodate.parse_duration(timerange[0])
    except ValueError:
        pass
    else:
        try:
            isodate.parse_duration(timerange[1])
        except ValueError:
            pass
        else:
            raise RecipeError("Invalid value encountered for `timerange`. "
                              "Cannot set both the beginning and the end "
                              "as duration periods.")


def _check_format_years(date):
    if date != '*' and not date.startswith('P'):
        if len(date) < 4:
            date = date.zfill(4)
    return date


def _check_timerange_values(date, timerange):
    try:
        isodate.parse_date(date)
    except ValueError:
        try:
            isodate.parse_duration(date)
        except ValueError as exc:
            if date != '*':
                raise RecipeError("Invalid value encountered for `timerange`. "
                                  "Valid value must follow ISO 8601 standard "
                                  "for dates and duration periods, or be "
                                  "set to '*' to load available years. "
                                  f"Got {timerange} instead.") from exc


def valid_time_selection(timerange):
    """Check that `timerange` tag is well defined."""
    if timerange != '*':
        timerange = timerange.split('/')
        _check_delimiter(timerange)
        _check_duration_periods(timerange)
        for date in timerange:
            date = _check_format_years(date)
            _check_timerange_values(date, timerange)


def reference_for_bias_preproc(products):
    """Check that exactly one reference dataset for bias preproc is given."""
    step = 'bias'
    products = {p for p in products if step in p.settings}
    if not products:
        return

    # Check that exactly one dataset contains the facet ``reference_for_bias:
    # true``
    reference_products = []
    for product in products:
        if product.attributes.get('reference_for_bias', False):
            reference_products.append(product)
    if len(reference_products) != 1:
        products_str = [p.filename for p in products]
        if not reference_products:
            ref_products_str = ". "
        else:
            ref_products_str = [p.filename for p in reference_products]
            ref_products_str = f":\n{pformat(ref_products_str)}.\n"
        raise RecipeError(
            f"Expected exactly 1 dataset with 'reference_for_bias: true' in "
            f"products\n{pformat(products_str)},\nfound "
            f"{len(reference_products):d}{ref_products_str}Please also "
            f"ensure that the reference dataset is not excluded with the "
            f"'exclude' option")
>>>>>>> 24a15b41
<|MERGE_RESOLUTION|>--- conflicted
+++ resolved
@@ -11,14 +11,9 @@
 import yamale
 
 from ._data_finder import get_start_end_year
-<<<<<<< HEAD
-from ._task import get_flattened_tasks
-from .preprocessor import TIME_PREPROCESSORS, PreprocessingTask
-=======
 from .exceptions import InputFilesNotFound, RecipeError
 from .preprocessor import TIME_PREPROCESSORS, PreprocessingTask
 from .preprocessor._multimodel import STATISTIC_MAPPING
->>>>>>> 24a15b41
 
 logger = logging.getLogger(__name__)
 
@@ -225,7 +220,6 @@
                 "{}".format(', '.join(f"'{k}'".lower() for k in valid[key])))
 
 
-<<<<<<< HEAD
 def _verify_multimodel_statistics(statistics):
     """Raise error if multi-model statistics cannot be verified."""
     valid_names = ["mean", "median", "std", "min", "max"]
@@ -309,19 +303,6 @@
     statistics = settings.get('statistics', None)
     if statistics:
         _verify_ensemble_statistics(statistics)
-=======
-def valid_multimodel_statistic(statistic):
-    """Check that `statistic` is a valid argument for multimodel stats."""
-    valid_names = ['std'] + list(STATISTIC_MAPPING.keys())
-    valid_patterns = [r"^(p\d{1,2})(\.\d*)?$"]
-    if not (statistic in valid_names
-            or re.match(r'|'.join(valid_patterns), statistic)):
-        raise RecipeError(
-            "Invalid value encountered for `statistic` in preprocessor "
-            f"`multi_model_statistics`. Valid values are {valid_names} "
-            f"or patterns matching {valid_patterns}. Got '{statistic}.'")
-
-
 def _check_delimiter(timerange):
     if len(timerange) != 2:
         raise RecipeError("Invalid value encountered for `timerange`. "
@@ -403,5 +384,4 @@
             f"products\n{pformat(products_str)},\nfound "
             f"{len(reference_products):d}{ref_products_str}Please also "
             f"ensure that the reference dataset is not excluded with the "
-            f"'exclude' option")
->>>>>>> 24a15b41
+            f"'exclude' option")