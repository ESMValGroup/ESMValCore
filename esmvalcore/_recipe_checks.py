--- conflicted
+++ resolved
@@ -123,7 +123,6 @@
                 filenames.add(product.filename)
 
 
-<<<<<<< HEAD
 def check_for_temporal_preprocs(profile):
     """Check for temporal operations on fx variables."""
     temporal_preprocs = [
@@ -140,7 +139,8 @@
         raise RecipeError(
             "Time coordinate preprocessor step {} not permitted on fx vars \
             please remove them from recipe.".format(", ".join(temp_preprocs)))
-=======
+
+
 def extract_shape(settings):
     """Check that `extract_shape` arguments are valid."""
     shapefile = settings.get('shapefile', '')
@@ -158,5 +158,4 @@
             raise RecipeError(
                 f"In preprocessor function `extract_shape`: Invalid value "
                 f"'{value}' for argument '{key}', choose from "
-                "{}".format(', '.join(f"'{k}'".lower() for k in valid[key])))
->>>>>>> 2ae1d1fb
+                "{}".format(', '.join(f"'{k}'".lower() for k in valid[key])))