--- conflicted
+++ resolved
@@ -19,6 +19,7 @@
 ---
 
 CMIP6:
+  cmor_strict: true
   input_dir:
     default: '/'
     BADC: '[institute]/[dataset]/[exp]/[ensemble]/[mip]/[short_name]/[grid]/[latestversion]'
@@ -253,7 +254,6 @@
   cmor_strict: false
   input_dir:
     default: 'Tier[tier]/[dataset]'
-<<<<<<< HEAD
     BSC: '[type]/[institute.lower]/[dataset.lower]/[freq_folder]/[short_name][freq_base]'
   input_file:
     default: '[project]_[dataset]_[type]_[version]_[mip]_[short_name]_*.nc'
@@ -269,9 +269,7 @@
   cmor_strict: true
   input_dir:
     default: 'Tier[tier]/[dataset]'
-=======
     RCAST: '/'
->>>>>>> 5de046b5
   input_file: '[short_name]_[dataset]_[level]_[version]_*.nc'
   input_fx_dir:
     default: 'Tier[tier]/[dataset]'
