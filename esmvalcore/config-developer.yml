###############################################################################
# Developer's configuration file for the ESMValTool
###############################################################################
# This file retains the project- and machine-dependent directory and file name
# definitions of the input and output data
# Each dictionary is structured as follows
#
# PROJECT:
#   input_dir:
#     default:
#     drs1:
#     drs2:
#     etc:
#   input_file:
#   output_file:
#
# Only the default drs is mandatory, the others are optional
###############################################################################
---

CMIP6:
  cmor_strict: true
  input_dir:
    default: '/'
    BADC: '{activity}/{institute}/{dataset}/{exp}/{ensemble}/{mip}/{short_name}/{grid}/{latestversion}'
    DKRZ: '{activity}/{institute}/{dataset}/{exp}/{ensemble}/{mip}/{short_name}/{grid}/{latestversion}'
    ETHZ: '{exp}/{mip}/{short_name}/{dataset}/{ensemble}/{grid}/'
  input_file: '{short_name}_{mip}_{dataset}_{exp}_{ensemble}_{grid}*.nc'
  output_file: '{project}_{dataset}_{mip}_{exp}_{ensemble}_{short_name}'
  cmor_type: 'CMIP6'

CMIP5:
  cmor_strict: true
  input_dir:
    default: '/'
    BADC: '{institute}/{dataset}/{exp}/{frequency}/{modeling_realm}/{mip}/{ensemble}/{latestversion}/{short_name}'
    CP4CDS: '{institute}/{dataset}/{exp}/{frequency}/{modeling_realm}/{mip}/{ensemble}/{short_name}/latest/'
    DKRZ: '{institute}/{dataset}/{exp}/{frequency}/{modeling_realm}/{mip}/{ensemble}/{latestversion}/{short_name}'
    ETHZ: '{exp}/{mip}/{short_name}/{dataset}/{ensemble}/'
    SMHI: '{dataset}/{ensemble}/{exp}/{frequency}'
    RCAST: '{exp}/{mip}/{short_name}/{dataset}/{ensemble}/'
    BSC: '{type}/{project}/{exp}/{dataset.lower}'
  input_file: '{short_name}_{mip}_{dataset}_{exp}_{ensemble}*.nc'
  output_file: '{project}_{dataset}_{mip}_{exp}_{ensemble}_{short_name}'
  institutes:
    'ACCESS1-0': ['CSIRO-BOM']
    'ACCESS1-3': ['CSIRO-BOM']
    'bcc-csm1-1': ['BCC']
    'bcc-csm1-1-m': ['BCC']
    'BNU-ESM': ['BNU']
    'CanAM4': ['CCCma']
    'CanCM4': ['CCCma']
    'CanESM2': ['CCCma']
    'CCSM4': ['NCAR']
    'CESM1-BGC': ['NSF-DOE-NCAR']
    'CESM1-CAM5': ['NSF-DOE-NCAR']
    'CESM1-CAM5-1-FV2': ['NSF-DOE-NCAR']
    'CESM1-FASTCHEM': ['NSF-DOE-NCAR']
    'CESM1-WACCM': ['NSF-DOE-NCAR']
    'CFSv2-2011': ['COLA-CFS', 'NOAA-NCEP']
    'CMCC-CESM': ['CMCC']
    'CMCC-CM': ['CMCC']
    'CMCC-CMS': ['CMCC']
    'CNRM-CM5': ['CNRM-CERFACS']
    'CNRM-CM5-2': ['CNRM-CERFACS']
    'CSIRO-Mk3-6-0': ['CSIRO-QCCCE']
    'CSIRO-Mk3L-1-2': ['CSIRO-QCCCE']
    'EC-EARTH': ['ICHEC']
    'FGOALS-g2': ['LASG-CESS']
    'FGOALS-gl': ['LASG-IAP']
    'FGOALS-s2': ['LASG-IAP']
    'FIO-ESM': ['FIO']
    'fio-esm': ['FIO']
    'GEOS-5': ['NASA-GMAO']
    'GFDL-CM2p1': ['NOAA-GFDL']
    'GFDL-CM3': ['NOAA-GFDL']
    'GFDL-ESM2G': ['NOAA-GFDL']
    'GFDL-ESM2M': ['NOAA-GFDL']
    'GFDL-HIRAM-C180': ['NOAA-GFDL']
    'GFDL-HIRAM-C360': ['NOAA-GFDL']
    'GISS-E2-H': ['NASA-GISS']
    'GISS-E2-H-CC': ['NASA-GISS']
    'GISS-E2-R': ['NASA-GISS']
    'GISS-E2-R-CC': ['NASA-GISS']
    'HadCM3': ['MOHC']
    'HadGEM2-A': ['MOHC']
    'HadGEM2-AO': ['NIMR-KMA']
    'HadGEM2-CC': ['MOHC']
    'HadGEM2-ES': ['INPE', 'MOHC']
    'inmcm4': ['INM']
    'IPSL-CM5A-LR': ['IPSL']
    'IPSL-CM5A-MR': ['IPSL']
    'IPSL-CM5B-LR': ['IPSL']
    'MIROC-ESM': ['MIROC']
    'MIROC-ESM-CHEM': ['MIROC']
    'MIROC4h': ['MIROC']
    'MIROC5': ['MIROC']
    'MPI-ESM-LR': ['MPI-M']
    'MPI-ESM-MR': ['MPI-M']
    'MPI-ESM-P': ['MPI-M']
    'MRI-AGCM3-2H': ['MRI']
    'MRI-AGCM3-2S': ['MRI']
    'MRI-CGCM3': ['MRI']
    'MRI-ESM1': ['MRI']
    'NICAM-09': ['NICAM']
    'NorESM1-M': ['NCC']
    'NorESM1-ME': ['NCC']

CMIP3:
  cmor_strict: true
  input_dir:
    default: '/'
    BADC: '{institute}/{dataset}/{exp}/{frequency}/{modeling_realm}/{short_name}/{ensemble}/{latestversion}'
    DKRZ: '{exp}/{modeling_realm}/{frequency}/{short_name}/{dataset}/{ensemble}'
    IPSL: '{institute}/{dataset}/{exp}/{frequency}/{modeling_realm}/{ensemble}/{short_name}/{version}/{short_name}'
  input_file: '{short_name}_*.nc'
  output_file: '{project}_{institute}_{dataset}_{mip}_{exp}_{ensemble}_{short_name}_{start_year}-{end_year}'
  cmor_type: 'CMIP3'
  institutes:
    'bccr_bcm2_0': ['BCCR']
    'cccma_cgcm3_1': ['CCCMA']
    'cccma_cgcm3_1_t63': ['CCCMA']
    'cnrm_cm3': ['CNRM']
    'csiro_mk3_0': ['CSIRO']
    'csiro_mk3_5': ['CSIRO']
    'gfdl_cm2_0': ['GFDL']
    'gfdl_cm2_1': ['GFDL']
    'ingv_echam4': ['INGV']
    'inmcm3_0': ['INM']
    'ipsl_cm4': ['IPSL']
    'iap_fgoals1_0_g': ['LASG']
    'miub_echo_g': ['MIUB-KMA']
    'mpi_echam5': ['MPIM']
    'mri_cgcm2_3_2a': ['MRI']
    'giss_aom': ['NASA']
    'giss_model_e_h': ['NASA']
    'giss_model_e_r': ['NASA']
    'ncar_ccsm3_0': ['NCAR']
    'ncar_pcm1': ['NCAR']
    'miroc3_2_hires': ['NIES']
    'miroc3_2_medres': ['NIES']
    'ukmo_hadcm3': ['UKMO']
    'ukmo_hadgem1': ['UKMO']
    'BCM2': ['BCCR']
    'CGCM3-1-T47': ['CCCMA']
    'CGCM3-1-T63': ['CCCMA']
    'BCC-CM1': ['CMA']
    'CM3': ['CNRM', 'INM']
    'MK3': ['CSIRO']
    'MK3-5': ['CSIRO']
    'CM2': ['GFDL']
    'CM2-1': ['GFDL']
    'ECHAM4': ['INGV']
    'CM4': ['IPSL']
    'FGOALS-G1-0': ['LASG']
    'ECHO-G': ['MIUB-KMA']
    'ECHAM5': ['MPIM']
    'GISS-AOM': ['NASA']
    'GISS-EH': ['NASA']
    'GISS-ER': ['NASA']
    'CCSM3': ['NCAR']
    'PCM': ['NCAR']
    'MIROC3-2-HI': ['NIES']
    'MIROC3-2-MED': ['NIES']
    'HADCM3': ['UKMO']
    'HADGEM1': ['UKMO']

OBS:
  cmor_strict: false
  input_dir:
    default: 'Tier{tier}/{dataset}'
    BSC: '{type}/{institute.lower}/{dataset.lower}/{freq_folder}/{short_name}{freq_base}'
    RCAST: '{dataset}'
  input_file:
    default: '{project}_{dataset}_{type}_{version}_{mip}_{short_name}[_.]*nc'
    BSC: '{short_name}_*.nc'
    RCAST: '{short_name}_{mip}_{type}_{dataset}_*.nc'
  output_file: '{project}_{dataset}_{type}_{version}_{mip}_{short_name}'
  cmor_type: 'CMIP5'

OBS6:
  cmor_strict: false
  input_dir:
    default: 'Tier{tier}/{dataset}'
    BSC: '{type}/{institute.lower}/{dataset.lower}/{freq_folder}/{short_name}{freq_base}'
  input_file:
    default: '{project}_{dataset}_{type}_{version}_{mip}_{short_name}[_.]*nc'
    BSC: '{short_name}_*.nc'
  output_file: '{project}_{dataset}_{type}_{version}_{mip}_{short_name}'
  cmor_type: 'CMIP6'

native6:
  cmor_strict: false
  input_dir:
    default: 'Tier{tier}/{dataset}/{latestversion}/{frequency}/{short_name}'
    IPSL: '{root}/{account}/{model}/{status}/{exp}/{simulation}/{dir}/{freq}'
  input_file:
    default: '*.nc'
    IPSL:
      - '{simulation}_*_{ipsl_varname}.nc'
      - '{simulation}_*_{group}.nc'
  output_file: '{project}_{dataset}_{type}_{version}_{mip}_{short_name}'
  cmor_type: 'CMIP6'
  cmor_default_table_prefix: 'CMIP6_'

obs4mips:
  cmor_strict: false
  input_dir:
    default: 'Tier{tier}/{dataset}'
    RCAST: '/'
<<<<<<< HEAD
    IPSL: '{realm}/{short_name}/{freq}/{grid}/{institute}/{dataset}/{latest_version}'
  input_file:
    default: '{short_name}_{dataset}_{level}_{version}_*.nc'
=======
    IPSL: '{realm}/{short_name}/{freq}/{grid}/{institute}/${dataset}/{latest_version}'
  input_file:
    default: '{short_name}_{dataset}_{level}_{version}_*.nc'
    RCAST: '{short_name}_{dataset}_{level}_{version}_*.nc'
    IPSL: '{short_name}_obs4MIPS_{dataset}_{level}_{version}_*.nc'
>>>>>>> 65905862
  output_file: '{project}_{dataset}_{level}_{version}_{short_name}'
  cmor_type: 'CMIP6'
  cmor_path: 'obs4mips'
  cmor_default_table_prefix: 'obs4MIPs_'

ana4mips:
  cmor_strict: false
  input_dir:
    default: 'Tier{tier}/{dataset}'
    RCAST: '/'
  input_file: '{short_name}_{mip}_{type}_{dataset}_*.nc'
  output_file: '{project}_{mip}_{type}_{dataset}_{short_name}'
  cmor_type: 'CMIP5'
  # TODO: add cmor_path and table and set cmor_strict to true

EMAC:
  input_dir:
    default: '{dataset}'
  input_file: ''
  output_file: '{dataset}_{ensemble}_{short_name}'
  cmor_type: 'CMIP5'

CORDEX:
  input_dir:
    default: '/'
    spec: '{domain}/{institute}/{driver}/{exp}/{ensemble}/{dataset}/{rcm_version}/{mip}/{short_name}'
    BADC: '{domain}/{institute}/{driver}/{exp}/{ensemble}/{dataset}/{rcm_version}/{mip}/{short_name}/{latestversion}'
  input_file: '{short_name}_{domain}_{driver}_{exp}_{ensemble}_{dataset}_{rcm_version}_{mip}*.nc'
  output_file: '{short_name}_{dataset}_{exp}_{ensemble}_{rcm_version}_{mip}'
  cmor_type: 'CMIP5'
  cmor_path: 'cordex'

IPSLCM:
  cmor_strict: false
  input_dir:
    default: '{root}/{account}/{model}/{status}/{exp}/{simulation}/{dir}/{freq}'
  input_file:
    default:
      - '{simulation}_*_{ipsl_varname}.nc'
      - '{simulation}_*_{group}.nc'
  output_file: '{dataset}_{account}_{model}_{status}_{exp}_{simulation}_{freq}_{short_name}'
  cmor_type: 'CMIP6'
  cmor_default_table_prefix: 'CMIP6_'
<|MERGE_RESOLUTION|>--- conflicted
+++ resolved
@@ -208,17 +208,9 @@
   input_dir:
     default: 'Tier{tier}/{dataset}'
     RCAST: '/'
-<<<<<<< HEAD
     IPSL: '{realm}/{short_name}/{freq}/{grid}/{institute}/{dataset}/{latest_version}'
   input_file:
     default: '{short_name}_{dataset}_{level}_{version}_*.nc'
-=======
-    IPSL: '{realm}/{short_name}/{freq}/{grid}/{institute}/${dataset}/{latest_version}'
-  input_file:
-    default: '{short_name}_{dataset}_{level}_{version}_*.nc'
-    RCAST: '{short_name}_{dataset}_{level}_{version}_*.nc'
-    IPSL: '{short_name}_obs4MIPS_{dataset}_{level}_{version}_*.nc'
->>>>>>> 65905862
   output_file: '{project}_{dataset}_{level}_{version}_{short_name}'
   cmor_type: 'CMIP6'
   cmor_path: 'obs4mips'
