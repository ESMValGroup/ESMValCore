"""Auxiliary functions for :mod:`iris`."""

from __future__ import annotations

<<<<<<< HEAD
import contextlib
from collections.abc import Generator, Iterable
from typing import Literal, Optional, Sequence
from warnings import catch_warnings, filterwarnings
=======
import warnings
from collections.abc import Generator
from contextlib import contextmanager
from typing import Dict, Iterable, List, Literal, Sequence
>>>>>>> e4152692

import dask.array as da
import iris
import iris.aux_factory
import iris.cube
import iris.exceptions
import iris.util
import numpy as np
from cf_units import Unit, suppress_errors
from iris.coords import Coord
from iris.cube import Cube
from iris.exceptions import CoordinateMultiDimError, CoordinateNotFoundError
from iris.warnings import IrisVagueMetadataWarning

from esmvalcore.typing import NetCDFAttr


@contextmanager
def ignore_iris_vague_metadata_warnings() -> Generator[None]:
    """Ignore specific warnings.

    This can be used as a context manager. See also
    https://scitools-iris.readthedocs.io/en/stable/generated/api/iris.warnings.html#iris.warnings.IrisVagueMetadataWarning.

    """
    with warnings.catch_warnings():
        warnings.filterwarnings(
            "ignore",
            category=IrisVagueMetadataWarning,
            module="iris",
        )
        yield


def add_leading_dim_to_cube(cube, dim_coord):
    """Add new leading dimension to cube.

    An input cube with shape ``(x, ..., z)`` will be transformed to a cube with
    shape ``(w, x, ..., z)`` where ``w`` is the length of ``dim_coord``. Note
    that the data is broadcasted to the new shape.

    Parameters
    ----------
    cube: iris.cube.Cube
        Input cube.
    dim_coord: iris.coords.DimCoord
        Dimensional coordinate that is used to describe the new leading
        dimension. Needs to be 1D.

    Returns
    -------
    iris.cube.Cube
        Transformed input cube with new leading dimension.

    Raises
    ------
    iris.exceptions.CoordinateMultiDimError
        ``dim_coord`` is not 1D.

    """
    # Only 1D dim_coords are supported
    if dim_coord.ndim > 1:
        raise CoordinateMultiDimError(dim_coord)
    new_shape = (dim_coord.shape[0], *cube.shape)

    # Cache ancillary variables and cell measures (iris.util.new_axis drops
    # those) and determine corresponding dimensions in new cube
    ancillary_variables = []
    for ancillary_variable in cube.ancillary_variables():
        new_dims = tuple(
            d + 1 for d in cube.ancillary_variable_dims(ancillary_variable)
        )
        ancillary_variables.append((ancillary_variable, new_dims))
    cell_measures = []
    for cell_measure in cube.cell_measures():
        new_dims = tuple(d + 1 for d in cube.cell_measure_dims(cell_measure))
        cell_measures.append((cell_measure, new_dims))

    # Transform cube from shape (x, ..., z) to (1, x, ..., z)
    cube = iris.util.new_axis(cube)

    # Create new cube with shape (w, x, ..., z) where w is length of dim_coord
    # and already add ancillary variables and cell measures
    new_data = da.broadcast_to(cube.core_data(), new_shape)
    new_cube = Cube(
        new_data,
        ancillary_variables_and_dims=ancillary_variables,
        cell_measures_and_dims=cell_measures,
    )

    # Add metadata
    # Note: using cube.coord_dims() for determining the positions for the
    # coordinates of the new cube is correct here since cube has the shape (1,
    # x, ..., z) at this stage
    new_cube.metadata = cube.metadata
    new_cube.add_dim_coord(dim_coord, 0)
    for coord in cube.coords(dim_coords=True):
        new_cube.add_dim_coord(coord, cube.coord_dims(coord))
    for coord in cube.coords(dim_coords=False):
        new_cube.add_aux_coord(coord, cube.coord_dims(coord))

    return new_cube


def date2num(date, unit, dtype=np.float64):
    """Convert datetime object into numeric value with requested dtype.

    This is a custom version of :meth:`cf_units.Unit.date2num` that
    guarantees the correct dtype for the return value.

    Parameters
    ----------
    date : :class:`datetime.datetime` or :class:`cftime.datetime`
    unit : :class:`cf_units.Unit`
    dtype : a numpy dtype

    Returns
    -------
    :class:`numpy.ndarray` of type `dtype`
        The return value of ``unit.date2num`` with the requested dtype.
    """
    num = unit.date2num(date)
    try:
        return num.astype(dtype)
    except AttributeError:
        return dtype(num)


def merge_cube_attributes(
    cubes: Sequence[Cube],
    delimiter: str = " ",
) -> None:
    """Merge attributes of all given cubes in-place.

    After this operation, the attributes of all given cubes are equal. This is
    useful for operations that combine cubes, such as
    :meth:`iris.cube.CubeList.merge_cube` or
    :meth:`iris.cube.CubeList.concatenate_cube`.

    Note
    ----
    This function differs from :func:`iris.util.equalise_attributes` in this
    respect that it does not delete attributes that are not identical but
    rather concatenates them (sorted) using the given ``delimiter``. E.g., the
    attributes ``exp: historical`` and ``exp: ssp585`` end up as ``exp:
    historical ssp585`` using the default ``delimiter = ' '``.

    Parameters
    ----------
    cubes:
        Input cubes whose attributes will be modified in-place.
    delimiter:
        Delimiter that is used to concatenate non-identical attributes.

    """
    if len(cubes) <= 1:
        return

    # Step 1: collect all attribute values in a list
    attributes: dict[str, list[NetCDFAttr]] = {}
    for cube in cubes:
        for attr, val in cube.attributes.items():
            attributes.setdefault(attr, [])
            attributes[attr].append(val)

    # Step 2: use the first cube in which an attribute occurs to decide if an
    # attribute is global or local.
    final_attributes = iris.cube.CubeAttrsDict()
    for cube in cubes:
        for attr, value in cube.attributes.locals.items():
            if attr not in final_attributes:
                final_attributes.locals[attr] = value
        for attr, value in cube.attributes.globals.items():
            if attr not in final_attributes:
                final_attributes.globals[attr] = value

    # Step 3: if values are not equal, first convert them to strings (so that
    # set() can be used); then extract unique elements from this list, sort it,
    # and use the delimiter to join all elements to a single string.
    for attr, vals in attributes.items():
        set_of_str = sorted({str(v) for v in vals})
        if len(set_of_str) == 1:
            final_attributes[attr] = vals[0]
        else:
            final_attributes[attr] = delimiter.join(set_of_str)

    # Step 4: modify the cubes in-place
    for cube in cubes:
        cube.attributes = final_attributes


def _rechunk(
    array: da.core.Array,
    complete_dims: list[int],
    remaining_dims: int | Literal["auto"],
) -> da.core.Array:
    """Rechunk a given array so that it is not chunked along given dims."""
    new_chunks: list[str | int] = [remaining_dims] * array.ndim
    for dim in complete_dims:
        new_chunks[dim] = -1
    return array.rechunk(new_chunks)


def _rechunk_dim_metadata(
    cube: Cube,
    complete_dims: Iterable[int],
    remaining_dims: int | Literal["auto"] = "auto",
) -> None:
    """Rechunk dimensional metadata of a cube (in-place)."""
    # Non-dimensional coords that span complete_dims
    # Note: dimensional coords are always realized (i.e., numpy arrays), so no
    # chunking is necessary
    for coord in cube.coords(dim_coords=False):
        dims = cube.coord_dims(coord)
        complete_dims_ = [dims.index(d) for d in complete_dims if d in dims]
        if complete_dims_:
            if coord.has_lazy_points():
                coord.points = _rechunk(
                    coord.lazy_points(), complete_dims_, remaining_dims
                )
            if coord.has_bounds() and coord.has_lazy_bounds():
                coord.bounds = _rechunk(
                    coord.lazy_bounds(), complete_dims_, remaining_dims
                )

    # Rechunk cell measures that span complete_dims
    for measure in cube.cell_measures():
        dims = cube.cell_measure_dims(measure)
        complete_dims_ = [dims.index(d) for d in complete_dims if d in dims]
        if complete_dims_ and measure.has_lazy_data():
            measure.data = _rechunk(
                measure.lazy_data(), complete_dims_, remaining_dims
            )

    # Rechunk ancillary variables that span complete_dims
    for anc_var in cube.ancillary_variables():
        dims = cube.ancillary_variable_dims(anc_var)
        complete_dims_ = [dims.index(d) for d in complete_dims if d in dims]
        if complete_dims_ and anc_var.has_lazy_data():
            anc_var.data = _rechunk(
                anc_var.lazy_data(), complete_dims_, remaining_dims
            )


def rechunk_cube(
    cube: Cube,
    complete_coords: Iterable[Coord | str],
    remaining_dims: int | Literal["auto"] = "auto",
) -> Cube:
    """Rechunk cube so that it is not chunked along given dimensions.

    This will rechunk the cube's data, but also all non-dimensional
    coordinates, cell measures, and ancillary variables that span at least one
    of the given dimensions.

    Note
    ----
    This will only rechunk `dask` arrays. `numpy` arrays are not changed.

    Parameters
    ----------
    cube:
        Input cube.
    complete_coords:
        (Names of) coordinates along which the output cube should not be
        chunked.
    remaining_dims:
        Chunksize of the remaining dimensions.

    Returns
    -------
    iris.cube.Cube
        Rechunked cube. This will always be a copy of the input cube.

    """
    cube = cube.copy()  # do not modify input cube

    complete_dims = []
    for coord in complete_coords:
        coord = cube.coord(coord)
        complete_dims.extend(cube.coord_dims(coord))
    complete_dims = list(set(complete_dims))

    # Rechunk data
    if cube.has_lazy_data():
        cube.data = _rechunk(cube.lazy_data(), complete_dims, remaining_dims)

    # Rechunk dimensional metadata
    _rechunk_dim_metadata(cube, complete_dims, remaining_dims=remaining_dims)

    return cube


def has_regular_grid(cube: Cube) -> bool:
    """Check if a cube has a regular grid.

    "Regular" refers to a rectilinear grid with 1D latitude and 1D longitude
    coordinates orthogonal to each other.

    Parameters
    ----------
    cube:
        Cube to be checked.

    Returns
    -------
    bool
        ``True`` if input cube has a regular grid, else ``False``.

    """
    try:
        lat = cube.coord("latitude")
        lon = cube.coord("longitude")
    except CoordinateNotFoundError:
        return False
    if lat.ndim != 1 or lon.ndim != 1:
        return False
    if cube.coord_dims(lat) == cube.coord_dims(lon):
        return False
    return True


def has_irregular_grid(cube: Cube) -> bool:
    """Check if a cube has an irregular grid.

    "Irregular" refers to a general curvilinear grid with 2D latitude and 2D
    longitude coordinates with common dimensions.

    Parameters
    ----------
    cube:
        Cube to be checked.

    Returns
    -------
    bool
        ``True`` if input cube has an irregular grid, else ``False``.

    """
    try:
        lat = cube.coord("latitude")
        lon = cube.coord("longitude")
    except CoordinateNotFoundError:
        return False
    if lat.ndim == 2 and lon.ndim == 2:
        return True
    return False


def has_unstructured_grid(cube: Cube) -> bool:
    """Check if a cube has an unstructured grid.

    "Unstructured" refers to a grid with 1D latitude and 1D longitude
    coordinates with common dimensions (i.e., a simple list of points).

    Parameters
    ----------
    cube:
        Cube to be checked.

    Returns
    -------
    bool
        ``True`` if input cube has an unstructured grid, else ``False``.

    """
    try:
        lat = cube.coord("latitude")
        lon = cube.coord("longitude")
    except CoordinateNotFoundError:
        return False
    if lat.ndim != 1 or lon.ndim != 1:
        return False
    if cube.coord_dims(lat) != cube.coord_dims(lon):
        return False
    return True


# List containing special cases for unit conversion. Each list item is another
# list. Each of these sublists defines one special conversion. Each element in
# the sublists is a tuple (standard_name, units). Note: All units for a single
# special case need to be "physically identical", e.g., 1 kg m-2 s-1 "equals" 1
# mm s-1 for precipitation
_SPECIAL_UNIT_CONVERSIONS = [
    [
        ("precipitation_flux", "kg m-2 s-1"),
        ("lwe_precipitation_rate", "mm s-1"),
    ],
    [
        ("equivalent_thickness_at_stp_of_atmosphere_ozone_content", "m"),
        ("equivalent_thickness_at_stp_of_atmosphere_ozone_content", "1e5 DU"),
    ],
]


def _try_special_unit_conversions(cube: Cube, units: str | Unit) -> bool:
    """Try special unit conversion (in-place).

    Parameters
    ----------
    cube:
        Input cube (modified in place).
    units:
        New units

    Returns
    -------
    bool
        ``True`` if special unit conversion was successful, ``False`` if not.

    """
    for special_case in _SPECIAL_UNIT_CONVERSIONS:
        for std_name, special_units in special_case:
            # Special unit conversion only works if all of the following
            # criteria are met:
            # - the cube's standard_name is one of the supported
            #   standard_names
            # - the cube's units are convertible to the ones defined for
            #   that given standard_name
            # - the desired target units are convertible to the units of
            #   one of the other standard_names in that special case

            # Step 1: find suitable source name and units
            if cube.standard_name == std_name and cube.units.is_convertible(
                special_units
            ):
                for target_std_name, target_units in special_case:
                    if target_units == special_units:
                        continue

                    # Step 2: find suitable target name and units
                    if Unit(units).is_convertible(target_units):
                        cube.standard_name = target_std_name

                        # In order to avoid two calls to cube.convert_units,
                        # determine the conversion factor between the cube's
                        # units and the source units first and simply add this
                        # factor to the target units (remember that the source
                        # units and the target units should be "physically
                        # identical").
                        factor = cube.units.convert(1.0, special_units)
                        cube.units = f"{factor} {target_units}"
                        cube.convert_units(units)
                        return True

    # If no special case has been detected, return False
    return False


def safe_convert_units(cube: Cube, units: str | Unit) -> Cube:
    """Safe unit conversion (change of `standard_name` not allowed; in-place).

    This is a safe version of :func:`esmvalcore.preprocessor.convert_units`
    that will raise an error if the input cube's
    :attr:`~iris.cube.Cube.standard_name` has been changed.

    Parameters
    ----------
    cube:
        Input cube (modified in place).
    units:
        New units.

    Returns
    -------
    iris.cube.Cube
        Converted cube. Just returned for convenience; input cube is modified
        in place.

    Raises
    ------
    iris.exceptions.UnitConversionError
        Old units are unknown.
    ValueError
        Old units are not convertible to new units or unit conversion required
        change of `standard_name`.

    """
    old_units = cube.units
    old_standard_name = cube.standard_name

    try:
        cube.convert_units(units)
    except ValueError:
        if not _try_special_unit_conversions(cube, units):
            raise

    if cube.standard_name != old_standard_name:
        raise ValueError(
            f"Cannot safely convert units from '{old_units}' to '{units}'; "
            f"standard_name changed from '{old_standard_name}' to "
            f"'{cube.standard_name}'"
        )
    return cube


@contextlib.contextmanager
def ignore_warnings_context(
    warnings_to_ignore: Optional[list[dict]] = None,
) -> Generator[None]:
    """Ignore warnings (context manager).

    Parameters
    ----------
    warnings_to_ignore:
        Additional warnings to ignore (by default, Iris warnings about missing
        CF-netCDF measure variables and invalid units are ignored).

    """
    if warnings_to_ignore is None:
        warnings_to_ignore = []

    default_warnings_to_ignore: list[dict] = [
        {
            "message": "Missing CF-netCDF measure variable .*",
            "category": UserWarning,
            "module": "iris",
        },
        {  # iris < 3.8
            "message": "Ignoring netCDF variable '.*' invalid units '.*'",
            "category": UserWarning,
            "module": "iris",
        },
        {  # iris >= 3.8
            "message": "Ignoring invalid units .* on netCDF variable .*",
            "category": UserWarning,
            "module": "iris",
        },
    ]

    with contextlib.ExitStack() as stack:
        # Regular warnings
        stack.enter_context(catch_warnings())
        for warning_kwargs in warnings_to_ignore + default_warnings_to_ignore:
            warning_kwargs.setdefault("action", "ignore")
            filterwarnings(**warning_kwargs)

        # Suppress UDUNITS-2 error messages that cannot be ignored with
        # warnings.filterwarnings
        # (see https://github.com/SciTools/cf-units/issues/240)
        stack.enter_context(suppress_errors())

        yield<|MERGE_RESOLUTION|>--- conflicted
+++ resolved
@@ -2,17 +2,10 @@
 
 from __future__ import annotations
 
-<<<<<<< HEAD
 import contextlib
+import warnings
 from collections.abc import Generator, Iterable
 from typing import Literal, Optional, Sequence
-from warnings import catch_warnings, filterwarnings
-=======
-import warnings
-from collections.abc import Generator
-from contextlib import contextmanager
-from typing import Dict, Iterable, List, Literal, Sequence
->>>>>>> e4152692
 
 import dask.array as da
 import iris
@@ -30,7 +23,7 @@
 from esmvalcore.typing import NetCDFAttr
 
 
-@contextmanager
+@contextlib.contextmanager
 def ignore_iris_vague_metadata_warnings() -> Generator[None]:
     """Ignore specific warnings.
 
@@ -545,10 +538,10 @@
 
     with contextlib.ExitStack() as stack:
         # Regular warnings
-        stack.enter_context(catch_warnings())
+        stack.enter_context(warnings.catch_warnings())
         for warning_kwargs in warnings_to_ignore + default_warnings_to_ignore:
             warning_kwargs.setdefault("action", "ignore")
-            filterwarnings(**warning_kwargs)
+            warnings.filterwarnings(**warning_kwargs)
 
         # Suppress UDUNITS-2 error messages that cannot be ignored with
         # warnings.filterwarnings
