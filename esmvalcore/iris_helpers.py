"""Auxiliary functions for :mod:`iris`."""
<<<<<<< HEAD
import dask.array as da
import iris
import iris.cube
import iris.util
import numpy as np
from iris.exceptions import CoordinateMultiDimError


def add_leading_dim_to_cube(cube, dim_coord):
    """Add new leading dimension to cube.

    An input cube with shape ``(x, ..., z)`` will be transformed to a cube with
    shape ``(w, x, ..., z)`` where ``w`` is the length of ``dim_coord``. Note
    that the data is broadcasted to the new shape.

    Parameters
    ----------
    cube: iris.cube.Cube
        Input cube.
    dim_coord: iris.coords.DimCoord
        Dimensional coordinate that is used to describe the new leading
        dimension. Needs to be 1D.

    Returns
    -------
    iris.cube.Cube
        Transformed input cube with new leading dimension.

    Raises
    ------
    CoordinateMultiDimError
        ``dim_coord`` is not 1D.

    """
    # Only 1D dim_coords are supported
    if dim_coord.ndim > 1:
        raise CoordinateMultiDimError(dim_coord)
    new_shape = (dim_coord.shape[0], *cube.shape)

    # Cache ancillary variables and cell measures (iris.util.new_axis drops
    # those) and determine corresponding dimensions in new cube
    ancillary_variables = []
    for ancillary_variable in cube.ancillary_variables():
        new_dims = tuple(
            d + 1 for d in cube.ancillary_variable_dims(ancillary_variable)
        )
        ancillary_variables.append((ancillary_variable, new_dims))
    cell_measures = []
    for cell_measure in cube.cell_measures():
        new_dims = tuple(d + 1 for d in cube.cell_measure_dims(cell_measure))
        cell_measures.append((cell_measure, new_dims))

    # Transform cube from shape (x, ..., z) to (1, x, ..., z)
    cube = iris.util.new_axis(cube)

    # Create new cube with shape (w, x, ..., z) where w is length of dim_coord
    # and already add ancillary variables and cell measures
    new_data = da.broadcast_to(cube.core_data(), new_shape)
    new_cube = iris.cube.Cube(
        new_data,
        ancillary_variables_and_dims=ancillary_variables,
        cell_measures_and_dims=cell_measures,
    )

    # Add metadata
    # Note: using cube.coord_dims() for determining the positions for the
    # coordinates of the new cube is correct here since cube has the shape (1,
    # x, ..., z) at this stage
    new_cube.metadata = cube.metadata
    new_cube.add_dim_coord(dim_coord, 0)
    for coord in cube.coords(dim_coords=True):
        new_cube.add_dim_coord(coord, cube.coord_dims(coord))
    for coord in cube.coords(dim_coords=False):
        new_cube.add_aux_coord(coord, cube.coord_dims(coord))

    return new_cube
=======
import warnings

import numpy as np
from iris import NameConstraint

from esmvalcore.exceptions import ESMValCoreDeprecationWarning
>>>>>>> 9486f475


def date2num(date, unit, dtype=np.float64):
    """Convert datetime object into numeric value with requested dtype.

    This is a custom version of :meth:`cf_units.Unit.date2num` that
    guarantees the correct dtype for the return value.

    Arguments
    ---------
    date : :class:`datetime.datetime` or :class:`cftime.datetime`
    unit : :class:`cf_units.Unit`
    dtype : a numpy dtype

    Returns
    -------
    :class:`numpy.ndarray` of type `dtype`
        The return value of ``unit.date2num`` with the requested dtype.
    """
    num = unit.date2num(date)
    try:
        return num.astype(dtype)
    except AttributeError:
        return dtype(num)


def var_name_constraint(var_name):
    """:class:`iris.Constraint` using ``var_name``.

    Warning
    -------
    .. deprecated:: 2.6.0
        This function has been deprecated in ESMValCore version 2.6.0 and is
        scheduled for removal in version 2.8.0. Please use the function
        :class:`iris.NameConstraint` with the argument ``var_name`` instead:
        this is an exact replacement.

    Parameters
    ----------
    var_name: str
        ``var_name`` used for the constraint.

    Returns
    -------
    iris.Constraint
        Constraint.

    """
    deprecation_msg = (
        "The function ``var_name_constraint`` has been deprecated in "
        "ESMValCore version 2.6.0 and is scheduled for removal in version "
        "2.8.0. Please use the function ``iris.NameConstraint`` with the "
        "argument ``var_name`` instead: this is an exact replacement."
    )
    warnings.warn(deprecation_msg, ESMValCoreDeprecationWarning)
    return NameConstraint(var_name=var_name)<|MERGE_RESOLUTION|>--- conflicted
+++ resolved
@@ -1,11 +1,16 @@
 """Auxiliary functions for :mod:`iris`."""
-<<<<<<< HEAD
 import dask.array as da
 import iris
 import iris.cube
 import iris.util
+from iris.exceptions import CoordinateMultiDimError
+
+import warnings
+
 import numpy as np
-from iris.exceptions import CoordinateMultiDimError
+from iris import NameConstraint
+
+from esmvalcore.exceptions import ESMValCoreDeprecationWarning
 
 
 def add_leading_dim_to_cube(cube, dim_coord):
@@ -76,14 +81,6 @@
         new_cube.add_aux_coord(coord, cube.coord_dims(coord))
 
     return new_cube
-=======
-import warnings
-
-import numpy as np
-from iris import NameConstraint
-
-from esmvalcore.exceptions import ESMValCoreDeprecationWarning
->>>>>>> 9486f475
 
 
 def date2num(date, unit, dtype=np.float64):
