--- conflicted
+++ resolved
@@ -38,14 +38,8 @@
 )
 
 
-<<<<<<< HEAD
-def _get_facets_from_cmor_table(facets, override=False):
-    """Add information from CMOR tables to facets."""
-    # Copy the following keys from CMOR table
-=======
 def _update_cmor_facets(facets, override=False):
     """Update `facets` with information from CMOR table."""
->>>>>>> de1a27d4
     project = facets['project']
     mip = facets['mip']
     short_name = facets['short_name']
