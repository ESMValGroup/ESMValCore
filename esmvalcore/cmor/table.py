"""CMOR information reader for ESMValTool.

Read variable information from CMOR 2 and CMOR 3 tables and make it
easily available for the other components of ESMValTool
"""
import copy
import errno
import glob
import json
import logging
import os
import tempfile
import warnings
from collections import Counter
from functools import lru_cache, total_ordering
from pathlib import Path
from typing import Optional, Union

import yaml

<<<<<<< HEAD
from esmvalcore.exceptions import RecipeError
=======
from esmvalcore.exceptions import ESMValCoreDeprecationWarning
>>>>>>> ef33a2d2

logger = logging.getLogger(__name__)

CMORTable = Union['CMIP3Info', 'CMIP5Info', 'CMIP6Info', 'CustomInfo']

CMOR_TABLES: dict[str, CMORTable] = {}
"""dict of str, obj: CMOR info objects."""

_CMOR_KEYS = (
    'standard_name',
    'long_name',
    'units',
    'modeling_realm',
    'frequency',
)


def _get_facets_from_cmor_table(facets, override=False):
    """Add information from CMOR tables to facets."""
    # Copy the following keys from CMOR table
    project = facets['project']
    mip = facets['mip']
    short_name = facets['short_name']
    derive = facets.get('derive', False)
    table = CMOR_TABLES.get(project)
    if table:
        table_entry = table.get_variable(mip, short_name, derive)
    else:
        table_entry = None
    if table_entry is None:
        raise RecipeError(
            f"Unable to load CMOR table (project) '{project}' for variable "
            f"'{short_name}' with mip '{mip}'")
    facets['original_short_name'] = table_entry.short_name
    for key in _CMOR_KEYS:
        if key not in facets or override:
            value = getattr(table_entry, key, None)
            if value is not None:
                facets[key] = value
            else:
                logger.debug(
                    "Failed to add key %s to variable %s from CMOR table", key,
                    facets)


def get_var_info(project, mip, short_name):
    """Get variable information.

    Parameters
    ----------
    project : str
        Dataset's project.
    mip : str
        Variable's cmor table.
    short_name : str
        Variable's short name.
    """
    return CMOR_TABLES[project].get_variable(mip, short_name)


<<<<<<< HEAD
def read_cmor_tables(cfg_file: Path | None = None):
=======
def read_cmor_tables(cfg_developer: Optional[Path] = None) -> None:
>>>>>>> ef33a2d2
    """Read cmor tables required in the configuration.

    Parameters
    ----------
<<<<<<< HEAD
    cfg_file:
        Path to config-developer.yml file.
    """
=======
    cfg_developer:
        Path to config-developer.yml file.

        Prior to v2.8.0 `cfg_developer` was an :obj:`dict` with the contents
        of config-developer.yml. This is deprecated and support will be
        removed in v2.10.0.
    """
    if isinstance(cfg_developer, dict):
        warnings.warn(
            "Using the `read_cmor_tables` file with a dictionary as argument "
            "has been deprecated in ESMValCore version 2.8.0 and is "
            "scheduled for removal in version 2.10.0. "
            "Please use the path to the config-developer.yml file instead.",
            ESMValCoreDeprecationWarning,
        )
        with tempfile.NamedTemporaryFile(
            mode='w',
            encoding='utf-8',
            delete=False,
        ) as file:
            yaml.safe_dump(cfg_developer, file)
            cfg_file = Path(file.name)
    else:
        cfg_file = cfg_developer
>>>>>>> ef33a2d2
    if cfg_file is None:
        cfg_file = Path(__file__).parents[1] / 'config-developer.yml'
    mtime = cfg_file.stat().st_mtime
    cmor_tables = _read_cmor_tables(cfg_file, mtime)
<<<<<<< HEAD
=======
    if isinstance(cfg_developer, dict):
        # clean up the temporary file
        cfg_file.unlink()
>>>>>>> ef33a2d2
    CMOR_TABLES.clear()
    CMOR_TABLES.update(cmor_tables)


@lru_cache
<<<<<<< HEAD
def _read_cmor_tables(cfg_file: Path, mtime: float):
=======
def _read_cmor_tables(cfg_file: Path, mtime: float) -> dict[str, CMORTable]:
>>>>>>> ef33a2d2
    """Read cmor tables required in the configuration.

    Parameters
    ----------
    cfg_file: pathlib.Path
        Path to config-developer.yml file.
    mtime: float
<<<<<<< HEAD
        Modification time of config-developer.yml file. Only used to
        make sure the file is read again when it is changed.
=======
        Modification time of config-developer.yml file. Only used by the
        `lru_cache` decorator to make sure the file is read again when it
        is changed.
>>>>>>> ef33a2d2
    """
    with cfg_file.open('r', encoding='utf-8') as file:
        cfg_developer = yaml.safe_load(file)
    cwd = os.path.dirname(os.path.realpath(__file__))
    var_alt_names_file = os.path.join(cwd, 'variable_alt_names.yml')
    with open(var_alt_names_file, 'r') as yfile:
        alt_names = yaml.safe_load(yfile)

<<<<<<< HEAD
    cmor_tables = {}
=======
    cmor_tables: dict[str, CMORTable] = {}
>>>>>>> ef33a2d2

    # Try to infer location for custom tables from config-developer.yml file,
    # if not possible, use default location
    custom_path = None
    if 'custom' in cfg_developer:
        custom_path = cfg_developer['custom'].get('cmor_path')
    if custom_path is not None:
        custom_path = os.path.expandvars(os.path.expanduser(custom_path))
    custom = CustomInfo(custom_path)
    cmor_tables['custom'] = custom

    install_dir = os.path.dirname(os.path.realpath(__file__))
    for table in cfg_developer:
        if table == 'custom':
            continue
        cmor_tables[table] = _read_table(cfg_developer, table, install_dir,
                                         custom, alt_names)
    return cmor_tables


def _read_table(cfg_developer, table, install_dir, custom, alt_names):
    project = cfg_developer[table]
    cmor_type = project.get('cmor_type', 'CMIP5')
    default_path = os.path.join(install_dir, 'tables', cmor_type.lower())
    table_path = project.get('cmor_path', default_path)
    table_path = os.path.expandvars(os.path.expanduser(table_path))
    cmor_strict = project.get('cmor_strict', True)
    default_table_prefix = project.get('cmor_default_table_prefix', '')

    if cmor_type == 'CMIP3':
        return CMIP3Info(
            table_path,
            default=custom,
            strict=cmor_strict,
            alt_names=alt_names,
        )

    if cmor_type == 'CMIP5':
        return CMIP5Info(table_path,
                         default=custom,
                         strict=cmor_strict,
                         alt_names=alt_names)

    if cmor_type == 'CMIP6':
        return CMIP6Info(
            table_path,
            default=custom,
            strict=cmor_strict,
            default_table_prefix=default_table_prefix,
            alt_names=alt_names,
        )
    raise ValueError(f'Unsupported CMOR type {cmor_type}')


class InfoBase():
    """Base class for all table info classes.

    This uses CMOR 3 json format

    Parameters
    ----------
    default: object
        Default table to look variables on if not found

    alt_names: list[list[str]]
        List of known alternative names for variables

    strict: bool
        If False, will look for a variable in other tables if it can not be
        found in the requested one
    """
    def __init__(self, default, alt_names, strict):
        if alt_names is None:
            alt_names = ""
        self.default = default
        self.alt_names = alt_names
        self.strict = strict
        self.tables = {}

    def get_table(self, table):
        """Search and return the table info.

        Parameters
        ----------
        table: str
            Table name

        Returns
        -------
        TableInfo
            Return the TableInfo object for the requested table if
            found, returns None if not
        """
        return self.tables.get(table)

    def get_variable(self, table_name, short_name, derived=False):
        """Search and return the variable info.

        Parameters
        ----------
        table_name: str
            Table name
        short_name: str
            Variable's short name
        derived: bool, optional
            Variable is derived. Info retrieval for derived variables always
            look on the default tables if variable is not find in the
            requested table

        Returns
        -------
        VariableInfo
            Return the VariableInfo object for the requested variable if
            found, returns None if not
        """
        alt_names_list = self._get_alt_names_list(short_name)

        table = self.get_table(table_name)
        if table:
            for alt_names in alt_names_list:
                try:
                    return table[alt_names]
                except KeyError:
                    pass

        var_info = self._look_in_all_tables(alt_names_list)
        if not var_info:
            var_info = self._look_in_default(derived, alt_names_list,
                                             table_name)
        if var_info:
            var_info = var_info.copy()
            var_info = self._update_frequency_from_mip(table_name, var_info)

        return var_info

    def _look_in_default(self, derived, alt_names_list, table_name):
        var_info = None
        if (not self.strict or derived):
            for alt_names in alt_names_list:
                var_info = self.default.get_variable(table_name, alt_names)
                if var_info:
                    break
        return var_info

    def _look_in_all_tables(self, alt_names_list):
        var_info = None
        if not self.strict:
            for alt_names in alt_names_list:
                var_info = self._look_all_tables(alt_names)
                if var_info:
                    break
        return var_info

    def _get_alt_names_list(self, short_name):
        alt_names_list = [short_name]
        for alt_names in self.alt_names:
            if short_name in alt_names:
                alt_names_list.extend([
                    alt_name for alt_name in alt_names
                    if alt_name not in alt_names_list
                ])
        return alt_names_list

    def _update_frequency_from_mip(self, table_name, var_info):
        mip_info = self.get_table(table_name)
        if mip_info:
            var_info.frequency = mip_info.frequency
        return var_info

    def _look_all_tables(self, alt_names):
        for table_vars in sorted(self.tables.values()):
            if alt_names in table_vars:
                return table_vars[alt_names]
        return None


class CMIP6Info(InfoBase):
    """Class to read CMIP6-like data request.

    This uses CMOR 3 json format

    Parameters
    ----------
    cmor_tables_path: str
        Path to the folder containing the Tables folder with the json files

    default: object
        Default table to look variables on if not found

    strict: bool
        If False, will look for a variable in other tables if it can not be
        found in the requested one
    """
    def __init__(self,
                 cmor_tables_path,
                 default=None,
                 alt_names=None,
                 strict=True,
                 default_table_prefix=''):

        super().__init__(default, alt_names, strict)
        cmor_tables_path = self._get_cmor_path(cmor_tables_path)

        self._cmor_folder = os.path.join(cmor_tables_path, 'Tables')
        if glob.glob(os.path.join(self._cmor_folder, '*_CV.json')):
            self._load_controlled_vocabulary()

        self.default_table_prefix = default_table_prefix

        self.var_to_freq = {}

        self._load_coordinates()
        for json_file in glob.glob(os.path.join(self._cmor_folder, '*.json')):
            if 'CV_test' in json_file or 'grids' in json_file:
                continue
            try:
                self._load_table(json_file)
            except Exception:
                msg = f"Exception raised when loading {json_file}"
                # Logger may not be ready at this stage
                if logger.handlers:
                    logger.error(msg)
                else:
                    print(msg)
                raise

    @staticmethod
    def _get_cmor_path(cmor_tables_path):
        if os.path.isdir(cmor_tables_path):
            return cmor_tables_path
        cwd = os.path.dirname(os.path.realpath(__file__))
        cmor_tables_path = os.path.join(cwd, 'tables', cmor_tables_path)
        if os.path.isdir(cmor_tables_path):
            return cmor_tables_path
        raise ValueError(
            'CMOR tables not found in {}'.format(cmor_tables_path))

    def _load_table(self, json_file):
        with open(json_file) as inf:
            raw_data = json.loads(inf.read())
            if not self._is_table(raw_data):
                return
            table = TableInfo()
            header = raw_data['Header']
            table.name = header['table_id'].split(' ')[-1]
            self.tables[table.name] = table

            generic_levels = header['generic_levels'].split()
            table.frequency = header.get('frequency', '')
            self.var_to_freq[table.name] = {}

            for var_name, var_data in raw_data['variable_entry'].items():
                var = VariableInfo('CMIP6', var_name)
                var.read_json(var_data, table.frequency)
                self._assign_dimensions(var, generic_levels)
                table[var_name] = var
                self.var_to_freq[table.name][var_name] = var.frequency

            if not table.frequency:
                var_freqs = (var.frequency for var in table.values())
                table_freq, _ = Counter(var_freqs).most_common(1)[0]
                table.frequency = table_freq
            self.tables[table.name] = table

    def _assign_dimensions(self, var, generic_levels):
        for dimension in var.dimensions:
            if dimension in generic_levels:
                coord = CoordinateInfo(dimension)
                coord.generic_level = True
                for name in self.coords:
                    generic_level = self.coords[name].generic_lev_name
                    if dimension in [generic_level]:
                        coord.generic_lev_coords[name] = self.coords[name]
            else:
                try:
                    coord = self.coords[dimension]
                except KeyError:
                    logger.exception(
                        'Can not find dimension %s for variable %s', dimension,
                        var)
                    raise

            var.coordinates[dimension] = coord

    def _load_coordinates(self):
        self.coords = {}
        for json_file in glob.glob(
                os.path.join(self._cmor_folder, '*coordinate*.json')):
            with open(json_file) as inf:
                table_data = json.loads(inf.read())
                for coord_name in table_data['axis_entry'].keys():
                    coord = CoordinateInfo(coord_name)
                    coord.read_json(table_data['axis_entry'][coord_name])
                    self.coords[coord_name] = coord

    def _load_controlled_vocabulary(self):
        self.activities = {}
        self.institutes = {}
        for json_file in glob.glob(os.path.join(self._cmor_folder,
                                                '*_CV.json')):
            with open(json_file) as inf:
                table_data = json.loads(inf.read())
                try:
                    exps = table_data['CV']['experiment_id']
                    for exp_id in exps:
                        activity = exps[exp_id]['activity_id'][0].split(' ')
                        self.activities[exp_id] = activity
                except (KeyError, AttributeError):
                    pass

                try:
                    sources = table_data['CV']['source_id']
                    for source_id in sources:
                        institution = sources[source_id]['institution_id']
                        self.institutes[source_id] = institution
                except (KeyError, AttributeError):
                    pass

    def get_table(self, table):
        """Search and return the table info.

        Parameters
        ----------
        table: str
            Table name

        Returns
        -------
        TableInfo
            Return the TableInfo object for the requested table if
            found, returns None if not
        """
        try:
            return self.tables[table]
        except KeyError:
            return self.tables.get(''.join((self.default_table_prefix, table)))

    @staticmethod
    def _is_table(table_data):
        if 'variable_entry' not in table_data:
            return False
        if 'Header' not in table_data:
            return False
        return True


@total_ordering
class TableInfo(dict):
    """Container class for storing a CMOR table."""
    def __init__(self, *args, **kwargs):
        """Create a new TableInfo object for storing VariableInfo objects."""
        super(TableInfo, self).__init__(*args, **kwargs)
        self.name = ''
        self.frequency = ''
        self.realm = ''

    def __eq__(self, other):
        return (self.name, self.frequency, self.realm) == \
            (other.name, other.frequency, other.realm)

    def __ne__(self, other):
        return (self.name, self.frequency, self.realm) != \
            (other.name, other.frequency, other.realm)

    def __lt__(self, other):
        return (self.name, self.frequency, self.realm) < \
            (other.name, other.frequency, other.realm)


class JsonInfo(object):
    """Base class for the info classes.

    Provides common utility methods to read json variables
    """
    def __init__(self):
        self._json_data = {}

    def _read_json_variable(self, parameter, default=''):
        """Read a json parameter in json_data.

        Parameters
        ----------
        parameter: str
            parameter to read

        Returns
        -------
        str
            Option's value or empty string if parameter is not present
        """
        if parameter not in self._json_data:
            return default
        return str(self._json_data[parameter])

    def _read_json_list_variable(self, parameter):
        """Read a json list parameter in json_data.

        Parameters
        ----------
        parameter: str
            parameter to read

        Returns
        -------
        str
            Option's value or empty list if parameter is not present
        """
        if parameter not in self._json_data:
            return []
        return self._json_data[parameter]


class VariableInfo(JsonInfo):
    """Class to read and store variable information."""
    def __init__(self, table_type, short_name):
        """Class to read and store variable information.

        Parameters
        ----------
        short_name: str
            variable's short name
        """
        super(VariableInfo, self).__init__()
        self.table_type = table_type
        self.modeling_realm = []
        """Modeling realm"""
        self.short_name = short_name
        """Short name"""
        self.standard_name = ''
        """Standard name"""
        self.long_name = ''
        """Long name"""
        self.units = ''
        """Data units"""
        self.valid_min = ''
        """Minimum admitted value"""
        self.valid_max = ''
        """Maximum admitted value"""
        self.frequency = ''
        """Data frequency"""
        self.positive = ''
        """Increasing direction"""

        self.dimensions = []
        """List of dimensions"""
        self.coordinates = {}
        """Coordinates

        This is a dict with the names of the dimensions as keys and
        CoordinateInfo objects as values.
        """

        self._json_data = None

    def copy(self):
        """Return a shallow copy of VariableInfo.

        Returns
        -------
        VariableInfo
           Shallow copy of this object
        """
        return copy.copy(self)

    def read_json(self, json_data, default_freq):
        """Read variable information from json.

        Non-present options will be set to empty

        Parameters
        ----------
        json_data: dict
            dictionary created by the json reader containing
            variable information

        default_freq: str
            Default frequency to use if it is not defined at variable level
        """
        self._json_data = json_data

        self.standard_name = self._read_json_variable('standard_name')
        self.long_name = self._read_json_variable('long_name')
        self.units = self._read_json_variable('units')
        self.valid_min = self._read_json_variable('valid_min')
        self.valid_max = self._read_json_variable('valid_max')
        self.positive = self._read_json_variable('positive')
        self.modeling_realm = self._read_json_variable(
            'modeling_realm').split()
        self.frequency = self._read_json_variable('frequency', default_freq)

        self.dimensions = self._read_json_variable('dimensions').split()


class CoordinateInfo(JsonInfo):
    """Class to read and store coordinate information."""
    def __init__(self, name):
        """Class to read and store coordinate information.

        Parameters
        ----------
        name: str
            coordinate's name
        """
        super(CoordinateInfo, self).__init__()
        self.name = name
        self.generic_level = False
        self.generic_lev_coords = {}

        self.axis = ""
        """Axis"""
        self.value = ""
        """Coordinate value"""
        self.standard_name = ""
        """Standard name"""
        self.long_name = ""
        """Long name"""
        self.out_name = ""
        """
        Out name

        This is the name of the variable in the file
        """
        self.var_name = ""
        """Short name"""
        self.units = ""
        """Units"""
        self.stored_direction = ""
        """Direction in which the coordinate increases"""
        self.requested = []
        """Values requested"""
        self.valid_min = ""
        """Minimum allowed value"""
        self.valid_max = ""
        """Maximum allowed value"""
        self.must_have_bounds = ""
        """Whether bounds are required on this dimension"""
        self.generic_lev_name = ""
        """Generic level name"""

    def read_json(self, json_data):
        """Read coordinate information from json.

        Non-present options will be set to empty

        Parameters
        ----------
        json_data: dict
            dictionary created by the json reader containing
            coordinate information
        """
        self._json_data = json_data

        self.axis = self._read_json_variable('axis')
        self.value = self._read_json_variable('value')
        self.out_name = self._read_json_variable('out_name')
        self.var_name = self._read_json_variable('var_name')
        self.standard_name = self._read_json_variable('standard_name')
        self.long_name = self._read_json_variable('long_name')
        self.units = self._read_json_variable('units')
        self.stored_direction = self._read_json_variable('stored_direction')
        self.valid_min = self._read_json_variable('valid_min')
        self.valid_max = self._read_json_variable('valid_max')
        self.requested = self._read_json_list_variable('requested')
        self.must_have_bounds = self._read_json_variable('must_have_bounds')
        self.generic_lev_name = self._read_json_variable('generic_level_name')


class CMIP5Info(InfoBase):
    """Class to read CMIP5-like data request.

    Parameters
    ----------
    cmor_tables_path: str
       Path to the folder containing the Tables folder with the json files

    default: object
        Default table to look variables on if not found

    strict: bool
        If False, will look for a variable in other tables if it can not be
        found in the requested one
    """
    def __init__(self,
                 cmor_tables_path,
                 default=None,
                 alt_names=None,
                 strict=True):
        super().__init__(default, alt_names, strict)
        cmor_tables_path = self._get_cmor_path(cmor_tables_path)

        self._cmor_folder = os.path.join(cmor_tables_path, 'Tables')
        if not os.path.isdir(self._cmor_folder):
            raise OSError(errno.ENOTDIR, "CMOR tables path is not a directory",
                          self._cmor_folder)

        self.strict = strict
        self.tables = {}
        self.coords = {}
        self._current_table = None
        self._last_line_read = None

        for table_file in glob.glob(os.path.join(self._cmor_folder, '*')):
            if '_grids' in table_file:
                continue
            try:
                self._load_table(table_file)
            except Exception:
                msg = f"Exception raised when loading {table_file}"
                # Logger may not be ready at this stage
                if logger.handlers:
                    logger.error(msg)
                else:
                    print(msg)
                raise

    @staticmethod
    def _get_cmor_path(cmor_tables_path):
        if os.path.isdir(cmor_tables_path):
            return cmor_tables_path
        cwd = os.path.dirname(os.path.realpath(__file__))
        cmor_tables_path = os.path.join(cwd, 'tables', cmor_tables_path)
        return cmor_tables_path

    def _load_table(self, table_file, table_name=''):
        if table_name and table_name in self.tables:
            # special case used for updating a table with custom variable file
            table = self.tables[table_name]
        else:
            # default case: table name is first line of table file
            table = None

        self._read_table_file(table_file, table)

    def _read_table_file(self, table_file, table=None):
        with open(table_file) as self._current_table:
            self._read_line()
            while True:
                key, value = self._last_line_read
                if key == 'table_id':
                    table = TableInfo()
                    table.name = value[len('Table '):]
                    self.tables[table.name] = table
                elif key == 'frequency':
                    table.frequency = value
                elif key == 'modeling_realm':
                    table.realm = value
                elif key == 'generic_levels':
                    for dim in value.split(' '):
                        coord = CoordinateInfo(dim)
                        coord.generic_level = True
                        coord.axis = 'Z'
                        self.coords[dim] = coord
                elif key == 'axis_entry':
                    self.coords[value] = self._read_coordinate(value)
                    continue
                elif key == 'variable_entry':
                    table[value] = self._read_variable(value, table.frequency)
                    continue
                if not self._read_line():
                    return

    def _read_line(self):
        line = self._current_table.readline()
        if line == '':
            return False
        if line.startswith('!'):
            return self._read_line()
        line = line.replace('\n', '')
        if '!' in line:
            line = line[:line.index('!')]
        line = line.strip()
        if not line:
            self._last_line_read = ('', '')
        else:
            index = line.index(':')
            self._last_line_read = (line[:index].strip(),
                                    line[index + 1:].strip())
        return True

    def _read_coordinate(self, value):
        coord = CoordinateInfo(value)
        while self._read_line():
            key, value = self._last_line_read
            if key in ('variable_entry', 'axis_entry'):
                return coord
            if key == 'requested':
                coord.requested.extend(
                    (val for val in value.split(' ') if val))
                continue
            if hasattr(coord, key):
                setattr(coord, key, value)
        return coord

    def _read_variable(self, short_name, frequency):
        var = VariableInfo('CMIP5', short_name)
        var.frequency = frequency
        while self._read_line():
            key, value = self._last_line_read
            if key in ('variable_entry', 'axis_entry'):
                break
            if key in ('dimensions', 'modeling_realm'):
                setattr(var, key, value.split())
            elif hasattr(var, key):
                setattr(var, key, value)
        for dim in var.dimensions:
            var.coordinates[dim] = self.coords[dim]
        return var

    def get_table(self, table):
        """Search and return the table info.

        Parameters
        ----------
        table: str
            Table name

        Returns
        -------
        TableInfo
            Return the TableInfo object for the requested table if
            found, returns None if not
        """
        return self.tables.get(table)


class CMIP3Info(CMIP5Info):
    """Class to read CMIP3-like data request.

    Parameters
    ----------
    cmor_tables_path: str
       Path to the folder containing the Tables folder with the json files

    default: object
        Default table to look variables on if not found

    strict: bool
        If False, will look for a variable in other tables if it can not be
        found in the requested one
    """
    def _read_table_file(self, table_file, table=None):
        for dim in ('zlevel', ):
            coord = CoordinateInfo(dim)
            coord.generic_level = True
            coord.axis = 'Z'
            self.coords[dim] = coord
        super()._read_table_file(table_file, table)

    def _read_coordinate(self, value):
        coord = super()._read_coordinate(value)
        if not coord.out_name:
            coord.out_name = coord.name
            coord.var_name = coord.name
        return coord

    def _read_variable(self, short_name, frequency):
        var = super()._read_variable(short_name, frequency)
        var.frequency = None
        var.modeling_realm = None
        return var


class CustomInfo(CMIP5Info):
    """Class to read custom var info for ESMVal.

    Parameters
    ----------
    cmor_tables_path: str or None
        Full path to the table or name for the table if it is present in
        ESMValTool repository
    """

    def __init__(self, cmor_tables_path=None):
        cwd = os.path.dirname(os.path.realpath(__file__))
        default_cmor_folder = os.path.join(cwd, 'tables', 'custom')

        # Get custom location of CMOR tables if possible
        if cmor_tables_path is None:
            self._cmor_folder = default_cmor_folder
        else:
            self._cmor_folder = self._get_cmor_path(cmor_tables_path)
        if not os.path.isdir(self._cmor_folder):
            raise ValueError(f"Custom CMOR tables path {self._cmor_folder} is "
                             f"not a directory")

        self.tables = {}
        self.var_to_freq = {}
        table = TableInfo()
        table.name = 'custom'
        self.tables[table.name] = table

        # Try to read coordinates from custom location, use default location if
        # not possible
        coordinates_file = os.path.join(
            self._cmor_folder,
            'CMOR_coordinates.dat',
        )
        if os.path.isfile(coordinates_file):
            self._coordinates_file = coordinates_file
        else:
            self._coordinates_file = os.path.join(
                default_cmor_folder,
                'CMOR_coordinates.dat',
            )

        self.coords = {}
        self._read_table_file(self._coordinates_file, self.tables['custom'])
        for dat_file in glob.glob(os.path.join(self._cmor_folder, '*.dat')):
            if dat_file == self._coordinates_file:
                continue
            try:
                self._read_table_file(dat_file, self.tables['custom'])
            except Exception:
                msg = f"Exception raised when loading {dat_file}"
                # Logger may not be ready at this stage
                if logger.handlers:
                    logger.error(msg)
                else:
                    print(msg)
                raise

    def get_variable(self, table, short_name, derived=False):
        """Search and return the variable info.

        Parameters
        ----------
        table: str
            Table name
        short_name: str
            Variable's short name
        derived: bool, optional
            Variable is derived. Info retrieval for derived variables always
            look on the default tables if variable is not find in the
            requested table

        Returns
        -------
        VariableInfo
            Return the VariableInfo object for the requested variable if
            found, returns None if not
        """
        return self.tables['custom'].get(short_name, None)

    def _read_table_file(self, table_file, table=None):
        with open(table_file) as self._current_table:
            self._read_line()
            while True:
                key, value = self._last_line_read
                if key == 'generic_levels':
                    for dim in value.split(' '):
                        coord = CoordinateInfo(dim)
                        coord.generic_level = True
                        coord.axis = 'Z'
                        self.coords[dim] = coord
                elif key == 'axis_entry':
                    self.coords[value] = self._read_coordinate(value)
                    continue
                elif key == 'variable_entry':
                    table[value] = self._read_variable(value, '')
                    continue
                if not self._read_line():
                    return


# Load the default tables on initializing the module.
read_cmor_tables()<|MERGE_RESOLUTION|>--- conflicted
+++ resolved
@@ -18,11 +18,7 @@
 
 import yaml
 
-<<<<<<< HEAD
-from esmvalcore.exceptions import RecipeError
-=======
-from esmvalcore.exceptions import ESMValCoreDeprecationWarning
->>>>>>> ef33a2d2
+from esmvalcore.exceptions import ESMValCoreDeprecationWarning, RecipeError
 
 logger = logging.getLogger(__name__)
 
@@ -83,20 +79,11 @@
     return CMOR_TABLES[project].get_variable(mip, short_name)
 
 
-<<<<<<< HEAD
-def read_cmor_tables(cfg_file: Path | None = None):
-=======
 def read_cmor_tables(cfg_developer: Optional[Path] = None) -> None:
->>>>>>> ef33a2d2
     """Read cmor tables required in the configuration.
 
     Parameters
     ----------
-<<<<<<< HEAD
-    cfg_file:
-        Path to config-developer.yml file.
-    """
-=======
     cfg_developer:
         Path to config-developer.yml file.
 
@@ -121,27 +108,19 @@
             cfg_file = Path(file.name)
     else:
         cfg_file = cfg_developer
->>>>>>> ef33a2d2
     if cfg_file is None:
         cfg_file = Path(__file__).parents[1] / 'config-developer.yml'
     mtime = cfg_file.stat().st_mtime
     cmor_tables = _read_cmor_tables(cfg_file, mtime)
-<<<<<<< HEAD
-=======
     if isinstance(cfg_developer, dict):
         # clean up the temporary file
         cfg_file.unlink()
->>>>>>> ef33a2d2
     CMOR_TABLES.clear()
     CMOR_TABLES.update(cmor_tables)
 
 
 @lru_cache
-<<<<<<< HEAD
-def _read_cmor_tables(cfg_file: Path, mtime: float):
-=======
 def _read_cmor_tables(cfg_file: Path, mtime: float) -> dict[str, CMORTable]:
->>>>>>> ef33a2d2
     """Read cmor tables required in the configuration.
 
     Parameters
@@ -149,14 +128,9 @@
     cfg_file: pathlib.Path
         Path to config-developer.yml file.
     mtime: float
-<<<<<<< HEAD
-        Modification time of config-developer.yml file. Only used to
-        make sure the file is read again when it is changed.
-=======
         Modification time of config-developer.yml file. Only used by the
         `lru_cache` decorator to make sure the file is read again when it
         is changed.
->>>>>>> ef33a2d2
     """
     with cfg_file.open('r', encoding='utf-8') as file:
         cfg_developer = yaml.safe_load(file)
@@ -165,11 +139,7 @@
     with open(var_alt_names_file, 'r') as yfile:
         alt_names = yaml.safe_load(yfile)
 
-<<<<<<< HEAD
-    cmor_tables = {}
-=======
     cmor_tables: dict[str, CMORTable] = {}
->>>>>>> ef33a2d2
 
     # Try to infer location for custom tables from config-developer.yml file,
     # if not possible, use default location
