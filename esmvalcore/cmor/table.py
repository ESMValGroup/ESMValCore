"""CMOR information reader for ESMValTool.

Read variable information from CMOR 2 and CMOR 3 tables and make it
easily available for the other components of ESMValTool
"""
import copy
import errno
import glob
import json
import logging
import os
from collections import Counter
from functools import total_ordering
from pathlib import Path
from typing import Dict, Type

import yaml

logger = logging.getLogger(__name__)

CMOR_TABLES: Dict[str, Type['InfoBase']] = {}
"""dict of str, obj: CMOR info objects."""


def get_var_info(project, mip, cmor_name):
    """Get variable information.

    Parameters
    ----------
    project : str
        Dataset's project.
    mip : str
        Variable's cmor table.
    cmor_name : str
        Variable's cmor name.
    """
    return CMOR_TABLES[project].get_variable(mip, cmor_name)


def read_cmor_tables(cfg_developer=None):
    """Read cmor tables required in the configuration.

    Parameters
    ----------
    cfg_developer : dict of str
        Parsed config-developer file
    """
    if cfg_developer is None:
        cfg_file = Path(__file__).parents[1] / 'config-developer.yml'
        with cfg_file.open() as file:
            cfg_developer = yaml.safe_load(file)

    cwd = os.path.dirname(os.path.realpath(__file__))
    var_alt_names_file = os.path.join(cwd, 'variable_alt_names.yml')
    with open(var_alt_names_file, 'r') as yfile:
        alt_names = yaml.safe_load(yfile)

    custom = CustomInfo()
    CMOR_TABLES.clear()
    CMOR_TABLES['custom'] = custom
    install_dir = os.path.dirname(os.path.realpath(__file__))
    for table in cfg_developer:
        CMOR_TABLES[table] = _read_table(cfg_developer, table, install_dir,
                                         custom, alt_names)


def _read_table(cfg_developer, table, install_dir, custom, alt_names):
    project = cfg_developer[table]
    cmor_type = project.get('cmor_type', 'CMIP5')
    default_path = os.path.join(install_dir, 'tables', cmor_type.lower())
    table_path = project.get('cmor_path', default_path)
    table_path = os.path.expandvars(os.path.expanduser(table_path))
    cmor_strict = project.get('cmor_strict', True)
    default_table_prefix = project.get('cmor_default_table_prefix', '')

    if cmor_type == 'CMIP3':
        return CMIP3Info(
            table_path,
            default=custom,
            strict=cmor_strict,
            alt_names=alt_names,
        )

    if cmor_type == 'CMIP5':
        return CMIP5Info(table_path,
                         default=custom,
                         strict=cmor_strict,
                         alt_names=alt_names)

    if cmor_type == 'CMIP6':
        return CMIP6Info(
            table_path,
            default=custom,
            strict=cmor_strict,
            default_table_prefix=default_table_prefix,
            alt_names=alt_names,
        )
    raise ValueError(f'Unsupported CMOR type {cmor_type}')


class InfoBase():
    """Base class for all table info classes.

    This uses CMOR 3 json format

    Parameters
    ----------
    default: object
        Default table to look variables on if not found

    alt_names: list[list[str]]
        List of known alternative names for variables

    strict: bool
        If False, will look for a variable in other tables if it can not be
        found in the requested one
    """
    def __init__(self, default, alt_names, strict):
        if alt_names is None:
            alt_names = ""
        self.default = default
        self.alt_names = alt_names
        self.strict = strict
        self.tables = {}

    def get_table(self, table):
        """Search and return the table info.

        Parameters
        ----------
        table: basestring
            Table name

        Returns
        -------
        TableInfo
            Return the TableInfo object for the requested table if
            found, returns None if not
        """
        return self.tables.get(table)

<<<<<<< HEAD
    def get_variable(self, table_name, cmor_name, derived=False):
=======
    def get_variable(self, table_name, short_name, derived=False):
>>>>>>> fee5d541
        """Search and return the variable info.

        Parameters
        ----------
        table_name: basestring
            Table name
        cmor_name: basestring
            Variable's CMOR name
        derived: bool, optional
            Variable is derived. Info retrieval for derived variables always
            look on the default tables if variable is not find in the
            requested table

        Returns
        -------
        VariableInfo
            Return the VariableInfo object for the requested variable if
            found, returns None if not
        """
        alt_names_list = self._get_alt_names_list(cmor_name)

        table = self.get_table(table_name)
        if table:
            for alt_names in alt_names_list:
                try:
                    return table[alt_names]
                except KeyError:
                    pass

        var_info = self._look_in_all_tables(alt_names_list)
        if not var_info:
            var_info = self._look_in_default(derived, alt_names_list,
                                             table_name)
        if var_info:
            var_info = var_info.copy()
            var_info = self._update_frequency_from_mip(table_name, var_info)

        return var_info

    def _look_in_default(self, derived, alt_names_list, table_name):
        var_info = None
        if (not self.strict or derived):
            for alt_names in alt_names_list:
                var_info = self.default.get_variable(table_name, alt_names)
                if var_info:
                    break
        return var_info

    def _look_in_all_tables(self, alt_names_list):
        var_info = None
        if not self.strict:
            for alt_names in alt_names_list:
                var_info = self._look_all_tables(alt_names)
                if var_info:
                    break
        return var_info

    def _get_alt_names_list(self, cmor_name):
        alt_names_list = [cmor_name]
        for alt_names in self.alt_names:
<<<<<<< HEAD
            if cmor_name in alt_names:
=======
            if short_name in alt_names:
>>>>>>> fee5d541
                alt_names_list.extend([
                    alt_name for alt_name in alt_names
                    if alt_name not in alt_names_list
                ])
        return alt_names_list

    def _update_frequency_from_mip(self, table_name, var_info):
        mip_info = self.get_table(table_name)
        if mip_info:
            var_info.frequency = mip_info.frequency
        return var_info

    def _look_all_tables(self, alt_names):
        for table_vars in sorted(self.tables.values()):
            if alt_names in table_vars:
                return table_vars[alt_names]
        return None


class CMIP6Info(InfoBase):
    """Class to read CMIP6-like data request.

    This uses CMOR 3 json format

    Parameters
    ----------
    cmor_tables_path: str
        Path to the folder containing the Tables folder with the json files

    default: object
        Default table to look variables on if not found

    strict: bool
        If False, will look for a variable in other tables if it can not be
        found in the requested one
    """
    def __init__(self,
                 cmor_tables_path,
                 default=None,
                 alt_names=None,
                 strict=True,
                 default_table_prefix=''):

        super().__init__(default, alt_names, strict)
        cmor_tables_path = self._get_cmor_path(cmor_tables_path)

        self._cmor_folder = os.path.join(cmor_tables_path, 'Tables')
        if glob.glob(os.path.join(self._cmor_folder, '*_CV.json')):
            self._load_controlled_vocabulary()

        self.default_table_prefix = default_table_prefix

        self.var_to_freq = {}

        self._load_coordinates()
        for json_file in glob.glob(os.path.join(self._cmor_folder, '*.json')):
            if 'CV_test' in json_file or 'grids' in json_file:
                continue
            try:
                self._load_table(json_file)
            except Exception:
                msg = f"Exception raised when loading {json_file}"
                # Logger may not be ready at this stage
                if logger.handlers:
                    logger.error(msg)
                else:
                    print(msg)
                raise

    @staticmethod
    def _get_cmor_path(cmor_tables_path):
        if os.path.isdir(cmor_tables_path):
            return cmor_tables_path
        cwd = os.path.dirname(os.path.realpath(__file__))
        cmor_tables_path = os.path.join(cwd, 'tables', cmor_tables_path)
        if os.path.isdir(cmor_tables_path):
            return cmor_tables_path
        raise ValueError(
            'CMOR tables not found in {}'.format(cmor_tables_path))

    def _load_table(self, json_file):
        with open(json_file) as inf:
            raw_data = json.loads(inf.read())
            if not self._is_table(raw_data):
                return
            table = TableInfo()
            header = raw_data['Header']
            table.name = header['table_id'].split(' ')[-1]
            self.tables[table.name] = table

            generic_levels = header['generic_levels'].split()
            table.frequency = header.get('frequency', '')
            self.var_to_freq[table.name] = {}

            for var_name, var_data in raw_data['variable_entry'].items():
                var = VariableInfo('CMIP6', var_name)
                var.read_json(var_data, table.frequency)
                self._assign_dimensions(var, generic_levels)
                table[var_name] = var
                self.var_to_freq[table.name][var_name] = var.frequency

            if not table.frequency:
                var_freqs = (var.frequency for var in table.values())
                table_freq, _ = Counter(var_freqs).most_common(1)[0]
                table.frequency = table_freq
            self.tables[table.name] = table

    def _assign_dimensions(self, var, generic_levels):
        for dimension in var.dimensions:
            if dimension in generic_levels:
                coord = CoordinateInfo(dimension)
                coord.generic_level = True
                for name in self.coords:
                    generic_level = self.coords[name].generic_lev_name
                    if dimension in [generic_level]:
                        coord.generic_lev_coords[name] = self.coords[name]
            else:
                try:
                    coord = self.coords[dimension]
                except KeyError:
                    logger.exception(
                        'Can not find dimension %s for variable %s', dimension,
                        var)
                    raise

            var.coordinates[dimension] = coord

    def _load_coordinates(self):
        self.coords = {}
        for json_file in glob.glob(
                os.path.join(self._cmor_folder, '*coordinate*.json')):
            with open(json_file) as inf:
                table_data = json.loads(inf.read())
                for coord_name in table_data['axis_entry'].keys():
                    coord = CoordinateInfo(coord_name)
                    coord.read_json(table_data['axis_entry'][coord_name])
                    self.coords[coord_name] = coord

    def _load_controlled_vocabulary(self):
        self.activities = {}
        self.institutes = {}
        for json_file in glob.glob(os.path.join(self._cmor_folder,
                                                '*_CV.json')):
            with open(json_file) as inf:
                table_data = json.loads(inf.read())
                try:
                    exps = table_data['CV']['experiment_id']
                    for exp_id in exps:
                        activity = exps[exp_id]['activity_id'][0].split(' ')
                        self.activities[exp_id] = activity
                except (KeyError, AttributeError):
                    pass

                try:
                    sources = table_data['CV']['source_id']
                    for source_id in sources:
                        institution = sources[source_id]['institution_id']
                        self.institutes[source_id] = institution
                except (KeyError, AttributeError):
                    pass

    def get_table(self, table):
        """Search and return the table info.

        Parameters
        ----------
        table: str
            Table name

        Returns
        -------
        TableInfo
            Return the TableInfo object for the requested table if
            found, returns None if not
        """
        try:
            return self.tables[table]
        except KeyError:
            return self.tables.get(''.join((self.default_table_prefix, table)))

    @staticmethod
    def _is_table(table_data):
        if 'variable_entry' not in table_data:
            return False
        if 'Header' not in table_data:
            return False
        return True


@total_ordering
class TableInfo(dict):
    """Container class for storing a CMOR table."""
    def __init__(self, *args, **kwargs):
        """Create a new TableInfo object for storing VariableInfo objects."""
        super(TableInfo, self).__init__(*args, **kwargs)
        self.name = ''
        self.frequency = ''
        self.realm = ''

    def __eq__(self, other):
        return (self.name, self.frequency, self.realm) == \
            (other.name, other.frequency, other.realm)

    def __ne__(self, other):
        return (self.name, self.frequency, self.realm) != \
            (other.name, other.frequency, other.realm)

    def __lt__(self, other):
        return (self.name, self.frequency, self.realm) < \
            (other.name, other.frequency, other.realm)


class JsonInfo(object):
    """Base class for the info classes.

    Provides common utility methods to read json variables
    """
    def __init__(self):
        self._json_data = {}

    def _read_json_variable(self, parameter, default=''):
        """Read a json parameter in json_data.

        Parameters
        ----------
        parameter: str
            parameter to read

        Returns
        -------
        str
            Option's value or empty string if parameter is not present
        """
        if parameter not in self._json_data:
            return default
        return str(self._json_data[parameter])

    def _read_json_list_variable(self, parameter):
        """Read a json list parameter in json_data.

        Parameters
        ----------
        parameter: str
            parameter to read

        Returns
        -------
        str
            Option's value or empty list if parameter is not present
        """
        if parameter not in self._json_data:
            return []
        return self._json_data[parameter]


class VariableInfo(JsonInfo):
    """Class to read and store variable information."""
<<<<<<< HEAD
    def __init__(self, table_type, cmor_name):
=======
    def __init__(self, table_type, short_name):
>>>>>>> fee5d541
        """Class to read and store variable information.

        Parameters
        ----------
<<<<<<< HEAD
        cmor_name: str
            variable's CMOR name
=======
        short_name: str
            variable's short name
>>>>>>> fee5d541
        """
        super(VariableInfo, self).__init__()
        self.table_type = table_type
        self.modeling_realm = []
        """Modeling realm"""
        self.cmor_name = cmor_name
        """CMOR's table name"""
        self.short_name = cmor_name
        """Short name"""
        self.standard_name = ''
        """Standard name"""
        self.long_name = ''
        """Long name"""
        self.units = ''
        """Data units"""
        self.valid_min = ''
        """Minimum admitted value"""
        self.valid_max = ''
        """Maximum admitted value"""
        self.frequency = ''
        """Data frequency"""
        self.positive = ''
        """Increasing direction"""

        self.dimensions = []
        """List of dimensions"""
        self.coordinates = {}
        """Coordinates

        This is a dict with the names of the dimensions as keys and
        CoordinateInfo objects as values.
        """

        self._json_data = None

    def copy(self):
        """Return a shallow copy of VariableInfo.

        Returns
        -------
        VariableInfo
           Shallow copy of this object
        """
        return copy.copy(self)

    def read_json(self, json_data, default_freq):
        """Read variable information from json.

        Non-present options will be set to empty

        Parameters
        ----------
        json_data: dict
            dictionary created by the json reader containing
            variable information

        default_freq: str
            Default frequency to use if it is not defined at variable level
        """
        self._json_data = json_data

        self.short_name = self._read_json_variable('out_name')
        self.standard_name = self._read_json_variable('standard_name')
        self.long_name = self._read_json_variable('long_name')
        self.units = self._read_json_variable('units')
        self.valid_min = self._read_json_variable('valid_min')
        self.valid_max = self._read_json_variable('valid_max')
        self.positive = self._read_json_variable('positive')
        self.modeling_realm = self._read_json_variable(
            'modeling_realm').split()
        self.frequency = self._read_json_variable('frequency', default_freq)

        self.dimensions = self._read_json_variable('dimensions').split()


class CoordinateInfo(JsonInfo):
    """Class to read and store coordinate information."""
    def __init__(self, name):
        """Class to read and store coordinate information.

        Parameters
        ----------
        name: str
            coordinate's name
        """
        super(CoordinateInfo, self).__init__()
        self.name = name
        self.generic_level = False
        self.generic_lev_coords = {}

        self.axis = ""
        """Axis"""
        self.value = ""
        """Coordinate value"""
        self.standard_name = ""
        """Standard name"""
        self.long_name = ""
        """Long name"""
        self.out_name = ""
        """
        Out name

        This is the name of the variable in the file
        """
        self.var_name = ""
        """Short name"""
        self.units = ""
        """Units"""
        self.stored_direction = ""
        """Direction in which the coordinate increases"""
        self.requested = []
        """Values requested"""
        self.valid_min = ""
        """Minimum allowed value"""
        self.valid_max = ""
        """Maximum allowed value"""
        self.must_have_bounds = ""
        """Whether bounds are required on this dimension"""
        self.generic_lev_name = ""
        """Generic level name"""

    def read_json(self, json_data):
        """Read coordinate information from json.

        Non-present options will be set to empty

        Parameters
        ----------
        json_data: dict
            dictionary created by the json reader containing
            coordinate information
        """
        self._json_data = json_data

        self.axis = self._read_json_variable('axis')
        self.value = self._read_json_variable('value')
        self.out_name = self._read_json_variable('out_name')
        self.var_name = self._read_json_variable('var_name')
        self.standard_name = self._read_json_variable('standard_name')
        self.long_name = self._read_json_variable('long_name')
        self.units = self._read_json_variable('units')
        self.stored_direction = self._read_json_variable('stored_direction')
        self.valid_min = self._read_json_variable('valid_min')
        self.valid_max = self._read_json_variable('valid_max')
        self.requested = self._read_json_list_variable('requested')
        self.must_have_bounds = self._read_json_variable('must_have_bounds')
        self.generic_lev_name = self._read_json_variable('generic_level_name')


class CMIP5Info(InfoBase):
    """Class to read CMIP5-like data request.

    Parameters
    ----------
    cmor_tables_path: str
       Path to the folder containing the Tables folder with the json files

    default: object
        Default table to look variables on if not found

    strict: bool
        If False, will look for a variable in other tables if it can not be
        found in the requested one
    """
    def __init__(self,
                 cmor_tables_path,
                 default=None,
                 alt_names=None,
                 strict=True):
        super().__init__(default, alt_names, strict)
        cmor_tables_path = self._get_cmor_path(cmor_tables_path)

        self._cmor_folder = os.path.join(cmor_tables_path, 'Tables')
        if not os.path.isdir(self._cmor_folder):
            raise OSError(errno.ENOTDIR, "CMOR tables path is not a directory",
                          self._cmor_folder)

        self.strict = strict
        self.tables = {}
        self.coords = {}
        self._current_table = None
        self._last_line_read = None

        for table_file in glob.glob(os.path.join(self._cmor_folder, '*')):
            if '_grids' in table_file:
                continue
            try:
                self._load_table(table_file)
            except Exception:
                msg = f"Exception raised when loading {table_file}"
                # Logger may not be ready at this stage
                if logger.handlers:
                    logger.error(msg)
                else:
                    print(msg)
                raise

    @staticmethod
    def _get_cmor_path(cmor_tables_path):
        if os.path.isdir(cmor_tables_path):
            return cmor_tables_path
        cwd = os.path.dirname(os.path.realpath(__file__))
        cmor_tables_path = os.path.join(cwd, 'tables', cmor_tables_path)
        return cmor_tables_path

    def _load_table(self, table_file, table_name=''):
        if table_name and table_name in self.tables:
            # special case used for updating a table with custom variable file
            table = self.tables[table_name]
        else:
            # default case: table name is first line of table file
            table = None

        self._read_table_file(table_file, table)

    def _read_table_file(self, table_file, table=None):
        with open(table_file) as self._current_table:
            self._read_line()
            while True:
                key, value = self._last_line_read
                if key == 'table_id':
                    table = TableInfo()
                    table.name = value[len('Table '):]
                    self.tables[table.name] = table
                elif key == 'frequency':
                    table.frequency = value
                elif key == 'modeling_realm':
                    table.realm = value
                elif key == 'generic_levels':
                    for dim in value.split(' '):
                        coord = CoordinateInfo(dim)
                        coord.generic_level = True
                        coord.axis = 'Z'
                        self.coords[dim] = coord
                elif key == 'axis_entry':
                    self.coords[value] = self._read_coordinate(value)
                    continue
                elif key == 'variable_entry':
                    table[value] = self._read_variable(value, table.frequency)
                    continue
                if not self._read_line():
                    return

    def _read_line(self):
        line = self._current_table.readline()
        if line == '':
            return False
        if line.startswith('!'):
            return self._read_line()
        line = line.replace('\n', '')
        if '!' in line:
            line = line[:line.index('!')]
        line = line.strip()
        if not line:
            self._last_line_read = ('', '')
        else:
            index = line.index(':')
            self._last_line_read = (line[:index].strip(),
                                    line[index + 1:].strip())
        return True

    def _read_coordinate(self, value):
        coord = CoordinateInfo(value)
        while self._read_line():
            key, value = self._last_line_read
            if key in ('variable_entry', 'axis_entry'):
                return coord
            if key == 'requested':
                coord.requested.extend(
                    (val for val in value.split(' ') if val))
                continue
            if hasattr(coord, key):
                setattr(coord, key, value)
        return coord

    def _read_variable(self, cmor_name, frequency):
        var = VariableInfo('CMIP5', cmor_name)
        var.frequency = frequency
        while self._read_line():
            key, value = self._last_line_read
            if key in ('variable_entry', 'axis_entry'):
                break
            if key == 'out_name':
                setattr(var, 'short_name', value)
            if key in ('dimensions', 'modeling_realm'):
                setattr(var, key, value.split())
            elif hasattr(var, key):
                setattr(var, key, value)
        for dim in var.dimensions:
            var.coordinates[dim] = self.coords[dim]
        return var

    def get_table(self, table):
        """Search and return the table info.

        Parameters
        ----------
        table: str
            Table name

        Returns
        -------
        TableInfo
            Return the TableInfo object for the requested table if
            found, returns None if not
        """
        return self.tables.get(table)


class CMIP3Info(CMIP5Info):
    """Class to read CMIP3-like data request.

    Parameters
    ----------
    cmor_tables_path: str
       Path to the folder containing the Tables folder with the json files

    default: object
        Default table to look variables on if not found

    strict: bool
        If False, will look for a variable in other tables if it can not be
        found in the requested one
    """
    def _read_table_file(self, table_file, table=None):
        for dim in ('zlevel', ):
            coord = CoordinateInfo(dim)
            coord.generic_level = True
            coord.axis = 'Z'
            self.coords[dim] = coord
        super()._read_table_file(table_file, table)

    def _read_coordinate(self, value):
        coord = super()._read_coordinate(value)
        if not coord.out_name:
            coord.out_name = coord.name
            coord.var_name = coord.name
        return coord

    def _read_variable(self, cmor_name, frequency):
        var = super()._read_variable(cmor_name, frequency)
        var.frequency = None
        var.modeling_realm = None
        return var


class CustomInfo(CMIP5Info):
    """Class to read custom var info for ESMVal.

    Parameters
    ----------
    cmor_tables_path: str or None
        Full path to the table or name for the table if it is present in
        ESMValTool repository
    """
    def __init__(self, cmor_tables_path=None):
        cwd = os.path.dirname(os.path.realpath(__file__))
        self._cmor_folder = os.path.join(cwd, 'tables', 'custom')
        self.tables = {}
        self.var_to_freq = {}
        table = TableInfo()
        table.name = 'custom'
        self.tables[table.name] = table
        self._coordinates_file = os.path.join(
            self._cmor_folder,
            'CMOR_coordinates.dat',
        )
        self.coords = {}
        self._read_table_file(self._coordinates_file, self.tables['custom'])
        for dat_file in glob.glob(os.path.join(self._cmor_folder, '*.dat')):
            if dat_file == self._coordinates_file:
                continue
            try:
                self._read_table_file(dat_file, self.tables['custom'])
            except Exception:
                msg = f"Exception raised when loading {dat_file}"
                # Logger may not be ready at this stage
                if logger.handlers:
                    logger.error(msg)
                else:
                    print(msg)
                raise

<<<<<<< HEAD
    def get_variable(self, table, cmor_name, derived=False):
=======
    def get_variable(self, table, short_name, derived=False):
>>>>>>> fee5d541
        """Search and return the variable info.

        Parameters
        ----------
        table: str
            Table name
        cmor_name: str
            Variable's cmor name
        derived: bool, optional
            Variable is derived. Info retrieval for derived variables always
            look on the default tables if variable is not find in the
            requested table

        Returns
        -------
        VariableInfo
            Return the VariableInfo object for the requested variable if
            found, returns None if not
        """
        return self.tables['custom'].get(cmor_name, None)

    def _read_table_file(self, table_file, table=None):
        with open(table_file) as self._current_table:
            self._read_line()
            while True:
                key, value = self._last_line_read
                if key == 'generic_levels':
                    for dim in value.split(' '):
                        coord = CoordinateInfo(dim)
                        coord.generic_level = True
                        coord.axis = 'Z'
                        self.coords[dim] = coord
                elif key == 'axis_entry':
                    self.coords[value] = self._read_coordinate(value)
                    continue
                elif key == 'variable_entry':
                    table[value] = self._read_variable(value, '')
                    continue
                if not self._read_line():
                    return


read_cmor_tables()<|MERGE_RESOLUTION|>--- conflicted
+++ resolved
@@ -139,11 +139,7 @@
         """
         return self.tables.get(table)
 
-<<<<<<< HEAD
     def get_variable(self, table_name, cmor_name, derived=False):
-=======
-    def get_variable(self, table_name, short_name, derived=False):
->>>>>>> fee5d541
         """Search and return the variable info.
 
         Parameters
@@ -204,11 +200,7 @@
     def _get_alt_names_list(self, cmor_name):
         alt_names_list = [cmor_name]
         for alt_names in self.alt_names:
-<<<<<<< HEAD
             if cmor_name in alt_names:
-=======
-            if short_name in alt_names:
->>>>>>> fee5d541
                 alt_names_list.extend([
                     alt_name for alt_name in alt_names
                     if alt_name not in alt_names_list
@@ -466,22 +458,13 @@
 
 class VariableInfo(JsonInfo):
     """Class to read and store variable information."""
-<<<<<<< HEAD
     def __init__(self, table_type, cmor_name):
-=======
-    def __init__(self, table_type, short_name):
->>>>>>> fee5d541
         """Class to read and store variable information.
 
         Parameters
         ----------
-<<<<<<< HEAD
         cmor_name: str
             variable's CMOR name
-=======
-        short_name: str
-            variable's short name
->>>>>>> fee5d541
         """
         super(VariableInfo, self).__init__()
         self.table_type = table_type
@@ -865,11 +848,7 @@
                     print(msg)
                 raise
 
-<<<<<<< HEAD
     def get_variable(self, table, cmor_name, derived=False):
-=======
-    def get_variable(self, table, short_name, derived=False):
->>>>>>> fee5d541
         """Search and return the variable info.
 
         Parameters
