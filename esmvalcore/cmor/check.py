"""Module for checking iris cubes against their CMOR definitions."""
import logging

import cf_units
import iris.coord_categorisation
import iris.coords
import iris.exceptions
import iris.util
import numpy as np

from .table import CMOR_TABLES


class CMORCheckError(Exception):
    """Exception raised when a cube does not pass the CMORCheck."""


class CMORCheck():
    """Class used to check the CMOR-compliance of the data.

    It can also fix some minor errors and does some minor data
    homogeneization:

    Parameters
    ----------
    cube: iris.cube.Cube:
        Iris cube to check.
    var_info: variables_info.VariableInfo
        Variable info to check.
    frequency: str
        Expected frequency for the data.
    fail_on_error: bool
        If true, CMORCheck stops on the first error. If false, it collects
        all possible errors before stopping.
    automatic_fixes: bool
        If True, CMORCheck will try to apply automatic fixes for any
        detected error, if possible.
    warnings_as_errors: bool, default False
        If True, CMORCheck will treat all warnings as errors

    Attributes
    ----------
    frequency: str
        Expected frequency for the data.
    automatic_fixes: bool
        If True, CMORCheck will try to apply automatic fixes for any
        detected error, if possible.
    warnings_as_errors: bool
         If True, CMORCheck will treat all warnings as errors
    """

    _attr_msg = '{}: {} should be {}, not {}'
    _does_msg = '{}: does not {}'
    _is_msg = '{}: is not {}'
    _vals_msg = '{}: has values {} {}'
    _contain_msg = '{}: does not contain {} {}'

    def __init__(self,
                 cube,
                 var_info,
                 frequency=None,
                 fail_on_error=False,
                 automatic_fixes=False,
                 warnings_as_errors=False):

        self._cube = cube
        self._failerr = fail_on_error
        self._errors = list()
        self._warnings = list()
        self._cmor_var = var_info
        if frequency is None:
            frequency = self._cmor_var.frequency
        self.frequency = frequency
        self.automatic_fixes = automatic_fixes
        self.warnings_as_errors = warnings_as_errors

    def check_metadata(self, logger=None):
        """
        Check the cube metadata.

        Perform all the tests that do not require to have the data in memory.

        It will also report some warnings in case of minor errors and
        homogenize some data:

            - Equivalent calendars will all default to the same name.
            - Auxiliary coordinates year, month_number, day_of_month and
              day_of_year will be added for the time axis.

        Raises
        ------
        CMORCheckError
            If errors are found. If fail_on_error attribute is set to True,
            raises as soon as an error is detected. If set to False, it perform
            all checks and then raises.

        """
        if logger is None:
            logger = logging.getLogger(__name__)

        self._check_var_metadata()
        self._check_fill_value()
        self._check_dim_names()
        self._check_coords()
        self._check_time_coord()
        self._check_rank()

        self.report_warnings(logger)
        self.report_errors()

        self._add_auxiliar_time_coordinates()
        return self._cube

    def report_errors(self):
        """Report detected errors.

        Raises
        ------
        CMORCheckError
            If any errors were reported before calling this method.

        """
        if self.has_errors():
            msg = 'There were errors in variable {}:\n{}\nin cube:\n{}'
            msg = msg.format(self._cube.var_name, '\n '.join(self._errors),
                             self._cube)
            raise CMORCheckError(msg)

    def report_warnings(self, logger):
        """Report detected warnings to the given logger.

        Parameters
        ----------
        logger

        """
        if self.has_warnings():
            msg = 'There were warnings in variable {}:\n{}\n'.format(
                self._cube.var_name, '\n '.join(self._warnings))
            logger.warning(msg)

    def check_data(self, logger=None):
        """Check the cube data.

        Performs all the tests that require to have the data in memory.
        Assumes that metadata is correct, so you must call check_metadata prior
        to this.

        It will also report some warnings in case of minor errors.

        Raises
        ------
        CMORCheckError
            If errors are found. If fail_on_error attribute is set to True,
            raises as soon as an error is detected. If set to False, it perform
            all checks and then raises.

        """
        if logger is None:
            logger = logging.getLogger(__name__)

        if self._cmor_var.units:
            units = self._get_effective_units()
            if str(self._cube.units) != units:
                self._cube.convert_units(units)

        self._check_coords_data()

        self.report_warnings(logger)
        self.report_errors()
        return self._cube

    def _check_fill_value(self):
        """Check fill value."""
        # Iris removes _FillValue/missing_value information if data has none
        #  of these values. If there are values == _FillValue then it will
        #  be encoded in the numpy.ma object created.
        #
        #  => Very difficult to check!

    def _check_var_metadata(self):
        """Check metadata of variable."""
        # Check standard_name
        if self._cmor_var.standard_name:
            if self._cube.standard_name != self._cmor_var.standard_name:
                if self.automatic_fixes:
                    self.report_warning(
                        'Standard name for %s changed from %s to %s',
                        self._cube.var_name,
                        self._cube.standard_name,
                        self._cmor_var.standard_name
                    )
                    self._cube.standard_name = self._cmor_var.standard_name
                else:
                    self.report_error(
                        self._attr_msg, self._cube.var_name, 'standard_name',
                        self._cmor_var.standard_name, self._cube.standard_name
                    )
        # Check long_name
        if self._cmor_var.long_name:
            if self._cube.long_name != self._cmor_var.long_name:
                if self.automatic_fixes:
                    self.report_warning(
                        'Long name for %s changed from %s to %s',
                        self._cube.var_name,
                        self._cube.long_name,
                        self._cmor_var.long_name
                    )
                    self._cube.long_name = self._cmor_var.long_name
                else:
                    self.report_error(
                        self._attr_msg, self._cube.var_name, 'long_name',
                        self._cmor_var.long_name, self._cube.long_name
                    )

        # Check units
        if (self.automatic_fixes and self._cube.attributes.get(
                'invalid_units', '').lower() == 'psu'):
            self._cube.units = '1.0'
            del self._cube.attributes['invalid_units']

        if self._cmor_var.units:
            units = self._get_effective_units()

            if not self._cube.units.is_convertible(units):
                self.report_error(f'Variable {self._cube.var_name} units '
                                  f'{self._cube.units} can not be '
                                  f'converted to {self._cmor_var.units}')

        # Check other variable attributes that match entries in cube.attributes
        attrs = ('positive', )
        for attr in attrs:
            attr_value = getattr(self._cmor_var, attr)
            if attr_value:
                if attr not in self._cube.attributes:
                    self.report_warning('{}: attribute {} not present',
                                        self._cube.var_name, attr)
                elif self._cube.attributes[attr] != attr_value:
                    self.report_error(self._attr_msg, self._cube.var_name,
                                      attr, attr_value,
                                      self._cube.attributes[attr])

    def _get_effective_units(self):
        """Get effective units."""
        if self._cmor_var.units.lower() == 'psu':
            units = '1.0'
        else:
            units = self._cmor_var.units
        return units

    def _check_rank(self):
        """Check rank, excluding scalar dimensions."""
        rank = 0
        dimensions = []
        for coordinate in self._cmor_var.coordinates.values():
            if coordinate.generic_level:
                rank += 1
            elif not coordinate.value:
                try:
                    for dim in self._cube.coord_dims(coordinate.standard_name):
                        dimensions.append(dim)
                except iris.exceptions.CoordinateNotFoundError:
                    # Error reported at other stages
                    pass
        rank += len(set(dimensions))

        # Check number of dimension coords matches rank
        if self._cube.ndim != rank:
            self.report_error(self._does_msg, self._cube.var_name,
                              'match coordinate rank')

    def _check_dim_names(self):
        """Check dimension names."""
        for (_, coordinate) in self._cmor_var.coordinates.items():
            if coordinate.generic_level:
                continue
            else:
                try:
                    cube_coord = self._cube.coord(var_name=coordinate.out_name)
                    if cube_coord.standard_name != coordinate.standard_name:
                        self.report_error(
                            self._attr_msg,
                            coordinate.out_name,
                            'standard_name',
                            coordinate.standard_name,
                            cube_coord.standard_name,
                        )
                except iris.exceptions.CoordinateNotFoundError:
                    try:
                        coord = self._cube.coord(coordinate.standard_name)
                        self.report_error(
                            'Coordinate {0} has var name {1} instead of {2}',
                            coordinate.name,
                            coord.var_name,
                            coordinate.out_name,
                        )
                    except iris.exceptions.CoordinateNotFoundError:
                        self.report_error(self._does_msg, coordinate.name,
                                          'exist')

    def _check_coords(self):
        """Check coordinates."""
        for coordinate in self._cmor_var.coordinates.values():
            # Cannot check generic_level coords as no CMOR information
            if coordinate.generic_level:
                continue
            var_name = coordinate.out_name

            # Get coordinate var_name as it exists!
            try:
                coord = self._cube.coord(var_name=var_name, dim_coords=True)
            except iris.exceptions.CoordinateNotFoundError:
                continue

            self._check_coord(coordinate, coord, var_name)

    def _check_coords_data(self):
        """Check coordinate data."""
        for coordinate in self._cmor_var.coordinates.values():
            # Cannot check generic_level coords as no CMOR information
            if coordinate.generic_level:
                continue
            var_name = coordinate.out_name

            # Get coordinate var_name as it exists!
            try:
                coord = self._cube.coord(var_name=var_name, dim_coords=True)
            except iris.exceptions.CoordinateNotFoundError:
                continue

            self._check_coord_monotonicity_and_direction(
                coordinate, coord, var_name)

    def _check_coord(self, cmor, coord, var_name):
        """Check single coordinate."""
        if coord.var_name == 'time':
            return
        if cmor.units:
            if str(coord.units) != cmor.units:
                fixed = False
                if self.automatic_fixes:
                    try:
                        new_unit = cf_units.Unit(cmor.units,
                                                 coord.units.calendar)
                        coord.convert_units(new_unit)
                        fixed = True
                    except ValueError:
                        pass
                if not fixed:
                    self.report_error(self._attr_msg, var_name, 'units',
                                      cmor.units, coord.units)
        self._check_coord_values(cmor, coord, var_name)
<<<<<<< HEAD
        if not coord.has_bounds():
            if self.automatic_fixes:
                try:
                    coord.guess_bounds()
                except ValueError as ex:
                    self.report_warning(
                        'Can not guess bounds for coordinate {0} '
                        'from var {1}: {2}', coord.var_name, var_name, ex
                    )
                else:
                    self.report_warning(
                        'Added guessed bounds to coordinate {0} from var {1}',
                        coord.var_name, var_name
                    )
            else:
                self.report_warning(
                    'Coordinate {0} from var {1} does not have bounds',
                    coord.var_name, var_name
                )
        if not self.automatic_fixes:
            self._check_coord_monotonicity_and_direction(cmor, coord, var_name)
=======
        self._check_coord_monotonicity_and_direction(cmor, coord, var_name)
>>>>>>> 2ed79219

    def _check_coord_monotonicity_and_direction(self, cmor, coord, var_name):
        """Check monotonicity and direction of coordinate."""
        if not coord.is_monotonic():
            self.report_error(self._is_msg, var_name, 'monotonic')
        if len(coord.points) == 1:
            return
        if cmor.stored_direction:
            if cmor.stored_direction == 'increasing':
                if coord.points[0] > coord.points[1]:
                    if not self.automatic_fixes or coord.ndim > 1:
                        self.report_error(self._is_msg, var_name, 'increasing')
                    else:
                        self._reverse_coord(coord)
            elif cmor.stored_direction == 'decreasing':
                if coord.points[0] < coord.points[1]:
                    if not self.automatic_fixes or coord.ndim > 1:
                        self.report_error(self._is_msg, var_name, 'decreasing')
                    else:
                        self._reverse_coord(coord)

    def _reverse_coord(self, coord):
        """Reverse coordinate."""
        if coord.ndim == 1:
            self._cube = iris.util.reverse(self._cube,
                                           self._cube.coord_dims(coord))

    def _check_coord_values(self, coord_info, coord, var_name):
        """Check coordinate values."""
        # Check requested coordinate values exist in coord.points
        self._check_requested_values(coord, coord_info, var_name)

        l_fix_coord_value = False

        # Check coordinate value ranges
        if coord_info.valid_min:
            valid_min = float(coord_info.valid_min)
            if np.any(coord.points < valid_min):
                if coord_info.standard_name == 'longitude' and \
                        self.automatic_fixes:
                    l_fix_coord_value = True
                else:
                    self.report_error(self._vals_msg, var_name,
                                      '< {} ='.format('valid_min'), valid_min)

        if coord_info.valid_max:
            valid_max = float(coord_info.valid_max)
            if np.any(coord.points > valid_max):
                if coord_info.standard_name == 'longitude' and \
                        self.automatic_fixes:
                    l_fix_coord_value = True
                else:
                    self.report_error(self._vals_msg, var_name,
                                      '> {} ='.format('valid_max'), valid_max)

        if l_fix_coord_value:
            lon_extent = iris.coords.CoordExtent(coord, 0.0, 360., True, False)
            self._cube = self._cube.intersection(lon_extent)

    def _check_requested_values(self, coord, coord_info, var_name):
        """Check requested values."""
        if coord_info.requested:
            cmor_points = [float(val) for val in coord_info.requested]
            coord_points = list(coord.points)
            for point in cmor_points:
                if point not in coord_points:
                    self.report_warning(self._contain_msg, var_name,
                                        str(point), str(coord.units))

    def _check_time_coord(self):
        """Check time coordinate."""
        try:
            coord = self._cube.coord('time', dim_coords=True)
        except iris.exceptions.CoordinateNotFoundError:
            try:
                coord = self._cube.coord('time')
            except iris.exceptions.CoordinateNotFoundError:
                return

        var_name = coord.var_name
        if not coord.is_monotonic():
            self.report_error(
                'Time coordinate for var {} is not monotonic', var_name
            )

        if not coord.units.is_time_reference():
            self.report_error(self._does_msg, var_name,
                              'have time reference units')
        else:
            old_units = coord.units
            coord.convert_units(
                cf_units.Unit(
                    'days since 1850-1-1 00:00:00',
                    calendar=coord.units.calendar))
            simplified_cal = self._simplify_calendar(coord.units.calendar)
            coord.units = cf_units.Unit(coord.units.origin, simplified_cal)

            attrs = self._cube.attributes
            branch_child = 'branch_time_in_child'
            if branch_child in attrs:
                attrs[branch_child] = old_units.convert(attrs[branch_child],
                                                        coord.units)

            parent_time = 'parent_time_units'
            if parent_time in attrs:
                parent_units = cf_units.Unit(attrs[parent_time],
                                             simplified_cal)
                attrs[parent_time] = 'days since 1850-1-1 00:00:00'

                branch_parent = 'branch_time_in_parent'
                if branch_parent in attrs:
                    attrs[branch_parent] = parent_units.convert(
                        attrs[branch_parent], coord.units)

        tol = 0.001
        intervals = {'dec': (3600, 3660), 'day': (1, 1)}
        if self.frequency == 'mon':
            for i in range(len(coord.points) - 1):
                first = coord.cell(i).point
                second = coord.cell(i + 1).point
                second_month = first.month + 1
                second_year = first.year
                if second_month == 13:
                    second_month = 1
                    second_year += 1
                if second_month != second.month or \
                   second_year != second.year:
                    msg = '{}: Frequency {} does not match input data'
                    self.report_error(msg, var_name, self.frequency)
                    break
        elif self.frequency == 'yr':
            for i in range(len(coord.points) - 1):
                first = coord.cell(i).point
                second = coord.cell(i + 1).point
                second_month = first.month + 1
                if first.year + 1 != second.year:
                    msg = '{}: Frequency {} does not match input data'
                    self.report_error(msg, var_name, self.frequency)
                    break
        else:
            if self.frequency in intervals:
                interval = intervals[self.frequency]
                target_interval = (interval[0] - tol, interval[1] + tol)
            elif self.frequency.endswith('hr'):
                frequency = self.frequency[:-2]
                if frequency == 'sub':
                    frequency = 1.0 / 24
                    target_interval = (-tol, frequency + tol)
                else:
                    frequency = float(frequency) / 24
                    target_interval = (frequency - tol, frequency + tol)
            else:
                msg = '{}: Frequency {} not supported by checker'
                self.report_error(msg, var_name, self.frequency)
                return
            for i in range(len(coord.points) - 1):
                interval = coord.points[i + 1] - coord.points[i]
                if (interval < target_interval[0]
                        or interval > target_interval[1]):
                    msg = '{}: Frequency {} does not match input data'
                    self.report_error(msg, var_name, self.frequency)
                    break

    @staticmethod
    def _simplify_calendar(calendar):
        calendar_aliases = {
            'all_leap': '366_day',
            'noleap': '365_day',
            'standard': 'gregorian',
        }
        return calendar_aliases.get(calendar, calendar)

    def has_errors(self):
        """Check if there are reported errors.

        Returns
        -------
        bool:
            True if there are pending errors, False otherwise.

        """
        return len(self._errors) > 0

    def has_warnings(self):
        """Check if there are reported warnings.

        Returns
        -------
        bool:
            True if there are pending warnings, False otherwise.

        """
        return len(self._warnings) > 0

    def report_error(self, message, *args):
        """Report an error.

        If fail_on_error is set to True, raises automatically.
        If fail_on_error is set to False, stores it for later reports.

        Parameters
        ----------
        message: str: unicode
            Message for the error.
        *args:
            arguments to format the message string.

        """
        msg = message.format(*args)
        if self._failerr:
            raise CMORCheckError(msg + '\nin cube:\n{}'.format(self._cube))
        self._errors.append(msg)

    def report_warning(self, message, *args):
        """Report a warning.

        If fail_on_error is set to True, logs it automatically.
        If fail_on_error is set to False, stores it for later reports.

        Parameters
        ----------
        message: str: unicode
            Message for the warning.
        *args:
            arguments to format the message string.

        """
        if self.warnings_as_errors:
            self.report_error(message, *args)
            return

        msg = message.format(*args)
        if self._failerr:
            print('WARNING: {0}'.format(msg))
        else:
            self._warnings.append(msg)

    def _add_auxiliar_time_coordinates(self):
        coords = [coord.name() for coord in self._cube.aux_coords]
        if 'day_of_month' not in coords:
            iris.coord_categorisation.add_day_of_month(self._cube, 'time')
        if 'day_of_year' not in coords:
            iris.coord_categorisation.add_day_of_year(self._cube, 'time')
        if 'month_number' not in coords:
            iris.coord_categorisation.add_month_number(self._cube, 'time')
        if 'year' not in coords:
            iris.coord_categorisation.add_year(self._cube, 'time')


def _get_cmor_checker(table,
                      mip,
                      short_name,
                      frequency,
                      fail_on_error=True,
                      automatic_fixes=False):
    """Get a CMOR checker/fixer."""
    if table not in CMOR_TABLES:
        raise NotImplementedError(
            "No CMOR checker implemented for table {}."
            "\nThe following options are available: {}".format(
                table, ', '.join(CMOR_TABLES)))

    cmor_table = CMOR_TABLES[table]
    var_info = cmor_table.get_variable(mip, short_name)
    if var_info is None:
        var_info = CMOR_TABLES['custom'].get_variable(mip, short_name)

    def _checker(cube):
        return CMORCheck(
            cube,
            var_info,
            frequency=frequency,
            fail_on_error=fail_on_error,
            automatic_fixes=automatic_fixes)

    return _checker


def cmor_check_metadata(cube, cmor_table, mip, short_name, frequency):
    """Check if metadata conforms to variable's CMOR definiton.

    None of the checks at this step will force the cube to load the data.

    Parameters
    ----------
    cube: iris.cube.Cube
        Data cube to check.
    cmor_table: basestring
        CMOR definitions to use.
    mip:
        Variable's mip.
    short_name: basestring
        Variable's short name.
    frequency: basestring
        Data frequency.

    """
    checker = _get_cmor_checker(cmor_table, mip, short_name, frequency)
    checker(cube).check_metadata()
    return cube


def cmor_check_data(cube, cmor_table, mip, short_name, frequency):
    """Check if data conforms to variable's CMOR definiton.

    The checks performed at this step require the data in memory.

    Parameters
    ----------
    cube: iris.cube.Cube
        Data cube to check.
    cmor_table: basestring
        CMOR definitions to use.
    mip:
        Variable's mip.
    short_name: basestring
        Variable's short name
    frequency: basestring
        Data frequency

    """
    checker = _get_cmor_checker(cmor_table, mip, short_name, frequency)
    checker(cube).check_data()
    return cube


def cmor_check(cube, cmor_table, mip, short_name, frequency):
    """Check if cube conforms to variable's CMOR definiton.

    Equivalent to calling cmor_check_metadata and cmor_check_data
    consecutively.

    Parameters
    ----------
    cube: iris.cube.Cube
        Data cube to check.
    cmor_table: basestring
        CMOR definitions to use.
    mip:
        Variable's mip.
    short_name: basestring
        Variable's short name.
    frequency: basestring
        Data frequency.

    """
    cmor_check_metadata(cube, cmor_table, mip, short_name, frequency)
    cmor_check_data(cube, cmor_table, mip, short_name, frequency)
    return cube<|MERGE_RESOLUTION|>--- conflicted
+++ resolved
@@ -350,7 +350,10 @@
                     self.report_error(self._attr_msg, var_name, 'units',
                                       cmor.units, coord.units)
         self._check_coord_values(cmor, coord, var_name)
-<<<<<<< HEAD
+        self._check_coord_bounds(coord, var_name)
+        self._check_coord_monotonicity_and_direction(cmor, coord, var_name)
+
+    def _check_coord_bounds(self, coord, var_name):
         if not coord.has_bounds():
             if self.automatic_fixes:
                 try:
@@ -370,11 +373,6 @@
                     'Coordinate {0} from var {1} does not have bounds',
                     coord.var_name, var_name
                 )
-        if not self.automatic_fixes:
-            self._check_coord_monotonicity_and_direction(cmor, coord, var_name)
-=======
-        self._check_coord_monotonicity_and_direction(cmor, coord, var_name)
->>>>>>> 2ed79219
 
     def _check_coord_monotonicity_and_direction(self, cmor, coord, var_name):
         """Check monotonicity and direction of coordinate."""
