--- conflicted
+++ resolved
@@ -426,8 +426,6 @@
                         else:
                             self.report_error(self._does_msg, coordinate.name,
                                               'exist')
-<<<<<<< HEAD
-=======
 
     def _check_generic_level_dim_names(self, key, coordinate):
         standard_name = None
@@ -470,7 +468,6 @@
                         'or is not set.', )
                 else:
                     self.report_critical(self._does_msg, key, 'exist')
->>>>>>> fee5d541
 
     def _check_coords(self):
         """Check coordinates."""
@@ -544,12 +541,6 @@
                     self.report_warning(
                         'Added guessed bounds to coordinate {0} from var {1}',
                         coord.var_name, var_name)
-<<<<<<< HEAD
-            else:
-                self.report_warning(
-                    'Coordinate {0} from var {1} does not have bounds',
-                    coord.var_name, var_name)
-=======
             else:
                 self.report_warning(
                     'Coordinate {0} from var {1} does not have bounds',
@@ -569,7 +560,6 @@
                 self.report_warning(
                     'Coordinate {0} from var {1} does not have bounds',
                     time.var_name, self._cmor_var.short_name)
->>>>>>> fee5d541
 
     def _check_coord_monotonicity_and_direction(self, cmor, coord, var_name):
         """Check monotonicity and direction of coordinate."""
@@ -860,11 +850,7 @@
         return len(self._debug_messages) > 0
 
     def report(self, level, message, *args):
-<<<<<<< HEAD
-        """Generic method to report a message from the checker.
-=======
         """Report a message from the checker.
->>>>>>> fee5d541
 
         Parameters
         ----------
@@ -983,11 +969,7 @@
 def cmor_check_metadata(cube,
                         cmor_table,
                         mip,
-<<<<<<< HEAD
                         cmor_name,
-=======
-                        short_name,
->>>>>>> fee5d541
                         frequency,
                         check_level=CheckLevels.DEFAULT):
     """Check if metadata conforms to variable's CMOR definition.
@@ -1011,11 +993,7 @@
     """
     checker = _get_cmor_checker(cmor_table,
                                 mip,
-<<<<<<< HEAD
                                 cmor_name,
-=======
-                                short_name,
->>>>>>> fee5d541
                                 frequency,
                                 check_level=check_level)
     checker(cube).check_metadata()
@@ -1025,11 +1003,7 @@
 def cmor_check_data(cube,
                     cmor_table,
                     mip,
-<<<<<<< HEAD
                     cmor_name,
-=======
-                    short_name,
->>>>>>> fee5d541
                     frequency,
                     check_level=CheckLevels.DEFAULT):
     """Check if data conforms to variable's CMOR definition.
@@ -1053,24 +1027,15 @@
     """
     checker = _get_cmor_checker(cmor_table,
                                 mip,
-<<<<<<< HEAD
                                 cmor_name,
-=======
-                                short_name,
->>>>>>> fee5d541
                                 frequency,
                                 check_level=check_level)
     checker(cube).check_data()
     return cube
 
 
-<<<<<<< HEAD
 def cmor_check(cube, cmor_table, mip, cmor_name, frequency, check_level):
     """Check if cube conforms to variable's CMOR definiton.
-=======
-def cmor_check(cube, cmor_table, mip, short_name, frequency, check_level):
-    """Check if cube conforms to variable's CMOR definition.
->>>>>>> fee5d541
 
     Equivalent to calling cmor_check_metadata and cmor_check_data
     consecutively.
@@ -1093,21 +1058,13 @@
     cmor_check_metadata(cube,
                         cmor_table,
                         mip,
-<<<<<<< HEAD
                         cmor_name,
-=======
-                        short_name,
->>>>>>> fee5d541
                         frequency,
                         check_level=check_level)
     cmor_check_data(cube,
                     cmor_table,
                     mip,
-<<<<<<< HEAD
                     cmor_name,
-=======
-                    short_name,
->>>>>>> fee5d541
                     frequency,
                     check_level=check_level)
     return cube