"""Module for checking iris cubes against their CMOR definitions."""
import logging
from enum import IntEnum

import cf_units
import iris.coord_categorisation
import iris.coords
import iris.exceptions
import iris.util
import numpy as np

from .table import CMOR_TABLES

CheckLevels = IntEnum('CheckLevels', 'DEBUG STRICT DEFAULT RELAXED IGNORE')
"""Level of strictness of the checks.

   Attributes
   ------
   - DEBUG: Report any debug message that the checker wants to communicate.
   - STRICT: Fail if there are warnings regarding compliance of CMOR standards.
   - DEFAULT: Fail if cubes present any discrepancy with CMOR standards.
   - RELAXED: Fail if cubes present severe discrepancies with CMOR standards.
   - IGNORE: Do not fail for any discrepancy with CMOR standards.
"""


class CMORCheckError(Exception):
    """Exception raised when a cube does not pass the CMORCheck."""


class CMORCheck():
    """Class used to check the CMOR-compliance of the data.

    It can also fix some minor errors and does some minor data
    homogeneization:

    Parameters
    ----------
    cube: iris.cube.Cube:
        Iris cube to check.
    var_info: variables_info.VariableInfo
        Variable info to check.
    frequency: str
        Expected frequency for the data.
    fail_on_error: bool
        If true, CMORCheck stops on the first error. If false, it collects
        all possible errors before stopping.
    automatic_fixes: bool
        If True, CMORCheck will try to apply automatic fixes for any
        detected error, if possible.
    check_level: CheckLevels
        Level of strictness of the checks.

    Attributes
    ----------
    frequency: str
        Expected frequency for the data.
    """

    _attr_msg = '{}: {} should be {}, not {}'
    _does_msg = '{}: does not {}'
    _is_msg = '{}: is not {}'
    _vals_msg = '{}: has values {} {}'
    _contain_msg = '{}: does not contain {} {}'

    def __init__(self,
                 cube,
                 var_info,
                 frequency=None,
                 fail_on_error=False,
                 check_level=CheckLevels.DEFAULT,
                 automatic_fixes=False):

        self._cube = cube
        self._failerr = fail_on_error
        self._check_level = check_level
        self._logger = logging.getLogger(__name__)
        self._errors = list()
        self._warnings = list()
        self._debug_messages = list()
        self._unstructured = None

        self._cmor_var = var_info
        if not frequency:
            frequency = self._cmor_var.frequency
        self.frequency = frequency
        self.automatic_fixes = automatic_fixes

    def _is_unstructured_grid(self):
        if self._unstructured is None:
            self._unstructured = False
            try:
                lat = self._cube.coord('latitude')
                lon = self._cube.coord('longitude')
            except iris.exceptions.CoordinateNotFoundError:
                pass
            else:
                if lat.ndim == 1 and (self._cube.coord_dims(lat) ==
                                      self._cube.coord_dims(lon)):
                    self._unstructured = True
        return self._unstructured

    def check_metadata(self, logger=None):
        """Check the cube metadata.

        Perform all the tests that do not require to have the data in memory.

        It will also report some warnings in case of minor errors and
        homogenize some data:

            - Equivalent calendars will all default to the same name.
            - Time units will be set to days since 1850-01-01


        Parameters
        ----------
        logger: logging.Logger
            Given logger.

        Raises
        ------
        CMORCheckError
            If errors are found. If fail_on_error attribute is set to True,
            raises as soon as an error is detected. If set to False, it perform
            all checks and then raises.
        """
        if logger is not None:
            self._logger = logger

        self._check_var_metadata()
        self._check_fill_value()
        self._check_multiple_coords_same_stdname()
        self._check_dim_names()
        self._check_coords()
        if self.frequency != 'fx':
            self._check_time_coord()

        self._check_rank()

        self.report_debug_messages()
        self.report_warnings()
        self.report_errors()

        return self._cube

    def check_data(self, logger=None):
        """Check the cube data.

        Performs all the tests that require to have the data in memory.
        Assumes that metadata is correct, so you must call check_metadata prior
        to this.

        It will also report some warnings in case of minor errors.

        Parameters
        ----------
        logger: logging.Logger
            Given logger.

        Raises
        ------
        CMORCheckError
            If errors are found. If fail_on_error attribute is set to True,
            raises as soon as an error is detected. If set to False, it perform
            all checks and then raises.
        """
        if logger is not None:
            self._logger = logger

        if self._cmor_var.units:
            units = self._get_effective_units()
            if str(self._cube.units) != units:
                self._cube.convert_units(units)

        self._check_coords_data()

        self.report_warnings()
        self.report_errors()
        return self._cube

    def report_errors(self):
        """Report detected errors.

        Raises
        ------
        CMORCheckError
            If any errors were reported before calling this method.
        """
        if self.has_errors():
            msg = 'There were errors in variable {}:\n{}\n in cube:\n{}'
            msg = msg.format(self._cube.var_name, '\n '.join(self._errors),
                             self._cube)
            raise CMORCheckError(msg)

    def report_warnings(self):
        """Report detected warnings to the given logger.

        Parameters
        ----------
        logger: logging.Logger
            Given logger
        """
        if self.has_warnings():
            msg = 'There were warnings in variable {}:\n{}\n'.format(
                self._cube.var_name, '\n '.join(self._warnings))
            self._logger.warning(msg)

    def report_debug_messages(self):
        """Report detected debug messages to the given logger.

        Parameters
        ----------
        logger: logging.Logger
            Given logger.
        """
        if self.has_debug_messages():
            msg = 'There were metadata changes in variable {}:\n{}\n'.format(
                self._cube.var_name, '\n '.join(self._debug_messages))
            self._logger.debug(msg)

    def _check_fill_value(self):
        """Check fill value."""
        # Iris removes _FillValue/missing_value information if data has none
        #  of these values. If there are values == _FillValue then it will
        #  be encoded in the numpy.ma object created.
        #
        #  => Very difficult to check!

    def _check_var_metadata(self):
        """Check metadata of variable."""
        # Check standard_name
        if self._cmor_var.standard_name:
            if self._cube.standard_name != self._cmor_var.standard_name:
                if self.automatic_fixes:
                    self.report_warning(
                        'Standard name for {} changed from {} to {}',
                        self._cube.var_name, self._cube.standard_name,
                        self._cmor_var.standard_name)
                    self._cube.standard_name = self._cmor_var.standard_name
                else:
                    self.report_error(self._attr_msg, self._cube.var_name,
                                      'standard_name',
                                      self._cmor_var.standard_name,
                                      self._cube.standard_name)
        # Check long_name
        if self._cmor_var.long_name:
            if self._cube.long_name != self._cmor_var.long_name:
                if self.automatic_fixes:
                    self.report_warning(
                        'Long name for {} changed from {} to {}',
                        self._cube.var_name, self._cube.long_name,
                        self._cmor_var.long_name)
                    self._cube.long_name = self._cmor_var.long_name
                else:
                    self.report_error(self._attr_msg, self._cube.var_name,
                                      'long_name', self._cmor_var.long_name,
                                      self._cube.long_name)

        # Check units
        if (self.automatic_fixes and self._cube.attributes.get(
                'invalid_units', '').lower() == 'psu'):
            self._cube.units = '1.0'
            del self._cube.attributes['invalid_units']

        if self._cmor_var.units:
            units = self._get_effective_units()
            if self._cube.units != units:
                if not self._cube.units.is_convertible(units):
                    self.report_error(f'Variable {self._cube.var_name} units '
                                      f'{self._cube.units} can not be '
                                      f'converted to {self._cmor_var.units}')
                else:
                    self.report_warning(
                        f'Variable {self._cube.var_name} units '
                        f'{self._cube.units} will be '
                        f'converted to {self._cmor_var.units}')

        # Check other variable attributes that match entries in cube.attributes
        attrs = ('positive', )
        for attr in attrs:
            attr_value = getattr(self._cmor_var, attr)
            if attr_value:
                if attr not in self._cube.attributes:
                    self.report_warning('{}: attribute {} not present',
                                        self._cube.var_name, attr)
                elif self._cube.attributes[attr] != attr_value:
                    self.report_error(self._attr_msg, self._cube.var_name,
                                      attr, attr_value,
                                      self._cube.attributes[attr])

    def _get_effective_units(self):
        """Get effective units."""
        if self._cmor_var.units.lower() == 'psu':
            units = '1.0'
        else:
            units = self._cmor_var.units
        return units

    def _check_rank(self):
        """Check rank, excluding scalar dimensions."""
        rank = 0
        dimensions = []
        for coordinate in self._cmor_var.coordinates.values():
            if coordinate.generic_level:
                rank += 1
            elif not coordinate.value:
                try:
                    for dim in self._cube.coord_dims(coordinate.standard_name):
                        dimensions.append(dim)
                except iris.exceptions.CoordinateNotFoundError:
                    # Error reported at other stages
                    pass
        rank += len(set(dimensions))

        # Check number of dimension coords matches rank
        if self._cube.ndim != rank:
            self.report_error(self._does_msg, self._cube.var_name,
                              'match coordinate rank')

    def _check_multiple_coords_same_stdname(self):
        standard_names = set()
        for coord in self._cube.coords():
            if coord.standard_name:
                if coord.standard_name in standard_names:
                    coords = [
                        c.var_name for c in self._cube.coords(
                            standard_name=coord.standard_name)
                    ]
                    self.report_error(
                        'There are multiple coordinates with '
                        f'standard_name "{coord.standard_name}": {coords}')
                else:
                    standard_names.add(coord.standard_name)

    def _check_dim_names(self):
        """Check dimension names."""
        cmor_var_coordinates = self._cmor_var.coordinates.copy()
        for (key, coordinate) in cmor_var_coordinates.items():
            if coordinate.generic_level:
                self._check_generic_level_dim_names(key, coordinate)
            else:
                try:
                    cube_coord = self._cube.coord(var_name=coordinate.out_name)
                    if (cube_coord.standard_name is None
                            and coordinate.standard_name == ''):
                        pass
                    elif cube_coord.standard_name != coordinate.standard_name:
                        self.report_critical(
                            self._attr_msg,
                            coordinate.out_name,
                            'standard_name',
                            coordinate.standard_name,
                            cube_coord.standard_name,
                        )
                except iris.exceptions.CoordinateNotFoundError:
                    try:
                        coord = self._cube.coord(coordinate.standard_name)
                        if self._cmor_var.table_type in 'CMIP6' and \
                           coord.ndim > 1 and \
                           coord.standard_name in ['latitude', 'longitude']:
                            self.report_debug_message(
                                'Multidimensional {0} coordinate is not set '
                                'in CMOR standard. ESMValTool will change '
                                'the original value of  {1} to {2} to match '
                                'the one-dimensional case.',
                                coordinate.standard_name,
                                coord.var_name,
                                coordinate.out_name,
                            )
                            coord.var_name = coordinate.out_name
                        else:
                            self.report_error(
                                'Coordinate {0} has var name {1} '
                                'instead of {2}',
                                coordinate.name,
                                coord.var_name,
                                coordinate.out_name,
                            )
                    except iris.exceptions.CoordinateNotFoundError:
                        if coordinate.standard_name in ['time', 'latitude',
                                                        'longitude'] or \
                           coordinate.requested:
                            self.report_critical(self._does_msg,
                                                 coordinate.name, 'exist')
                        else:
                            self.report_error(self._does_msg, coordinate.name,
                                              'exist')

    def _check_generic_level_dim_names(self, key, coordinate):
        standard_name = None
        out_name = None
        name = None
        if coordinate.generic_lev_coords:
            for coord in coordinate.generic_lev_coords.values():
                try:
                    cube_coord = self._cube.coord(var_name=coord.out_name)
                    out_name = coord.out_name
                    if cube_coord.standard_name == coord.standard_name:
                        standard_name = coord.standard_name
                        name = coord.name
                except iris.exceptions.CoordinateNotFoundError:
                    try:
                        cube_coord = self._cube.coord(
                            var_name=coord.standard_name)
                        standard_name = coord.standard_name
                        name = coord.name
                    except iris.exceptions.CoordinateNotFoundError:
                        pass
            if standard_name:
                if not out_name:
                    self.report_error(
                        f'Generic level coordinate {key} '
                        'has wrong var_name.', )
                level = coordinate.generic_lev_coords[name]
                level.generic_level = True
                level.generic_lev_coords = self._cmor_var.coordinates[
                    key].generic_lev_coords
                self._cmor_var.coordinates[key] = level
                self.report_debug_message(f'Generic level coordinate {key} '
                                          'will be checked against '
                                          f'{name} coordinate information')
            else:
                if out_name:
                    self.report_critical(
                        f'Generic level coordinate {key} '
                        'has wrong standard_name '
                        'or is not set.', )
                else:
                    self.report_critical(self._does_msg, key, 'exist')

    def _check_coords(self):
        """Check coordinates."""

        for coordinate in self._cmor_var.coordinates.values():
            # Cannot check generic_level coords as no CMOR information
            if coordinate.generic_level and not coordinate.out_name:
                continue
            var_name = coordinate.out_name

            # Get coordinate var_name as it exists!
            try:
                coord = self._cube.coord(var_name=var_name)
            except iris.exceptions.CoordinateNotFoundError:
                continue

            self._check_coord(coordinate, coord, var_name)

    def _check_coords_data(self):
        """Check coordinate data."""
        for coordinate in self._cmor_var.coordinates.values():
            # Cannot check generic_level coords as no CMOR information
            if coordinate.generic_level:
                continue
            var_name = coordinate.out_name

            # Get coordinate var_name as it exists!
            try:
                coord = self._cube.coord(var_name=var_name, dim_coords=True)
            except iris.exceptions.CoordinateNotFoundError:
                continue

            self._check_coord_monotonicity_and_direction(
                coordinate, coord, var_name)

    def _check_coord(self, cmor, coord, var_name):
        """Check single coordinate."""
        if coord.var_name == 'time':
            return
        if cmor.units:
            if str(coord.units) != cmor.units:
                fixed = False
                if self.automatic_fixes:
                    try:
                        old_unit = coord.units
                        new_unit = cf_units.Unit(cmor.units,
                                                 coord.units.calendar)
                        coord.convert_units(new_unit)
                        fixed = True
                        self.report_warning(
                            f'Coordinate {coord.var_name} units '
                            f'{str(old_unit)} '
                            f'converted to {cmor.units}')
                    except ValueError:
                        pass
                if not fixed:
                    self.report_critical(self._attr_msg, var_name, 'units',
                                         cmor.units, coord.units)
        self._check_coord_values(cmor, coord, var_name)
        self._check_coord_bounds(cmor, coord, var_name)
        self._check_coord_monotonicity_and_direction(cmor, coord, var_name)

    def _check_coord_bounds(self, cmor, coord, var_name):
        if cmor.must_have_bounds == 'yes' and not coord.has_bounds():
            if self.automatic_fixes:
                try:
                    coord.guess_bounds()
                except ValueError as ex:
                    self.report_warning(
                        'Can not guess bounds for coordinate {0} '
                        'from var {1}: {2}', coord.var_name, var_name, ex)
                else:
                    self.report_warning(
                        'Added guessed bounds to coordinate {0} from var {1}',
                        coord.var_name, var_name)
            else:
                self.report_warning(
                    'Coordinate {0} from var {1} does not have bounds',
                    coord.var_name, var_name)
<<<<<<< HEAD

    def _check_time_bounds(self, freq, time):
        from esmvalcore.preprocessor._time import _get_time_bounds
        times = {'time', 'time1', 'time2', 'time3'}
        key = times.intersection(self._cmor_var.coordinates)
        cmor = self._cmor_var.coordinates[" ".join(key)]
        if cmor.must_have_bounds == 'yes' and not time.has_bounds():
            if self.automatic_fixes:
                time.bounds = _get_time_bounds(time, freq)
                self.report_warning(
                    'Added guessed bounds to coordinate {0} from var {1}',
                    time.var_name, self._cmor_var.short_name)
            else:
                self.report_warning(
                    'Coordinate {0} from var {1} does not have bounds',
                    time.var_name, self._cmor_var.short_name)
=======
>>>>>>> 62a695f8

    def _check_coord_monotonicity_and_direction(self, cmor, coord, var_name):
        """Check monotonicity and direction of coordinate."""
        if coord.ndim > 1:
            return
        if coord.dtype.kind == 'U':
            return

        if self._is_unstructured_grid() and \
           coord.standard_name in ['latitude', 'longitude']:
            self.report_debug_message(
                f'Coordinate {coord.standard_name} appears to belong to '
                'an unstructured grid. Skipping monotonicity and '
                'direction tests.'
            )
            return

        if not coord.is_monotonic():
            self.report_critical(self._is_msg, var_name, 'monotonic')
        if len(coord.points) == 1:
            return
        if cmor.stored_direction:
            if cmor.stored_direction == 'increasing':
                if coord.points[0] > coord.points[1]:
                    if not self.automatic_fixes or coord.ndim > 1:
                        self.report_critical(self._is_msg, var_name,
                                             'increasing')
                    else:
                        self._reverse_coord(coord)
            elif cmor.stored_direction == 'decreasing':
                if coord.points[0] < coord.points[1]:
                    if not self.automatic_fixes or coord.ndim > 1:
                        self.report_critical(self._is_msg, var_name,
                                             'decreasing')
                    else:
                        self._reverse_coord(coord)

    def _reverse_coord(self, coord):
        """Reverse coordinate."""
        if coord.ndim == 1:
            self._cube = iris.util.reverse(self._cube,
                                           self._cube.coord_dims(coord))

    def _check_coord_values(self, coord_info, coord, var_name):
        """Check coordinate values."""
        # Check requested coordinate values exist in coord.points
        self._check_requested_values(coord, coord_info, var_name)

        l_fix_coord_value = False

        # Check coordinate value ranges
        if coord_info.valid_min:
            valid_min = float(coord_info.valid_min)
            if np.any(coord.points < valid_min):
                if coord_info.standard_name == 'longitude' and \
                        self.automatic_fixes:
                    l_fix_coord_value = self._check_longitude_min(
                        coord, var_name)
                else:
                    self.report_critical(self._vals_msg, var_name,
                                         '< {} ='.format('valid_min'),
                                         valid_min)

        if coord_info.valid_max:
            valid_max = float(coord_info.valid_max)
            if np.any(coord.points > valid_max):
                if coord_info.standard_name == 'longitude' and \
                        self.automatic_fixes:
                    l_fix_coord_value = self._check_longitude_max(
                        coord, var_name)
                else:
                    self.report_critical(self._vals_msg, var_name,
                                         '> {} ='.format('valid_max'),
                                         valid_max)

        if l_fix_coord_value:
            if coord.ndim == 1:
                lon_extent = iris.coords.CoordExtent(coord, 0.0, 360., True,
                                                     False)
                self._cube = self._cube.intersection(lon_extent)
            else:
                new_lons = coord.points.copy()
                self._set_range_in_0_360(new_lons)
                if coord.bounds is not None:
                    new_bounds = coord.bounds.copy()
                    self._set_range_in_0_360(new_bounds)
                else:
                    new_bounds = None
                new_coord = coord.copy(new_lons, new_bounds)
                dims = self._cube.coord_dims(coord)
                self._cube.remove_coord(coord)
                self._cube.add_aux_coord(new_coord, dims)

    def _check_longitude_max(self, coord, var_name):
        if np.any(coord.points > 720):
            self.report_critical(
                f'{var_name} longitude coordinate has values > 720 degrees')
            return False
        return True

    def _check_longitude_min(self, coord, var_name):
        if np.any(coord.points < -360):
            self.report_critical(
                f'{var_name} longitude coordinate has values < -360 degrees')
            return False
        return True

    @staticmethod
    def _set_range_in_0_360(array):
        while array.min() < 0:
            array[array < 0] += 360
        while array.max() > 360:
            array[array > 360] -= 360

    def _check_requested_values(self, coord, coord_info, var_name):
        """Check requested values."""
        if coord_info.requested:
            try:
                cmor_points = [float(val) for val in coord_info.requested]
            except ValueError:
                cmor_points = coord_info.requested
            coord_points = list(coord.points)
            for point in cmor_points:
                if point not in coord_points:
                    self.report_warning(self._contain_msg, var_name,
                                        str(point), str(coord.units))

    def _check_time_coord(self):
        """Check time coordinate."""
        try:
            coord = self._cube.coord('time', dim_coords=True)
        except iris.exceptions.CoordinateNotFoundError:
            try:
                coord = self._cube.coord('time')
            except iris.exceptions.CoordinateNotFoundError:
                return

        var_name = coord.var_name
        if not coord.is_monotonic():
            self.report_error('Time coordinate for var {} is not monotonic',
                              var_name)

        if not coord.units.is_time_reference():
            self.report_critical(self._does_msg, var_name,
                                 'have time reference units')
        else:
            old_units = coord.units
            coord.convert_units(
                cf_units.Unit('days since 1850-1-1 00:00:00',
                              calendar=coord.units.calendar))
            simplified_cal = self._simplify_calendar(coord.units.calendar)
            coord.units = cf_units.Unit(coord.units.origin, simplified_cal)
            attrs = self._cube.attributes
            parent_time = 'parent_time_units'
            if parent_time in attrs:
                if attrs[parent_time] in 'no parent':
                    pass
                else:
                    try:
                        parent_units = cf_units.Unit(attrs[parent_time],
                                                     simplified_cal)
                    except ValueError:
                        self.report_warning('Attribute parent_time_units has '
                                            'a wrong format and cannot be '
                                            'read by cf_units. A fix needs to '
                                            'be added to convert properly '
                                            'attributes branch_time_in_parent '
                                            'and branch_time_in_child.')
                    else:
                        attrs[parent_time] = 'days since 1850-1-1 00:00:00'
                        branch_parent = 'branch_time_in_parent'
                        if branch_parent in attrs:
                            attrs[branch_parent] = parent_units.convert(
                                attrs[branch_parent], coord.units)
                        branch_child = 'branch_time_in_child'
                        if branch_child in attrs:
                            attrs[branch_child] = old_units.convert(
                                attrs[branch_child], coord.units)

        tol = 0.001
        intervals = {'dec': (3600, 3660), 'day': (1, 1)}
        freq = self.frequency
        if freq.lower().endswith('pt'):
            freq = freq[:-2]
        if freq in ['mon', 'mo']:
            for i in range(len(coord.points) - 1):
                first = coord.cell(i).point
                second = coord.cell(i + 1).point
                second_month = first.month + 1
                second_year = first.year
                if second_month == 13:
                    second_month = 1
                    second_year += 1
                if second_month != second.month or \
                   second_year != second.year:
                    msg = '{}: Frequency {} does not match input data'
                    self.report_error(msg, var_name, freq)
                    break
        elif freq == 'yr':
            for i in range(len(coord.points) - 1):
                first = coord.cell(i).point
                second = coord.cell(i + 1).point
                second_month = first.month + 1
                if first.year + 1 != second.year:
                    msg = '{}: Frequency {} does not match input data'
                    self.report_error(msg, var_name, freq)
                    break
        else:
            if freq in intervals:
                interval = intervals[freq]
                target_interval = (interval[0] - tol, interval[1] + tol)
            elif freq.endswith('hr'):
                if freq == 'hr':
                    freq = '1hr'
                frequency = freq[:-2]
                if frequency == 'sub':
                    frequency = 1.0 / 24
                    target_interval = (-tol, frequency + tol)
                else:
                    frequency = float(frequency) / 24
                    target_interval = (frequency - tol, frequency + tol)
            else:
                msg = '{}: Frequency {} not supported by checker'
                self.report_error(msg, var_name, freq)
                return
            for i in range(len(coord.points) - 1):
                interval = coord.points[i + 1] - coord.points[i]
                if (interval < target_interval[0]
                        or interval > target_interval[1]):
                    msg = '{}: Frequency {} does not match input data'
                    self.report_error(msg, var_name, freq)
                    break
        self._check_time_bounds(freq, coord)
        # remove time_origin from attributes
        coord.attributes.pop('time_origin', None)

    @staticmethod
    def _simplify_calendar(calendar):
        calendar_aliases = {
            'all_leap': '366_day',
            'noleap': '365_day',
            'standard': 'gregorian',
        }
        return calendar_aliases.get(calendar, calendar)

    def has_errors(self):
        """Check if there are reported errors.

        Returns
        -------
        bool:
            True if there are pending errors, False otherwise.
        """
        return len(self._errors) > 0

    def has_warnings(self):
        """Check if there are reported warnings.

        Returns
        -------
        bool:
            True if there are pending warnings, False otherwise.
        """
        return len(self._warnings) > 0

    def has_debug_messages(self):
        """Check if there are reported debug messages.

        Returns
        -------
        bool:
            True if there are pending debug messages, False otherwise.
        """
        return len(self._debug_messages) > 0

    def report(self, level, message, *args):
<<<<<<< HEAD
        """Report a message from the checker.
=======
        """Generic method to report a message from the checker.
>>>>>>> 62a695f8

        Parameters
        ----------
        level : CheckLevels
            Message level
        message : str
            Message to report
        args :
            String format args for the message

        Raises
        ------
        CMORCheckError
            If fail on error is set, it is thrown when registering an error
            message
        """
        msg = message.format(*args)
        if level == CheckLevels.DEBUG:
            if self._failerr:
                self._logger.debug(msg)
            else:
                self._debug_messages.append(msg)
        elif level < self._check_level:
            if self._failerr:
                self._logger.warning(msg)
            else:
                self._warnings.append(msg)
        else:
            if self._failerr:
                raise CMORCheckError(msg +
                                     '\n in cube:\n{}'.format(self._cube))
            self._errors.append(msg)

    def report_critical(self, message, *args):
        """Report an error.

        If fail_on_error is set to True, raises automatically.
        If fail_on_error is set to False, stores it for later reports.

        Parameters
        ----------
        message: str: unicode
            Message for the error.
        *args:
            arguments to format the message string.
        """
        self.report(CheckLevels.RELAXED, message, *args)

    def report_error(self, message, *args):
        """Report a normal error.

        Parameters
        ----------
        message: str: unicode
            Message for the error.
        *args:
            arguments to format the message string.
        """
        self.report(CheckLevels.DEFAULT, message, *args)

    def report_warning(self, message, *args):
        """Report a warning level error.

        Parameters
        ----------
        message: str: unicode
            Message for the warning.
        *args:
            arguments to format the message string.
        """
        self.report(CheckLevels.STRICT, message, *args)

    def report_debug_message(self, message, *args):
        """Report a debug message.

        Parameters
        ----------
        message: str: unicode
            Message for the debug logger.
        *args:
            arguments to format the message string
        """
        self.report(CheckLevels.DEBUG, message, *args)


def _get_cmor_checker(table,
                      mip,
                      short_name,
                      frequency,
                      fail_on_error=False,
                      check_level=CheckLevels.DEFAULT,
                      automatic_fixes=False):
    """Get a CMOR checker/fixer."""
    if table not in CMOR_TABLES:
        raise NotImplementedError(
            "No CMOR checker implemented for table {}."
            "\nThe following options are available: {}".format(
                table, ', '.join(CMOR_TABLES)))

    cmor_table = CMOR_TABLES[table]
    var_info = cmor_table.get_variable(mip, short_name)
    if var_info is None:
        var_info = CMOR_TABLES['custom'].get_variable(mip, short_name)

    def _checker(cube):
        return CMORCheck(cube,
                         var_info,
                         frequency=frequency,
                         fail_on_error=fail_on_error,
                         check_level=check_level,
                         automatic_fixes=automatic_fixes)

    return _checker


def cmor_check_metadata(cube,
                        cmor_table,
                        mip,
                        short_name,
                        frequency,
                        check_level=CheckLevels.DEFAULT):
    """Check if metadata conforms to variable's CMOR definition.

    None of the checks at this step will force the cube to load the data.

    Parameters
    ----------
    cube: iris.cube.Cube
        Data cube to check.
    cmor_table: basestring
        CMOR definitions to use.
    mip:
        Variable's mip.
    short_name: basestring
        Variable's short name.
    frequency: basestring
        Data frequency.
    check_level: CheckLevels
        Level of strictness of the checks.
    """
    checker = _get_cmor_checker(cmor_table,
                                mip,
                                short_name,
                                frequency,
                                check_level=check_level)
    checker(cube).check_metadata()
    return cube


def cmor_check_data(cube,
                    cmor_table,
                    mip,
                    short_name,
                    frequency,
                    check_level=CheckLevels.DEFAULT):
    """Check if data conforms to variable's CMOR definition.

    The checks performed at this step require the data in memory.

    Parameters
    ----------
    cube: iris.cube.Cube
        Data cube to check.
    cmor_table: basestring
        CMOR definitions to use.
    mip:
        Variable's mip.
    short_name: basestring
        Variable's short name
    frequency: basestring
        Data frequency
    check_level: CheckLevels
        Level of strictness of the checks.
    """
    checker = _get_cmor_checker(cmor_table,
                                mip,
                                short_name,
                                frequency,
                                check_level=check_level)
    checker(cube).check_data()
    return cube


def cmor_check(cube, cmor_table, mip, short_name, frequency, check_level):
    """Check if cube conforms to variable's CMOR definition.

    Equivalent to calling cmor_check_metadata and cmor_check_data
    consecutively.

    Parameters
    ----------
    cube: iris.cube.Cube
        Data cube to check.
    cmor_table: basestring
        CMOR definitions to use.
    mip:
        Variable's mip.
    short_name: basestring
        Variable's short name.
    frequency: basestring
        Data frequency.
    check_level: enum.IntEnum
        Level of strictness of the checks.
    """
    cmor_check_metadata(cube,
                        cmor_table,
                        mip,
                        short_name,
                        frequency,
                        check_level=check_level)
    cmor_check_data(cube,
                    cmor_table,
                    mip,
                    short_name,
                    frequency,
                    check_level=check_level)
    return cube<|MERGE_RESOLUTION|>--- conflicted
+++ resolved
@@ -506,7 +506,6 @@
                 self.report_warning(
                     'Coordinate {0} from var {1} does not have bounds',
                     coord.var_name, var_name)
-<<<<<<< HEAD
 
     def _check_time_bounds(self, freq, time):
         from esmvalcore.preprocessor._time import _get_time_bounds
@@ -523,8 +522,6 @@
                 self.report_warning(
                     'Coordinate {0} from var {1} does not have bounds',
                     time.var_name, self._cmor_var.short_name)
-=======
->>>>>>> 62a695f8
 
     def _check_coord_monotonicity_and_direction(self, cmor, coord, var_name):
         """Check monotonicity and direction of coordinate."""
@@ -801,11 +798,7 @@
         return len(self._debug_messages) > 0
 
     def report(self, level, message, *args):
-<<<<<<< HEAD
         """Report a message from the checker.
-=======
-        """Generic method to report a message from the checker.
->>>>>>> 62a695f8
 
         Parameters
         ----------
