--- conflicted
+++ resolved
@@ -788,18 +788,15 @@
     def _check_requested_values(self, coord, coord_info, var_name):
         """Check requested values."""
         if coord_info.requested:
-            try:
-                cmor_points = np.array(coord_info.requested, dtype=float)
-            except ValueError:
-                cmor_points = coord_info.requested
-<<<<<<< HEAD
             if coord.points.ndim != 1:
                 self.report_warning(
                     "Cannot check requested values of {}D coordinate {} since "
                     "it is not 1D", coord.points.ndim, var_name)
                 return
-            coord_points = list(coord.points)
-=======
+            try:
+                cmor_points = np.array(coord_info.requested, dtype=float)
+            except ValueError:
+                cmor_points = coord_info.requested
             else:
                 atol = 1e-7 * np.mean(cmor_points)
                 if (self.automatic_fixes
@@ -811,7 +808,6 @@
                             atol=atol,
                         )):
                     coord.points = cmor_points
->>>>>>> 090962bd
             for point in cmor_points:
                 if point not in coord.points:
                     self.report_warning(self._contain_msg, var_name,
