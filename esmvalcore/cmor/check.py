--- conflicted
+++ resolved
@@ -852,15 +852,10 @@
     return _checker
 
 
-<<<<<<< HEAD
-def cmor_check_metadata(cube, cmor_table, mip, cmor_name, frequency):
-    """Check if metadata conforms to variable's CMOR definition.
-=======
 def cmor_check_metadata(cube, cmor_table, mip,
-                        short_name, frequency,
+                        cmor_name, frequency,
                         check_level=CheckLevels.DEFAULT):
     """Check if metadata conforms to variable's CMOR definiton.
->>>>>>> 5d26d1e6
 
     None of the checks at this step will force the cube to load the data.
 
@@ -880,25 +875,16 @@
         Level of strictness of the checks.
 
     """
-<<<<<<< HEAD
-    checker = _get_cmor_checker(cmor_table, mip, cmor_name, frequency)
-=======
     checker = _get_cmor_checker(cmor_table, mip,
-                                short_name, frequency,
+                                cmor_name, frequency,
                                 check_level=check_level)
->>>>>>> 5d26d1e6
     checker(cube).check_metadata()
     return cube
 
 
-<<<<<<< HEAD
-def cmor_check_data(cube, cmor_table, mip, cmor_name, frequency):
-    """Check if data conforms to variable's CMOR definition.
-=======
-def cmor_check_data(cube, cmor_table, mip, short_name, frequency,
+def cmor_check_data(cube, cmor_table, mip, cmor_name, frequency,
                     check_level=CheckLevels.DEFAULT):
     """Check if data conforms to variable's CMOR definiton.
->>>>>>> 5d26d1e6
 
     The checks performed at this step require the data in memory.
 
@@ -918,23 +904,14 @@
         Level of strictness of the checks.
 
     """
-<<<<<<< HEAD
-    checker = _get_cmor_checker(cmor_table, mip, cmor_name, frequency)
-=======
-    checker = _get_cmor_checker(cmor_table, mip, short_name, frequency,
+    checker = _get_cmor_checker(cmor_table, mip, cmor_name, frequency,
                                 check_level=check_level)
->>>>>>> 5d26d1e6
     checker(cube).check_data()
     return cube
 
 
-<<<<<<< HEAD
-def cmor_check(cube, cmor_table, mip, cmor_name, frequency):
-    """Check if cube conforms to variable's CMOR definition.
-=======
-def cmor_check(cube, cmor_table, mip, short_name, frequency, check_level):
+def cmor_check(cube, cmor_table, mip, cmor_name, frequency, check_level):
     """Check if cube conforms to variable's CMOR definiton.
->>>>>>> 5d26d1e6
 
     Equivalent to calling cmor_check_metadata and cmor_check_data
     consecutively.
@@ -955,13 +932,8 @@
         Level of strictness of the checks.
 
     """
-<<<<<<< HEAD
-    cmor_check_metadata(cube, cmor_table, mip, cmor_name, frequency)
-    cmor_check_data(cube, cmor_table, mip, cmor_name, frequency)
-=======
-    cmor_check_metadata(cube, cmor_table, mip, short_name, frequency,
+    cmor_check_metadata(cube, cmor_table, mip, cmor_name, frequency,
                         check_level=check_level)
-    cmor_check_data(cube, cmor_table, mip, short_name, frequency,
+    cmor_check_data(cube, cmor_table, mip, cmor_name, frequency,
                     check_level=check_level)
->>>>>>> 5d26d1e6
     return cube