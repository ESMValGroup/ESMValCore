--- conflicted
+++ resolved
@@ -733,13 +733,8 @@
     return _checker
 
 
-<<<<<<< HEAD
 def cmor_check_metadata(cube, cmor_table, mip, cmor_name, frequency):
-    """Check if metadata conforms to variable's CMOR definiton.
-=======
-def cmor_check_metadata(cube, cmor_table, mip, short_name, frequency):
     """Check if metadata conforms to variable's CMOR definition.
->>>>>>> 9571772f
 
     None of the checks at this step will force the cube to load the data.
 
@@ -762,13 +757,8 @@
     return cube
 
 
-<<<<<<< HEAD
 def cmor_check_data(cube, cmor_table, mip, cmor_name, frequency):
-    """Check if data conforms to variable's CMOR definiton.
-=======
-def cmor_check_data(cube, cmor_table, mip, short_name, frequency):
     """Check if data conforms to variable's CMOR definition.
->>>>>>> 9571772f
 
     The checks performed at this step require the data in memory.
 
@@ -791,13 +781,8 @@
     return cube
 
 
-<<<<<<< HEAD
 def cmor_check(cube, cmor_table, mip, cmor_name, frequency):
-    """Check if cube conforms to variable's CMOR definiton.
-=======
-def cmor_check(cube, cmor_table, mip, short_name, frequency):
     """Check if cube conforms to variable's CMOR definition.
->>>>>>> 9571772f
 
     Equivalent to calling cmor_check_metadata and cmor_check_data
     consecutively.
