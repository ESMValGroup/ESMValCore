--- conflicted
+++ resolved
@@ -9,13 +9,9 @@
 
 import logging
 from collections import defaultdict
-<<<<<<< HEAD
 from collections.abc import Iterable, Sequence
 from pathlib import Path
 from typing import TYPE_CHECKING, Any, Optional
-=======
-from typing import TYPE_CHECKING
->>>>>>> 22a1a856
 
 from iris.cube import Cube, CubeList
 
