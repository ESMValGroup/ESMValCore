--- conflicted
+++ resolved
@@ -231,19 +231,10 @@
                 inspect.getmembers(fixes_module, inspect.isclass)
             )
             for fix_name in (short_name, mip.lower(), 'allvars'):
-<<<<<<< HEAD
-                try:
-                    fixes.append(classes[fix_name](
-                        vardef, extra_facets=extra_facets, session=session
-                    ))
-                except KeyError:
-                    pass
-=======
                 if fix_name in classes:
                     fixes.append(classes[fix_name](
                         vardef, extra_facets=extra_facets, session=session
                     ))
->>>>>>> 83b12a23
 
         return fixes
 
