"""Contains the base class for dataset fixes."""
import importlib
import inspect
import os

from ..table import CMOR_TABLES


class Fix:
    """Base class for dataset fixes."""

    def __init__(self, vardef, extra_facets=None):
        """Initialize fix object.

        Parameters
        ----------
        vardef: str
            CMOR table entry
        extra_facets: dict, optional
            Extra facets are mainly used for data outside of the big projects
            like CMIP, CORDEX, obs4MIPs. For details, see :ref:`extra_facets`.
        """
        self.vardef = vardef
        if extra_facets is None:
            extra_facets = {}
        self.extra_facets = extra_facets

    def fix_file(self, filepath, output_dir):
        """Apply fixes to the files prior to creating the cube.

        Should be used only to fix errors that prevent loading or can
        not be fixed in the cube (i.e. those related with missing_value
        and _FillValue)

        Parameters
        ----------
        filepath: str
            file to fix
        output_dir: str
            path to the folder to store the fixed files, if required

        Returns
        -------
        str
            Path to the corrected file. It can be different from the original
            filepath if a fix has been applied, but if not it should be the
            original filepath
        """
        return filepath

    def fix_metadata(self, cubes):
        """Apply fixes to the metadata of the cube.

        Changes applied here must not require data loading.

        These fixes should be applied before checking the metadata.

        Parameters
        ----------
        cubes: iris.cube.CubeList
            Cubes to fix

        Returns
        -------
        iris.cube.CubeList
            Fixed cubes. They can be different instances.
        """
        return cubes

    def get_cube_from_list(self, cubes, short_name=None):
        """Get a cube from the list with a given short name.

        Parameters
        ----------
        cubes : iris.cube.CubeList
            List of cubes to search
        short_name : str
            Cube's variable short name. If None, short name is the class name

        Raises
        ------
        Exception
            If no cube is found

        Returns
        -------
        iris.Cube
            Variable's cube
        """
        if short_name is None:
            short_name = self.vardef.short_name
        for cube in cubes:
            if cube.var_name == short_name:
                return cube
        raise Exception(f'Cube for variable "{short_name}" not found')

    def fix_data(self, cube):
        """Apply fixes to the data of the cube.

        These fixes should be applied before checking the data.

        Parameters
        ----------
        cube: iris.cube.Cube
            Cube to fix

        Returns
        -------
        iris.cube.Cube
            Fixed cube. It can be a difference instance.
        """
        return cube

    def __eq__(self, other):
        """Fix equality."""
        return isinstance(self, other.__class__)

    def __ne__(self, other):
        """Fix inequality."""
        return not self.__eq__(other)

    @staticmethod
    def get_fixes(project, dataset, mip, short_name, extra_facets=None):
        """Get the fixes that must be applied for a given dataset.

        It will look for them at the module
        esmvalcore.cmor._fixes.PROJECT in the file DATASET, and get
        the classes named allvars (which should be use for fixes that are
        present in all the variables of a dataset, i.e. bad name for the time
        coordinate) and VARIABLE (which should be use for fixes for the
        specific variable).

        Project, dataset and variable names will have '-' replaced by '_'
        before checking because it is not possible to use the character '-' in
        python names.

        Parameters
        ----------
        project: str
            Project of the dataset.
        dataset: str
            Name of the dataset.
        mip: str
            Variable's MIP.
        short_name: str
            Variable's short name.
        extra_facets: dict, optional
            Extra facets are mainly used for data outside of the big projects
            like CMIP, CORDEX, obs4MIPs. For details, see :ref:`extra_facets`.

        Returns
        -------
        list(Fix)
            Fixes to apply for the given data.
        """
        cmor_table = CMOR_TABLES[project]
        vardef = cmor_table.get_variable(mip, short_name)

        project = project.replace('-', '_').lower()
        dataset = dataset.replace('-', '_').lower()
        short_name = short_name.replace('-', '_').lower()

        if extra_facets is None:
            extra_facets = {}

        fixes = []
<<<<<<< HEAD
        try:
            fixes_module = importlib.import_module(
                f'esmvalcore.cmor._fixes.{project}.{dataset}'
            )
=======
>>>>>>> 31328ede

        fixes_modules = []
        if project == 'cordex':
            driver = extra_facets['driver'].replace('-', '_').lower()
            extra_facets['dataset'] = dataset
            try:
                fixes_modules.append(importlib.import_module(
                    f'esmvalcore.cmor._fixes.{project}.{driver}.{dataset}'
                ))
            except ImportError:
                pass
            fixes_modules.append(importlib.import_module(
                'esmvalcore.cmor._fixes.cordex.cordex_fixes'))
        else:
            try:
                fixes_modules.append(importlib.import_module(
                    f'esmvalcore.cmor._fixes.{project}.{dataset}'))
            except ImportError:
                pass

        for fixes_module in fixes_modules:
            classes = inspect.getmembers(fixes_module, inspect.isclass)
            classes = dict((name.lower(), value) for name, value in classes)
            for fix_name in (short_name, mip.lower(), 'allvars'):
                try:
                    fixes.append(classes[fix_name](vardef, extra_facets))
                except KeyError:
                    pass

        return fixes

    @staticmethod
    def get_fixed_filepath(output_dir, filepath):
        """Get the filepath for the fixed file.

        Parameters
        ----------
        output_dir: str
            Output directory.
        filepath: str
            Original path.

        Returns
        -------
        str
            Path to the fixed file.
        """
        if not os.path.isdir(output_dir):
            os.makedirs(output_dir)
        return os.path.join(output_dir, os.path.basename(filepath))<|MERGE_RESOLUTION|>--- conflicted
+++ resolved
@@ -164,13 +164,6 @@
             extra_facets = {}
 
         fixes = []
-<<<<<<< HEAD
-        try:
-            fixes_module = importlib.import_module(
-                f'esmvalcore.cmor._fixes.{project}.{dataset}'
-            )
-=======
->>>>>>> 31328ede
 
         fixes_modules = []
         if project == 'cordex':
