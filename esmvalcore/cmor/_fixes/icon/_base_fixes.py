"""Fix base classes for ICON on-the-fly CMORizer."""

import logging
import os
import warnings
from datetime import datetime
from pathlib import Path
from shutil import copyfileobj
from urllib.parse import urlparse

import iris
import numpy as np
import requests
from filelock import FileLock
from iris import NameConstraint
from iris.experimental.ugrid import Connectivity, Mesh

from ..native_datasets import NativeDatasetFix

logger = logging.getLogger(__name__)


class IconFix(NativeDatasetFix):
    """Base class for all ICON fixes."""

    CACHE_DIR = Path.home() / '.esmvaltool' / 'cache'
    CACHE_VALIDITY = 7 * 24 * 60 * 60  # [s]; = 1 week
    TIMEOUT = 5 * 60  # [s]; = 5 min
    GRID_FILE_ATTR = 'grid_file_uri'

    def __init__(self, *args, **kwargs):
        """Initialize ICON fix."""
        super().__init__(*args, **kwargs)
        self._horizontal_grids = {}
        self._meshes = {}

    def _create_mesh(self, cube):
        """Create mesh from horizontal grid file.

        Note
        ----
        This functions creates a new :class:`iris.experimental.ugrid.Mesh` from
        the ``clat`` (already present in the cube), ``clon`` (already present
        in the cube), ``vertex_index``, ``vertex_of_cell``, ``vlat``, and
        ``vlon`` variables of the horizontal grid file.

        We do not use :func:`iris.experimental.ugrid.Mesh.from_coords` with the
        existing latitude and longitude coordinates here because this would
        produce lots of duplicated entries for the node coordinates. The reason
        for this is that the node coordinates are constructed from the bounds;
        since each node is contained 6 times in the bounds array (each node is
        shared by 6 neighboring cells) the number of nodes is 6 times higher
        with :func:`iris.experimental.ugrid.Mesh.from_coords` compared to using
        the information already present in the horizontal grid file.

        """
        horizontal_grid = self.get_horizontal_grid(cube)

        # Extract connectivity (i.e., the mapping cell faces -> cell nodes)
        # from the the horizontal grid file (in ICON jargon called
        # 'vertex_of_cell'; since UGRID expects a different dimension ordering
        # we transpose the cube here)
        vertex_of_cell = horizontal_grid.extract_cube(
            NameConstraint(var_name='vertex_of_cell'))
        vertex_of_cell.transpose()

        # Extract start index used to name nodes from the the horizontal grid
        # file
        start_index = self._get_start_index(horizontal_grid)

        # Extract face coordinates from cube (in ICON jargon called 'cell
        # latitude' and 'cell longitude')
        face_lat = cube.coord('latitude')
        face_lon = cube.coord('longitude')

        # Extract node coordinates from horizontal grid
        (node_lat, node_lon) = self._get_node_coords(horizontal_grid)

        # The bounds given by the face coordinates slightly differ from the
        # bounds determined by the connectivity. We arbitrarily assume here
        # that the information given by the connectivity is correct.
        conn_node_inds = vertex_of_cell.data - start_index

        # Latitude: there might be slight numerical differences (-> check that
        # the differences are very small before fixing it)
        close_kwargs = {'rtol': 1e-3, 'atol': 1e-5}
        if not np.allclose(
                face_lat.bounds,
                node_lat.points[conn_node_inds],
                **close_kwargs,
        ):
            logger.warning(
                "Latitude bounds of the face coordinate ('clat_vertices' in "
                "the grid file) differ from the corresponding values "
                "calculated from the connectivity ('vertex_of_cell') and the "
                "node coordinate ('vlat'). Using bounds defined by "
                "connectivity."
            )
        face_lat.bounds = node_lat.points[conn_node_inds]

        # Longitude: there might be differences at the poles, where the
        # longitude information does not matter (-> check that the only large
        # differences are located at the poles). In addition, values might
        # differ by 360°, which is also okay.
        face_lon_bounds_to_check = face_lon.bounds % 360
        node_lon_conn_to_check = node_lon.points[conn_node_inds] % 360
        idx_notclose = ~np.isclose(
            face_lon_bounds_to_check,
            node_lon_conn_to_check,
            **close_kwargs,
        )
        if not np.allclose(np.abs(face_lat.bounds[idx_notclose]), 90.0):
            logger.warning(
                "Longitude bounds of the face coordinate ('clon_vertices' in "
                "the grid file) differ from the corresponding values "
                "calculated from the connectivity ('vertex_of_cell') and the "
                "node coordinate ('vlon'). Note that these values are allowed "
                "to differ by 360° or at the poles of the grid. Using bounds "
                "defined by connectivity."
            )
        face_lon.bounds = node_lon.points[conn_node_inds]

        # Create mesh
        connectivity = Connectivity(
            indices=vertex_of_cell.data,
            cf_role='face_node_connectivity',
            start_index=start_index,
            location_axis=0,
        )
        mesh = Mesh(
            topology_dimension=2,
            node_coords_and_axes=[(node_lat, 'y'), (node_lon, 'x')],
            connectivities=[connectivity],
            face_coords_and_axes=[(face_lat, 'y'), (face_lon, 'x')],
        )

        return mesh

    def _get_grid_url(self, cube):
        """Get ICON grid URL from cube."""
        if self.GRID_FILE_ATTR not in cube.attributes:
            raise ValueError(
                f"Cube does not contain the attribute '{self.GRID_FILE_ATTR}' "
                f"necessary to download the ICON horizontal grid file:\n"
                f"{cube}")
        grid_url = cube.attributes[self.GRID_FILE_ATTR]
        parsed_url = urlparse(grid_url)
        grid_name = Path(parsed_url.path).name
        return (grid_url, grid_name)

    def _get_grid_path_from_facet(self):
        """Get grid path and name from user-defined facet `horizontal_grid`."""
        grid_path = Path(
            os.path.expandvars(self.extra_facets['horizontal_grid'])
        ).expanduser()
        return (grid_path, grid_path.name)

    def _get_node_coords(self, horizontal_grid):
        """Get node coordinates from horizontal grid.

        Extract node coordinates from dummy variable 'dual_area' in horizontal
        grid file (in ICON jargon called 'vertex latitude' and 'vertex
        longitude'), remove their bounds (not accepted by UGRID), and adapt
        metadata.

        """
        dual_area_cube = horizontal_grid.extract_cube(
            NameConstraint(var_name='dual_area'))
        node_lat = dual_area_cube.coord(var_name='vlat')
        node_lon = dual_area_cube.coord(var_name='vlon')

        # Fix metadata
        node_lat.bounds = None
        node_lon.bounds = None
        node_lat.var_name = 'nlat'
        node_lon.var_name = 'nlon'
        node_lat.standard_name = 'latitude'
        node_lon.standard_name = 'longitude'
        node_lat.long_name = 'node latitude'
        node_lon.long_name = 'node longitude'
        node_lat.convert_units('degrees_north')
        node_lon.convert_units('degrees_east')

        # Convert longitude to [0, 360]
        self._set_range_in_0_360(node_lon)

        return (node_lat, node_lon)

<<<<<<< HEAD
    def _get_grid_from_facet(self):
        """Get horizontal grid from user-defined facet `horizontal_grid`."""
        (grid_path, grid_name) = self._get_grid_path_from_facet()
=======
    def _get_path_from_facet(self, facet, description=None):
        """Try to get path from facet."""
        if description is None:
            description = 'File'
        path = Path(os.path.expandvars(self.extra_facets[facet])).expanduser()
        if not path.is_file():
            new_path = self.session['auxiliary_data_dir'] / path
            if not new_path.is_file():
                raise FileNotFoundError(
                    f"{description} '{path}' given by facet '{facet}' does "
                    f"not exist (specify a valid absolute path or a path "
                    f"relative to the auxiliary_data_dir "
                    f"'{self.session['auxiliary_data_dir']}')"
                )
            path = new_path
        return path

    def add_additional_cubes(self, cubes):
        """Add additional user-defined cubes to list of cubes (in-place).

        An example use case is adding a vertical coordinate (e.g., `zg`) to the
        dataset if the vertical coordinate data is stored in a separate ICON
        output file.

        Currently, the following cubes can be added:

        - `zg` (`geometric_height_at_full_level_center`) from facet `zg_file`.
          This can be used as vertical coordinate.
        - `zghalf` (`geometric_height_at_half_level_center`) from facet
          `zghalf_file`. This can be used as bounds for the vertical
          coordinate.

        Note
        ----
        Files can be specified as absolute or relative (to
        ``auxiliary_data_dir`` as defined in the :ref:`user configuration
        file`) paths.

        Parameters
        ----------
        cubes: iris.cube.CubeList
            Input cubes which will be modified in place.

        Returns
        -------
        iris.cube.CubeList
            Modified cubes. The cubes are modified in place; they are just
            returned out of convenience for easy access.

        Raises
        ------
        InputFilesNotFound
            A specified file does not exist.

        """
        facets_to_consider = [
            'zg_file',
            'zghalf_file',
        ]
        for facet in facets_to_consider:
            if facet not in self.extra_facets:
                continue
            path_to_add = self._get_path_from_facet(facet)
            logger.debug("Adding cubes from %s", path_to_add)
            new_cubes = self._load_cubes(path_to_add)
            cubes.extend(new_cubes)

        return cubes

    def get_horizontal_grid(self, cube):
        """Get copy of ICON horizontal grid from global attribute of cube.

        Note
        ----
        If necessary, this functions downloads the grid file to a cache
        directory. The downloaded file is valid for 7 days until it is
        downloaded again.

        Parameters
        ----------
        cube: iris.cube.Cube
            Cube for which the ICON horizontal grid is retrieved. This cube
            needs to have a global attribute that specifies the download
            location of the ICON horizontal grid file (see
            ``self.GRID_FILE_ATTR``).

        Returns
        -------
        iris.cube.CubeList
            Copy of ICON horizontal grid.
>>>>>>> 6e143880

        # If already loaded, return the horizontal grid
        if grid_name in self._horizontal_grids:
            return self._horizontal_grids[grid_name]

        # If path does not exists, try relative to auxiliary_data_dir,
        # otherwise return error
        if not grid_path.is_file():
            new_grid_path = self.session['auxiliary_data_dir'] / grid_path
            if not new_grid_path.is_file():
                raise FileNotFoundError(
                    f"Horizontal grid file '{grid_path}' given by facet "
                    f"'horizontal_grid' does not exist (specify a valid "
                    f"absolute path or a path relative to the "
                    f"auxiliary_data_dir "
                    f"'{self.session['auxiliary_data_dir']}')"
                )
            grid_path = new_grid_path

        # Load file
        self._horizontal_grids[grid_name] = self._load_cubes(grid_path)
        logger.debug("Loaded ICON grid file from %s", grid_path)
        return self._horizontal_grids[grid_name]

    def _get_grid_from_cube_attr(self, cube):
        """Get horizontal grid from `grid_file_uri` attribute of cube."""
        (grid_url, grid_name) = self._get_grid_url(cube)

        # If already loaded, return the horizontal grid
        if grid_name in self._horizontal_grids:
            return self._horizontal_grids[grid_name]

        # Check if grid file has recently been downloaded and load it if
        # possible
        # Note: we use a lock here to prevent multiple processes from
        # downloading the file simultaneously and to ensure that other
        # processes wait until the download has finished
        self.CACHE_DIR.mkdir(parents=True, exist_ok=True)
        lock = FileLock(self.CACHE_DIR / f"{grid_name}.lock")
        with lock:
            grid_path = self.CACHE_DIR / grid_name
            if grid_path.exists():
                mtime = grid_path.stat().st_mtime
                now = datetime.now().timestamp()
                age = now - mtime
                if age < self.CACHE_VALIDITY:
                    logger.debug("Using cached ICON grid file '%s'", grid_path)
                    self._horizontal_grids[grid_name] = self._load_cubes(
                        grid_path
                    )
                    return self._horizontal_grids[grid_name]
                logger.debug("Existing cached ICON grid file '%s' is outdated",
                             grid_path)

            # Download file if necessary
            logger.debug(
                "Attempting to download ICON grid file from '%s' to '%s'",
                grid_url,
                grid_path,
            )
            with requests.get(grid_url, stream=True,
                              timeout=self.TIMEOUT) as response:
                response.raise_for_status()
                with open(grid_path, 'wb') as file:
                    copyfileobj(response.raw, file)
            logger.info(
                "Successfully downloaded ICON grid file from '%s' to '%s'",
                grid_url,
                grid_path,
            )

            self._horizontal_grids[grid_name] = self._load_cubes(grid_path)

        return self._horizontal_grids[grid_name]

    def get_horizontal_grid(self, cube):
        """Get copy of ICON horizontal grid.

        If given, retrieve grid from `horizontal_grid` facet specified by the
        user. Otherwise, try to download the file from the location given by
        the global attribute `grid_file_uri` of the cube.

        Note
        ----
        If necessary, this functions downloads the grid file to a cache
        directory. The downloaded file is valid for 7 days until it is
        downloaded again.

        Parameters
        ----------
        cube: iris.cube.Cube
            Cube for which the ICON horizontal grid is retrieved. If the facet
            `horizontal_grid` is not specified by the user, this cube needs to
            have a global attribute `grid_file_uri` that specifies the download
            location of the ICON horizontal grid file.

        Returns
        -------
        iris.cube.CubeList
            Copy of ICON horizontal grid.

        Raises
        ------
        FileNotFoundError
            Path specified by `horizontal_grid` facet (absolute or relative to
            `auxiliary_data_dir`) does not exist.
        ValueError
            Input cube does not contain the necessary attribute `grid_file_uri`
            that specifies the download location of the ICON horizontal grid
            file.

        """
        if 'horizontal_grid' in self.extra_facets:
            grid = self._get_grid_from_facet()
        else:
            grid = self._get_grid_from_cube_attr(cube)

        return grid.copy()

    def get_mesh(self, cube):
        """Get mesh.

        Note
        ----
        If possible, this function uses a cached version of the mesh to save
        time.

        Parameters
        ----------
        cube: iris.cube.Cube
            Cube for which the mesh is retrieved. If the facet
            `horizontal_grid` is not specified by the user, this cube needs to
            have the global attribute `grid_file_uri` that specifies the
            download location of the ICON horizontal grid file.

        Returns
        -------
        iris.experimental.ugrid.Mesh
            Mesh.

        Raises
        ------
        FileNotFoundError
            Path specified by `horizontal_grid` facet (absolute or relative to
            `auxiliary_data_dir`) does not exist.
        ValueError
            Input cube does not contain the necessary attribute `grid_file_uri`
            that specifies the download location of the ICON horizontal grid
            file.

        """
        # If specified by the user, use `horizontal_grid` facet to determine
        # grid name; otherwise, use the `grid_file_uri` attribute of the cube
        if 'horizontal_grid' in self.extra_facets:
            (_, grid_name) = self._get_grid_path_from_facet()
        else:
            (_, grid_name) = self._get_grid_url(cube)

        # Re-use mesh if possible
        if grid_name in self._meshes:
            logger.debug("Reusing ICON mesh for grid %s", grid_name)
        else:
            logger.debug("Creating ICON mesh for grid %s", grid_name)
            self._meshes[grid_name] = self._create_mesh(cube)

        return self._meshes[grid_name]

    @staticmethod
    def _get_start_index(horizontal_grid):
        """Get start index used to name nodes from horizontal grid.

        Extract start index used to name nodes from the the horizontal grid
        file (in ICON jargon called 'vertex_index').

        Note
        ----
        UGRID expects this to be a int32.

        """
        vertex_index = horizontal_grid.extract_cube(
            NameConstraint(var_name='vertex_index'))
        return np.int32(np.min(vertex_index.data))

    @staticmethod
    def _load_cubes(path):
        """Load cubes and ignore certain warnings."""
        with warnings.catch_warnings():
            warnings.filterwarnings(
                'ignore',
                message="Ignoring netCDF variable .* invalid units .*",
                category=UserWarning,
                module='iris',
            )
            warnings.filterwarnings(
                'ignore',
                message="Failed to create 'height' dimension coordinate: The "
                        "'height' DimCoord bounds array must be strictly "
                        "monotonic.",
                category=UserWarning,
                module='iris',
            )
            cubes = iris.load(str(path))
        return cubes

    @staticmethod
    def _set_range_in_0_360(lon_coord):
        """Convert longitude coordinate to [0, 360]."""
        lon_coord.points = (lon_coord.points + 360.0) % 360.0
        if lon_coord.bounds is not None:
            lon_coord.bounds = (lon_coord.bounds + 360.0) % 360.0<|MERGE_RESOLUTION|>--- conflicted
+++ resolved
@@ -148,13 +148,6 @@
         grid_name = Path(parsed_url.path).name
         return (grid_url, grid_name)
 
-    def _get_grid_path_from_facet(self):
-        """Get grid path and name from user-defined facet `horizontal_grid`."""
-        grid_path = Path(
-            os.path.expandvars(self.extra_facets['horizontal_grid'])
-        ).expanduser()
-        return (grid_path, grid_path.name)
-
     def _get_node_coords(self, horizontal_grid):
         """Get node coordinates from horizontal grid.
 
@@ -186,11 +179,6 @@
 
         return (node_lat, node_lon)
 
-<<<<<<< HEAD
-    def _get_grid_from_facet(self):
-        """Get horizontal grid from user-defined facet `horizontal_grid`."""
-        (grid_path, grid_name) = self._get_grid_path_from_facet()
-=======
     def _get_path_from_facet(self, facet, description=None):
         """Try to get path from facet."""
         if description is None:
@@ -260,46 +248,16 @@
 
         return cubes
 
-    def get_horizontal_grid(self, cube):
-        """Get copy of ICON horizontal grid from global attribute of cube.
-
-        Note
-        ----
-        If necessary, this functions downloads the grid file to a cache
-        directory. The downloaded file is valid for 7 days until it is
-        downloaded again.
-
-        Parameters
-        ----------
-        cube: iris.cube.Cube
-            Cube for which the ICON horizontal grid is retrieved. This cube
-            needs to have a global attribute that specifies the download
-            location of the ICON horizontal grid file (see
-            ``self.GRID_FILE_ATTR``).
-
-        Returns
-        -------
-        iris.cube.CubeList
-            Copy of ICON horizontal grid.
->>>>>>> 6e143880
+    def _get_grid_from_facet(self):
+        """Get horizontal grid from user-defined facet `horizontal_grid`."""
+        grid_path = self._get_path_from_facet(
+            'horizontal_grid', 'Horizontal grid file'
+        )
+        grid_name = grid_path.name
 
         # If already loaded, return the horizontal grid
         if grid_name in self._horizontal_grids:
             return self._horizontal_grids[grid_name]
-
-        # If path does not exists, try relative to auxiliary_data_dir,
-        # otherwise return error
-        if not grid_path.is_file():
-            new_grid_path = self.session['auxiliary_data_dir'] / grid_path
-            if not new_grid_path.is_file():
-                raise FileNotFoundError(
-                    f"Horizontal grid file '{grid_path}' given by facet "
-                    f"'horizontal_grid' does not exist (specify a valid "
-                    f"absolute path or a path relative to the "
-                    f"auxiliary_data_dir "
-                    f"'{self.session['auxiliary_data_dir']}')"
-                )
-            grid_path = new_grid_path
 
         # Load file
         self._horizontal_grids[grid_name] = self._load_cubes(grid_path)
@@ -436,7 +394,10 @@
         # If specified by the user, use `horizontal_grid` facet to determine
         # grid name; otherwise, use the `grid_file_uri` attribute of the cube
         if 'horizontal_grid' in self.extra_facets:
-            (_, grid_name) = self._get_grid_path_from_facet()
+            grid_path = self._get_path_from_facet(
+                'horizontal_grid', 'Horizontal grid file'
+            )
+            grid_name = grid_path.name
         else:
             (_, grid_name) = self._get_grid_url(cube)
 
