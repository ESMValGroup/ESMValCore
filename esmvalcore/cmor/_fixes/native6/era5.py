"""Fixes for ERA5."""

import datetime
import logging

import iris
import numpy as np
from iris.cube import CubeList
from iris.util import reverse

from esmvalcore.cmor._fixes.fix import Fix
from esmvalcore.cmor._fixes.shared import add_scalar_height_coord
from esmvalcore.cmor.table import CMOR_TABLES
from esmvalcore.iris_helpers import (
    date2num,
    has_unstructured_grid,
    safe_convert_units,
)


logger = logging.getLogger(__name__)


def get_frequency(cube):
    """Determine time frequency of input cube."""
    try:
        time = cube.coord(axis="T")
    except iris.exceptions.CoordinateNotFoundError:
        return "fx"

    time.convert_units("days since 1850-1-1 00:00:00.0")
    if len(time.points) == 1:
        acceptable_long_names = (
            "Geopotential",
            "Percentage of the Grid Cell Occupied by Land (Including Lakes)",
        )
        if cube.long_name not in acceptable_long_names:
<<<<<<< HEAD
            return "monthly"
=======
            msg = (
                "Unable to infer frequency of cube "
                f"with length 1 time dimension: {cube}"
            )
            raise ValueError(
                msg,
            )
>>>>>>> cc9a6266
        return "fx"

    interval = time.points[1] - time.points[0]

    if interval - 1 / 24 < 1e-4:
        return "hourly"
    if interval - 1.0 < 1e-4:
        return "daily"
    return "monthly"


def fix_hourly_time_coordinate(cube):
    """Shift aggregated variables 30 minutes back in time."""
    if get_frequency(cube) == "hourly":
        time = cube.coord(axis="T")
        time.points = time.points - 1 / 48
    return cube


def fix_accumulated_units(cube):
    """Convert accumulations to fluxes."""
    if get_frequency(cube) == "monthly":
        cube.units = cube.units * "d-1"
    elif get_frequency(cube) == "hourly":
        cube.units = cube.units * "h-1"
    elif get_frequency(cube) == "daily":
        msg = (
            f"Fixing of accumulated units of cube "
            f"{cube.summary(shorten=True)} is not implemented for daily data"
        )
        raise NotImplementedError(
            msg,
        )
    return cube


def multiply_with_density(cube, density=1000):
    """Convert precipitatin from m to kg/m2."""
    cube.data = cube.core_data() * density
    cube.units *= "kg m**-3"
    return cube


def remove_time_coordinate(cube):
    """Remove time coordinate for invariant parameters."""
    cube = cube[0]
    cube.remove_coord("time")
    return cube


def divide_by_gravity(cube):
    """Convert geopotential to height."""
    cube.units = cube.units / "m s-2"
    cube.data = cube.core_data() / 9.80665
    return cube


class Albsn(Fix):
    """Fixes for albsn."""

    def fix_metadata(self, cubes):
        """Fix metadata."""
        for cube in cubes:
            # Invalid input cube units (ignored on load) were '0-1'
            cube.units = "1"
        return cubes


class Cli(Fix):
    """Fixes for cli."""

    def fix_metadata(self, cubes):
        """Fix metadata."""
        for cube in cubes:
            cube.units = "kg kg-1"
        return cubes


class Clt(Fix):
    """Fixes for clt."""

    def fix_metadata(self, cubes):
        """Fix metadata."""
        for cube in cubes:
            # Invalid input cube units (ignored on load) were '0-1'
            cube.units = "%"
            cube.data = cube.core_data() * 100.0

        return cubes


class Clw(Fix):
    """Fixes for clw."""

    def fix_metadata(self, cubes):
        """Fix metadata."""
        for cube in cubes:
            cube.units = "kg kg-1"
        return cubes


class Cl(Fix):
    """Fixes for cl."""

    def fix_metadata(self, cubes):
        """Fix metadata."""
        for cube in cubes:
            # Invalid input cube units (ignored on load) were '0-1'
            cube.units = "%"
            cube.data = cube.core_data() * 100.0

        return cubes


class Evspsbl(Fix):
    """Fixes for evspsbl."""

    def fix_metadata(self, cubes):
        """Fix metadata."""
        for cube in cubes:
            # Set input cube units for invalid units were ignored on load
            cube.units = "m"
            fix_hourly_time_coordinate(cube)
            fix_accumulated_units(cube)
            multiply_with_density(cube)
            # Correct sign to align with CMOR standards
            cube.data = cube.core_data() * -1.0

        return cubes


class Evspsblpot(Fix):
    """Fixes for evspsblpot."""

    def fix_metadata(self, cubes):
        """Fix metadata."""
        for cube in cubes:
            # Set input cube units for invalid units were ignored on load
            cube.units = "m"
            fix_hourly_time_coordinate(cube)
            fix_accumulated_units(cube)
            multiply_with_density(cube)
            # Correct sign to align with CMOR standards
            cube.data = cube.core_data() * -1.0

        return cubes


class Hus(Fix):
    """Fixes for hus."""

    def fix_metadata(self, cubes):
        """Fix metadata."""
        for cube in cubes:
            cube.units = "kg kg-1"
        return cubes


class Mrro(Fix):
    """Fixes for mrro."""

    def fix_metadata(self, cubes):
        """Fix metadata."""
        for cube in cubes:
            fix_hourly_time_coordinate(cube)
            fix_accumulated_units(cube)
            multiply_with_density(cube)

        return cubes


class O3(Fix):
    """Fixes for o3."""

    def fix_metadata(self, cubes):
        """Convert mass mixing ratios to mole fractions."""
        for cube in cubes:
            # Original units are kg kg-1. Convert these to molar mixing ratios,
            # which is almost identical to mole fraction for small amounts of
            # substances (which we have here)
            cube.data = cube.core_data() * 28.9644 / 47.9982
            cube.units = "mol mol-1"
        return cubes


class Orog(Fix):
    """Fixes for orography."""

    def fix_metadata(self, cubes):
        """Fix metadata."""
        fixed_cubes = []
        for orig_cube in cubes:
            cube = orig_cube.copy()
            cube = remove_time_coordinate(cube)
            divide_by_gravity(cube)
            fixed_cubes.append(cube)
        return CubeList(fixed_cubes)


class Pr(Fix):
    """Fixes for pr."""

    def fix_metadata(self, cubes):
        """Fix metadata."""
        for cube in cubes:
            fix_hourly_time_coordinate(cube)
            fix_accumulated_units(cube)
            multiply_with_density(cube)

        return cubes


class Prc(Pr):
    """Fix for Prc."""


class Prsn(Fix):
    """Fixes for prsn."""

    def fix_metadata(self, cubes):
        """Fix metadata."""
        for cube in cubes:
            # Set input cube units for invalid units were ignored on load
            cube.units = "m"
            fix_hourly_time_coordinate(cube)
            fix_accumulated_units(cube)
            multiply_with_density(cube)

        return cubes


class Prw(Fix):
    """Fixes for prw."""

    def fix_metadata(self, cubes):
        """Fix metadata."""
        for cube in cubes:
            cube.units = "kg m-2"
        return cubes


class Ps(Fix):
    """Fixes for ps."""

    def fix_metadata(self, cubes):
        """Fix metadata."""
        for cube in cubes:
            cube.units = "Pa"
        return cubes


class Ptype(Fix):
    """Fixes for ptype."""

    def fix_metadata(self, cubes):
        """Fix metadata."""
        for cube in cubes:
            cube.units = 1

        return cubes


class Rainmxrat27(Fix):
    """Fixes for rainmxrat27."""

    def fix_metadata(self, cubes):
        """Fix metadata."""
        for cube in cubes:
            cube.units = "kg kg-1"
        return cubes


class Rlds(Fix):
    """Fixes for Rlds."""

    def fix_metadata(self, cubes):
        """Fix metadata."""
        for cube in cubes:
            fix_hourly_time_coordinate(cube)
            fix_accumulated_units(cube)
            cube.attributes["positive"] = "down"

        return cubes


class Rlns(Fix):
    """Fixes for Rlns."""

    def fix_metadata(self, cubes):
        """Fix metadata."""
        for cube in cubes:
            fix_hourly_time_coordinate(cube)
            fix_accumulated_units(cube)
            cube.attributes["positive"] = "down"

        return cubes


class Rls(Fix):
    """Fixes for Rls."""

    def fix_metadata(self, cubes):
        """Fix metadata."""
        for cube in cubes:
            fix_hourly_time_coordinate(cube)
            cube.attributes["positive"] = "down"

        return cubes


class Rlus(Fix):
    """Fixes for Rlus."""

    def fix_metadata(self, cubes):
        """Fix metadata."""
        for cube in cubes:
            fix_hourly_time_coordinate(cube)
            fix_accumulated_units(cube)
            cube.attributes["positive"] = "up"

        return cubes


class Rlut(Fix):
    """Fixes for Rlut."""

    def fix_metadata(self, cubes):
        """Fix metadata."""
        fixed_cubes = CubeList()
        for cube in cubes:
            cube.attributes["positive"] = "up"
            fixed_cubes.append(-cube)

        return fixed_cubes


class Rlutcs(Fix):
    """Fixes for Rlutcs."""

    def fix_metadata(self, cubes):
        """Fix metadata."""
        fixed_cubes = CubeList()
        for cube in cubes:
            cube.attributes["positive"] = "up"
            fixed_cubes.append(-cube)

        return fixed_cubes


class Rsds(Fix):
    """Fixes for Rsds."""

    def fix_metadata(self, cubes):
        """Fix metadata."""
        for cube in cubes:
            fix_hourly_time_coordinate(cube)
            fix_accumulated_units(cube)
            cube.attributes["positive"] = "down"

        return cubes


class Rsns(Fix):
    """Fixes for Rsns."""

    def fix_metadata(self, cubes):
        """Fix metadata."""
        for cube in cubes:
            fix_hourly_time_coordinate(cube)
            fix_accumulated_units(cube)
            cube.attributes["positive"] = "down"

        return cubes


class Rsus(Fix):
    """Fixes for Rsus."""

    def fix_metadata(self, cubes):
        """Fix metadata."""
        for cube in cubes:
            fix_hourly_time_coordinate(cube)
            fix_accumulated_units(cube)
            cube.attributes["positive"] = "up"

        return cubes


class Rsdt(Fix):
    """Fixes for Rsdt."""

    def fix_metadata(self, cubes):
        """Fix metadata."""
        for cube in cubes:
            fix_hourly_time_coordinate(cube)
            fix_accumulated_units(cube)
            cube.attributes["positive"] = "down"

        return cubes


class Rss(Fix):
    """Fixes for Rss."""

    def fix_metadata(self, cubes):
        """Fix metadata."""
        for cube in cubes:
            fix_hourly_time_coordinate(cube)
            fix_accumulated_units(cube)
            cube.attributes["positive"] = "down"

        return cubes


class Sftlf(Fix):
    """Fixes for sftlf."""

    def fix_metadata(self, cubes):
        """Fix metadata."""
        for cube in cubes:
            # Invalid input cube units (ignored on load) were '0-1'
            cube.units = "1"
        return cubes


class Snowmxrat27(Fix):
    """Fixes for snowmxrat27."""

    def fix_metadata(self, cubes):
        """Fix metadata."""
        for cube in cubes:
            cube.units = "kg kg-1"
        return cubes


class Tasmax(Fix):
    """Fixes for tasmax."""

    def fix_metadata(self, cubes):
        """Fix metadata."""
        for cube in cubes:
            fix_hourly_time_coordinate(cube)
        return cubes


class Tasmin(Fix):
    """Fixes for tasmin."""

    def fix_metadata(self, cubes):
        """Fix metadata."""
        for cube in cubes:
            fix_hourly_time_coordinate(cube)
        return cubes


class Toz(Fix):
    """Fixes for toz."""

    def fix_metadata(self, cubes):
        """Convert 'kg m-2' to 'm'."""
        for cube in cubes:
            # Original units are kg m-2. Convert these to m here.
            # 1 DU = 0.4462 mmol m-2 = 21.415 mg m-2 = 2.1415e-5 kg m-2
            # (assuming O3 molar mass of 48 g mol-1)
            # Since 1 mm of pure O3 layer is defined as 100 DU
            # --> 1m ~ 2.1415 kg m-2
            cube.data = cube.core_data() / 2.1415
            cube.units = "m"
        return cubes


class Zg(Fix):
    """Fixes for Geopotential."""

    def fix_metadata(self, cubes):
        """Fix metadata."""
        for cube in cubes:
            divide_by_gravity(cube)
        return cubes


class AllVars(Fix):
    """Fixes for all variables."""

    def _fix_coordinates(  # noqa: C901
        self,
        cube,
    ):
        """Fix coordinates."""
        # Add scalar height coordinates
        if "height2m" in self.vardef.dimensions:
            add_scalar_height_coord(cube, 2.0)
        if "height10m" in self.vardef.dimensions:
            add_scalar_height_coord(cube, 10.0)

        # Fix coord metadata
        for coord_def in self.vardef.coordinates.values():
            axis = coord_def.axis
            # ERA5 uses regular pressure level coordinate. In case the cmor
            # variable requires a hybrid level coordinate, we replace this with
            # a regular pressure level coordinate.
            # (https://github.com/ESMValGroup/ESMValCore/issues/1029)
            if axis == "" and coord_def.name == "alevel":
                axis = "Z"
                coord_def = CMOR_TABLES["CMIP6"].coords["plev19"]  # noqa: PLW2901
            coord = cube.coord(axis=axis)
            if axis == "T":
                coord.convert_units("days since 1850-1-1 00:00:00.0")
            if axis in ("X", "Y", "Z"):
                coord.convert_units(coord_def.units)
            coord.standard_name = coord_def.standard_name
            coord.var_name = coord_def.out_name
            coord.long_name = coord_def.long_name
            coord.points = coord.core_points().astype("float64")
            if (
                not coord.has_bounds()
                and len(coord.core_points()) > 1
                and coord_def.must_have_bounds == "yes"
            ):
                # Do not guess bounds for lat and lon on unstructured grids
                if not (
                    coord.name() in ("latitude", "longitude")
                    and has_unstructured_grid(cube)
                ):
                    coord.guess_bounds()

        self._fix_monthly_time_coord(cube)

        # Fix coordinate increasing direction
        if cube.coords("latitude") and not has_unstructured_grid(cube):
            lat = cube.coord("latitude")
            if lat.points[0] > lat.points[-1]:
                cube = reverse(cube, "latitude")
        if cube.coords("air_pressure"):
            plev = cube.coord("air_pressure")
            if plev.points[0] < plev.points[-1]:
                cube = reverse(cube, "air_pressure")

        return cube

    @staticmethod
    def _fix_monthly_time_coord(cube):
        """Set the monthly time coordinates to the middle of the month."""
        if get_frequency(cube) == "monthly":
            coord = cube.coord(axis="T")
            end = []
            for cell in coord.cells():
                month = cell.point.month + 1
                year = cell.point.year
                if month == 13:
                    month = 1
                    year = year + 1
                end.append(cell.point.replace(month=month, year=year))
            end = date2num(end, coord.units)
            start = coord.points
            coord.points = 0.5 * (start + end)
            coord.bounds = np.column_stack([start, end])

    def fix_metadata(self, cubes):
        """Fix metadata."""
        fixed_cubes = CubeList()
        for orig_cube in cubes:
            cube = orig_cube.copy()
            cube.var_name = self.vardef.short_name
            if self.vardef.standard_name:
                cube.standard_name = self.vardef.standard_name
            cube.long_name = self.vardef.long_name
            cube = self._fix_coordinates(cube)
            cube = safe_convert_units(cube, self.vardef.units)
            cube.data = cube.core_data().astype("float32")
            year = datetime.datetime.now().year
            cube.attributes["comment"] = (
                "Contains modified Copernicus Climate Change "
                f"Service Information {year}"
            )
            if "GRIB_PARAM" in cube.attributes:
                cube.attributes["GRIB_PARAM"] = str(
                    cube.attributes["GRIB_PARAM"],
                )

            fixed_cubes.append(cube)

        return fixed_cubes<|MERGE_RESOLUTION|>--- conflicted
+++ resolved
@@ -35,17 +35,7 @@
             "Percentage of the Grid Cell Occupied by Land (Including Lakes)",
         )
         if cube.long_name not in acceptable_long_names:
-<<<<<<< HEAD
             return "monthly"
-=======
-            msg = (
-                "Unable to infer frequency of cube "
-                f"with length 1 time dimension: {cube}"
-            )
-            raise ValueError(
-                msg,
-            )
->>>>>>> cc9a6266
         return "fx"
 
     interval = time.points[1] - time.points[0]
