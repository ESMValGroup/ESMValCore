--- conflicted
+++ resolved
@@ -9,12 +9,8 @@
 
 from ...table import CMOR_TABLES
 from ..fix import Fix
-<<<<<<< HEAD
 from ..shared import add_scalar_height_coord, add_scalar_pressure_coord
 from ...table import CMOR_TABLES
-=======
-from ..shared import add_scalar_height_coord
->>>>>>> bf04feb3
 
 logger = logging.getLogger(__name__)
 
