--- conflicted
+++ resolved
@@ -56,13 +56,7 @@
         if "alevel" not in self.vardef.dimensions:
             return file
         new_path = self.get_fixed_filepath(
-<<<<<<< HEAD
             output_dir, file, add_unique_suffix=add_unique_suffix
-=======
-            output_dir,
-            filepath,
-            add_unique_suffix=add_unique_suffix,
->>>>>>> 22a1a856
         )
         copyfile(file, new_path)
         with Dataset(new_path, mode="a") as dataset:
