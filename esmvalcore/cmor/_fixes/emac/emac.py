--- conflicted
+++ resolved
@@ -12,11 +12,7 @@
 """
 
 import logging
-<<<<<<< HEAD
-import sys
-=======
 import warnings
->>>>>>> 53d3bfdd
 from shutil import copyfile
 
 import dask.array as da
@@ -63,21 +59,11 @@
             output_dir, filepath, add_unique_suffix=add_unique_suffix
         )
         copyfile(filepath, new_path)
-<<<<<<< HEAD
-        with Dataset(new_path, mode='a') as dataset:
-            if 'lev' in dataset.variables:
-                if 'formula_terms' in dataset.variables['lev'].ncattrs():
-                    del dataset.variables['lev'].formula_terms
-            if 'ilev' in dataset.variables:
-                if 'formula_terms' in dataset.variables['ilev'].ncattrs():
-                    del dataset.variables['ilev'].formula_terms
-=======
         with Dataset(new_path, mode="a") as dataset:
             if "formula_terms" in dataset.variables["lev"].ncattrs():
                 del dataset.variables["lev"].formula_terms
             if "formula_terms" in dataset.variables["ilev"].ncattrs():
                 del dataset.variables["ilev"].formula_terms
->>>>>>> 53d3bfdd
         return new_path
 
     def fix_metadata(self, cubes):
@@ -85,15 +71,11 @@
         cube = self.get_cube(cubes)
 
         # Fix time, latitude, and longitude coordinates
-<<<<<<< HEAD
-        self._fix_time(cube)
-=======
         if cube.coords("time") and self.extra_facets.get(
             "reset_time_bounds", False
         ):
             cube.coord("time").bounds = None
         self.fix_regular_time(cube)
->>>>>>> 53d3bfdd
         self.fix_regular_lat(cube)
         self.fix_regular_lon(cube)
 
@@ -156,15 +138,9 @@
 
         # Add coefficients for hybrid pressure level coordinate
         coords_to_add = {
-<<<<<<< HEAD
-            'hyam': 1,
-            'hybm': 1,
-            aps_name: (0, 2, 3),
-=======
             "hyam": 1,
             "hybm": 1,
             "aps_ave": (0, 2, 3),
->>>>>>> 53d3bfdd
         }
         add_aux_coords_from_cubes(cube, cubes, coords_to_add)
 
@@ -174,20 +150,6 @@
         cube = iris.util.reverse(cube, cube.coord(var_name="lev"))
 
         # Adapt metadata of coordinates
-<<<<<<< HEAD
-        lev_coord = cube.coord(var_name='lev')
-        ap_coord = cube.coord(var_name='hyam')
-        b_coord = cube.coord(var_name='hybm')
-        ps_coord = cube.coord(var_name=aps_name)
-
-        lev_coord.var_name = 'lev'
-        lev_coord.standard_name = 'atmosphere_hybrid_sigma_pressure_coordinate'
-        lev_coord.long_name = 'hybrid sigma pressure coordinate'
-        lev_coord.units = '1'
-        lev_coord.attributes['positive'] = 'down'
-
-        ap_coord.var_name = 'ap'
-=======
         lev_coord = cube.coord(var_name="lev")
         ap_coord = cube.coord(var_name="hyam")
         b_coord = cube.coord(var_name="hybm")
@@ -200,7 +162,6 @@
         lev_coord.attributes["positive"] = "down"
 
         ap_coord.var_name = "ap"
->>>>>>> 53d3bfdd
         ap_coord.standard_name = None
         ap_coord.long_name = "vertical coordinate formula term: ap(k)"
         ap_coord.attributes = {}
