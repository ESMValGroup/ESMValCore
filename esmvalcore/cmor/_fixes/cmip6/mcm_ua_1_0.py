--- conflicted
+++ resolved
@@ -106,7 +106,6 @@
         return [cube]
 
 
-<<<<<<< HEAD
 class Uas(Fix):
     """Fixes for uas."""
 
@@ -126,7 +125,8 @@
         cube = self.get_cube_from_list(cubes)
         add_scalar_height_coord(cube, 10.0)
         return [cube]
-=======
+
+
 class Omon(Fix):
     """Fixes for ocean variables."""
 
@@ -148,5 +148,4 @@
                 z_coord = cube.coord(axis='Z')
                 if z_coord.standard_name is None:
                     fix_ocean_depth_coord(cube)
-        return cubes
->>>>>>> cbd041a6
+        return cubes