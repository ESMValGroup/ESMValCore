"""Fixes for CESM2-WACCM model."""
from netCDF4 import Dataset

from .cesm2 import Cl as BaseCl
from .cesm2 import Tas as BaseTas
from .cesm2 import msftmz as BaseMsftmz



<<<<<<< HEAD
class Tas(BaseTas):
    """Fixes for tas."""


class msftmz(BaseMsftmz):
    """Fix msftmz."""
=======
class Cl(BaseCl):
    """Fixes for cl."""

    def fix_file(self, filepath, output_dir):
        """Fix hybrid pressure coordinate.

        Adds missing ``formula_terms`` attribute to file.

        Note
        ----
        Fixing this with :mod:`iris` in ``fix_metadata`` or ``fix_data`` is
        **not** possible, since the bounds of the vertical coordinates ``a``
        and ``b`` are not present in the loaded :class:`iris.cube.CubeList`,
        even when :func:`iris.load_raw` is used.

        Parameters
        ----------
        filepath : str
            Path to the original file.
        output_dir : str
            Path of the directory where the fixed file is saved to.

        Returns
        -------
        str
            Path to the fixed file.

        """
        new_path = self._fix_formula_terms(filepath, output_dir)
        dataset = Dataset(new_path, mode='a')
        dataset.variables['a_bnds'][:] = dataset.variables['a_bnds'][:, ::-1]
        dataset.variables['b_bnds'][:] = dataset.variables['b_bnds'][:, ::-1]
        dataset.close()
        return new_path


Cli = Cl


Clw = Cl


Tas = BaseTas
>>>>>>> 8e41213a
<|MERGE_RESOLUTION|>--- conflicted
+++ resolved
@@ -7,14 +7,6 @@
 
 
 
-<<<<<<< HEAD
-class Tas(BaseTas):
-    """Fixes for tas."""
-
-
-class msftmz(BaseMsftmz):
-    """Fix msftmz."""
-=======
 class Cl(BaseCl):
     """Fixes for cl."""
 
@@ -57,5 +49,4 @@
 Clw = Cl
 
 
-Tas = BaseTas
->>>>>>> 8e41213a
+Tas = BaseTas