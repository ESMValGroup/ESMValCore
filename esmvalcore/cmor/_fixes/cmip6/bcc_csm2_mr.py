--- conflicted
+++ resolved
@@ -13,34 +13,7 @@
 Tos = OceanFixGrid
 
 
-<<<<<<< HEAD
-    def fix_metadata(self, cubes):
-        """Rename ``var_name`` of 1D-``latitude`` and 1D-``longitude``.
-        Parameters
-        ----------
-        cubes : iris.cube.CubeList
-            Input cubes.
-        Returns
-        -------
-        iris.cube.CubeList
-        """
-        cube = self.get_cube_from_list(cubes)
-        lat_coord = cube.coord('latitude', dimensions=(1, ))
-        lon_coord = cube.coord('longitude', dimensions=(2, ))
-        lat_coord.standard_name = None
-        lat_coord.long_name = 'grid_latitude'
-        lat_coord.var_name = 'i'
-        lat_coord.units = '1'
-        lon_coord.standard_name = None
-        lon_coord.long_name = 'grid_longitude'
-        lon_coord.var_name = 'j'
-        lon_coord.units = '1'
-        lon_coord.circular = False
-        return cubes
+Siconc = OceanFixGrid
 
 
-class Sos(Tos):
-    """Fixes for sos."""
-=======
-Siconc = OceanFixGrid
->>>>>>> cbd041a6
+Sos = OceanFixGrid