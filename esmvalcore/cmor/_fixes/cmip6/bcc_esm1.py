"""Fixes for BCC-ESM1 model."""
<<<<<<< HEAD
from ..common import ClFixHybridPressureCoord
from .bcc_csm2_mr import Siconc as BaseSiconc
from .bcc_csm2_mr import Sos as BaseSos
from .bcc_csm2_mr import Tos as BaseTos

=======
from ..common import ClFixHybridPressureCoord, OceanFixGrid
>>>>>>> cbd041a6

Cl = ClFixHybridPressureCoord


Cli = ClFixHybridPressureCoord


Clw = ClFixHybridPressureCoord


<<<<<<< HEAD
Siconc = BaseSiconc


Sos = BaseSos


Tos = BaseTos
=======
Tos = OceanFixGrid
>>>>>>> cbd041a6
<|MERGE_RESOLUTION|>--- conflicted
+++ resolved
@@ -1,13 +1,5 @@
 """Fixes for BCC-ESM1 model."""
-<<<<<<< HEAD
-from ..common import ClFixHybridPressureCoord
-from .bcc_csm2_mr import Siconc as BaseSiconc
-from .bcc_csm2_mr import Sos as BaseSos
-from .bcc_csm2_mr import Tos as BaseTos
-
-=======
 from ..common import ClFixHybridPressureCoord, OceanFixGrid
->>>>>>> cbd041a6
 
 Cl = ClFixHybridPressureCoord
 
@@ -18,14 +10,10 @@
 Clw = ClFixHybridPressureCoord
 
 
-<<<<<<< HEAD
-Siconc = BaseSiconc
+Tos = OceanFixGrid
 
 
-Sos = BaseSos
+Sos = OceanFixGrid
 
 
-Tos = BaseTos
-=======
-Tos = OceanFixGrid
->>>>>>> cbd041a6
+Siconc = OceanFixGrid
