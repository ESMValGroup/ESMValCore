"""Fixes for CESM2-FV2 model."""
from .cesm2 import Cl as BaseCl
from .cesm2 import Tas as BaseTas
<<<<<<< HEAD
from ..common import SiconcFixScalarCoord
from ..fix import Fix
=======
from .cesm2 import Fgco2 as BaseFgco2
>>>>>>> b2d36424


Cl = BaseCl


Cli = Cl


Clw = Cl


<<<<<<< HEAD
Siconc = SiconcFixScalarCoord


Tas = BaseTas
=======
Tas = BaseTas


Fgco2 = BaseFgco2
>>>>>>> b2d36424
<|MERGE_RESOLUTION|>--- conflicted
+++ resolved
@@ -1,12 +1,9 @@
 """Fixes for CESM2-FV2 model."""
 from .cesm2 import Cl as BaseCl
+from .cesm2 import Fgco2 as BaseFgco2
 from .cesm2 import Tas as BaseTas
-<<<<<<< HEAD
 from ..common import SiconcFixScalarCoord
 from ..fix import Fix
-=======
-from .cesm2 import Fgco2 as BaseFgco2
->>>>>>> b2d36424
 
 
 Cl = BaseCl
@@ -18,14 +15,10 @@
 Clw = Cl
 
 
-<<<<<<< HEAD
+Fgco2 = BaseFgco2
+
+
 Siconc = SiconcFixScalarCoord
 
 
 Tas = BaseTas
-=======
-Tas = BaseTas
-
-
-Fgco2 = BaseFgco2
->>>>>>> b2d36424
