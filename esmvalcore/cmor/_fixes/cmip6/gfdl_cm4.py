--- conflicted
+++ resolved
@@ -4,34 +4,6 @@
 from ..fix import Fix
 from ..shared import add_scalar_height_coord
 
-<<<<<<< HEAD
-=======
-
-class Tas(Fix):
-    """Fixes for tas."""
-
-    def fix_metadata(self, cubes):
-        """
-        Add height (2m) coordinate.
-
-        Parameters
-        ----------
-        cube : iris.cube.CubeList
-
-        Returns
-        -------
-        iris.cube.Cube
-
-        """
-        cube = self.get_cube_from_list(cubes)
-        try:
-            cube.coord('height')
-        except iris.exceptions.CoordinateNotFoundError:
-            add_scalar_height_coord(cube, 2.0)
-        return cubes
-
-
->>>>>>> feb8bba4
 class Uas(Fix):
     """Fixes for uas."""
 
