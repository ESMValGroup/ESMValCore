--- conflicted
+++ resolved
@@ -201,16 +201,11 @@
         """Register ancestor files for provenance tracking."""
         for ancestor in self._ancestors:
             if ancestor.provenance is None:
-<<<<<<< HEAD
                 if os.path.exists(ancestor._prov_file):
                     ancestor.restore_provenance()
                 else:
                     ancestor.initialize_provenance(activity)
-            update_without_duplicating(self.provenance, ancestor.provenance)
-=======
-                ancestor.initialize_provenance(activity)
             self.provenance.update(ancestor.provenance)
->>>>>>> c6eb1f17
             self.wasderivedfrom(ancestor)
 
     def wasderivedfrom(self, other):
