--- conflicted
+++ resolved
@@ -101,10 +101,6 @@
 
 class TrackedFile:
     """File with provenance tracking."""
-<<<<<<< HEAD
-    def __init__(self, filename, attributes, ancestors=None):
-        """Create an instance of a file with provenance tracking."""
-=======
 
     def __init__(self,
                  filename,
@@ -126,7 +122,6 @@
             differ from `filename` if the file was moved before resuming
             processing.
         """
->>>>>>> 24a15b41
         self._filename = filename
         if prov_filename is None:
             self.prov_filename = filename
