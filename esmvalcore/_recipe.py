"""Recipe parser."""
import fnmatch
import logging
import os
import re
from collections import OrderedDict
from copy import deepcopy
from pprint import pformat

import yaml
from netCDF4 import Dataset

from . import __version__
from . import _recipe_checks as check
from ._config import (TAGS, get_activity, get_institutes, get_project_config,
                      replace_tags)
from ._data_finder import (get_input_filelist, get_output_file,
                           get_statistic_output_file)
from ._provenance import TrackedFile, get_recipe_provenance
from ._recipe_checks import RecipeError
from ._task import (DiagnosticTask, get_flattened_tasks, get_independent_tasks,
                    run_tasks)
from .cmor.table import CMOR_TABLES
from .preprocessor import (DEFAULT_ORDER, FINAL_STEPS, INITIAL_STEPS,
                           MULTI_MODEL_FUNCTIONS, PreprocessingTask,
                           PreprocessorFile, TIME_PREPROCESSORS)
from .preprocessor._derive import get_required
from .preprocessor._download import synda_search
from .preprocessor._io import DATASET_KEYS, concatenate_callback
from .preprocessor._regrid import (get_cmor_levels, get_reference_levels,
                                   parse_cell_spec)

logger = logging.getLogger(__name__)

TASKSEP = os.sep


def ordered_safe_load(stream):
    """Load a YAML file using OrderedDict instead of dict."""
    class OrderedSafeLoader(yaml.SafeLoader):
        """Loader class that uses OrderedDict to load a map."""
    def construct_mapping(loader, node):
        """Load a map as an OrderedDict."""
        loader.flatten_mapping(node)
        return OrderedDict(loader.construct_pairs(node))

    OrderedSafeLoader.add_constructor(
        yaml.resolver.BaseResolver.DEFAULT_MAPPING_TAG, construct_mapping)

    return yaml.load(stream, OrderedSafeLoader)


def load_raw_recipe(filename):
    """Check a recipe file and return it in raw form."""
    # Note that many checks can only be performed after the automatically
    # computed entries have been filled in by creating a Recipe object.
    check.recipe_with_schema(filename)
    with open(filename, 'r') as file:
        contents = file.read()
        raw_recipe = yaml.safe_load(contents)
        raw_recipe['preprocessors'] = ordered_safe_load(contents).get(
            'preprocessors', {})

    check.diagnostics(raw_recipe['diagnostics'])
    return raw_recipe


def read_recipe_file(filename, config_user, initialize_tasks=True):
    """Read a recipe from file."""
    raw_recipe = load_raw_recipe(filename)
    return Recipe(raw_recipe,
                  config_user,
                  initialize_tasks,
                  recipe_file=filename)


def _get_value(key, datasets):
    """Get a value for key by looking at the other datasets."""
    values = {dataset[key] for dataset in datasets if key in dataset}

    if len(values) > 1:
        raise RecipeError("Ambigous values {} for property {}".format(
            values, key))

    value = None
    if len(values) == 1:
        value = values.pop()

    return value


def _add_cmor_info(variable, override=False):
    """Add information from CMOR tables to variable."""
    logger.debug("If not present: adding keys from CMOR table to %s", variable)
    # Copy the following keys from CMOR table
    cmor_keys = [
        'standard_name', 'long_name', 'units', 'modeling_realm', 'frequency'
    ]
    project = variable['project']
    mip = variable['mip']
    short_name = variable['short_name']
    derive = variable.get('derive', False)
    table = CMOR_TABLES.get(project)
    if table:
        table_entry = table.get_variable(mip, short_name, derive)
    else:
        table_entry = None
    if table_entry is None:
        raise RecipeError(
            f"Unable to load CMOR table (project) '{project}' for variable "
            f"'{short_name}' with mip '{mip}'")

    for key in cmor_keys:
        if key not in variable or override:
            value = getattr(table_entry, key, None)
            if value is not None:
                variable[key] = value
            else:
                logger.debug(
                    "Failed to add key %s to variable %s from CMOR table", key,
                    variable)

    # Check that keys are available
    check.variable(variable, required_keys=cmor_keys)


def _special_name_to_dataset(variable, special_name):
    """Convert special names to dataset names."""
    if special_name in ('reference_dataset', 'alternative_dataset'):
        if special_name not in variable:
            raise RecipeError(
                "Preprocessor {preproc} uses {name}, but {name} is not "
                "defined for variable {short_name} of diagnostic "
                "{diagnostic}".format(
                    preproc=variable['preprocessor'],
                    name=special_name,
                    short_name=variable['short_name'],
                    diagnostic=variable['diagnostic'],
                ))
        special_name = variable[special_name]

    return special_name


def _update_target_levels(variable, variables, settings, config_user):
    """Replace the target levels dataset name with a filename if needed."""
    levels = settings.get('extract_levels', {}).get('levels')
    if not levels:
        return

    levels = _special_name_to_dataset(variable, levels)

    # If levels is a dataset name, replace it by a dict with a 'dataset' entry
    if any(levels == v['dataset'] for v in variables):
        settings['extract_levels']['levels'] = {'dataset': levels}
        levels = settings['extract_levels']['levels']

    if not isinstance(levels, dict):
        return

    if 'cmor_table' in levels and 'coordinate' in levels:
        settings['extract_levels']['levels'] = get_cmor_levels(
            levels['cmor_table'], levels['coordinate'])
    elif 'dataset' in levels:
        dataset = levels['dataset']
        if variable['dataset'] == dataset:
            del settings['extract_levels']
        else:
            variable_data = _get_dataset_info(dataset, variables)
            filename = _dataset_to_file(variable_data, config_user)
            settings['extract_levels']['levels'] = get_reference_levels(
                filename=filename,
                project=variable_data['project'],
                dataset=dataset,
                short_name=variable_data['short_name'],
                mip=variable_data['mip'],
                frequency=variable_data['frequency'],
                fix_dir=os.path.splitext(variable_data['filename'])[0] +
                '_fixed',
            )


def _update_target_grid(variable, variables, settings, config_user):
    """Replace the target grid dataset name with a filename if needed."""
    grid = settings.get('regrid', {}).get('target_grid')
    if not grid:
        return

    grid = _special_name_to_dataset(variable, grid)

    if variable['dataset'] == grid:
        del settings['regrid']
    elif any(grid == v['dataset'] for v in variables):
        settings['regrid']['target_grid'] = _dataset_to_file(
            _get_dataset_info(grid, variables), config_user)
    else:
        # Check that MxN grid spec is correct
        parse_cell_spec(settings['regrid']['target_grid'])


def _update_regrid_time(variable, settings):
    """Input data frequency automatically for regrid_time preprocessor."""
    regrid_time = settings.get('regrid_time')
    if regrid_time is None:
        return
    frequency = settings.get('regrid_time', {}).get('frequency')
    if not frequency:
        settings['regrid_time']['frequency'] = variable['frequency']


def _get_dataset_info(dataset, variables):
    for var in variables:
        if var['dataset'] == dataset:
            return var
    raise RecipeError("Unable to find matching file for dataset"
                      "{}".format(dataset))


def _augment(base, update):
    """Update dict base with values from dict update."""
    for key in update:
        if key not in base:
            base[key] = update[key]


def _dataset_to_file(variable, config_user):
    """Find the first file belonging to dataset from variable info."""
    (files, dirnames, filenames) = _get_input_files(variable, config_user)
    if not files and variable.get('derive'):
        required_vars = get_required(variable['short_name'],
                                     variable['project'])
        for required_var in required_vars:
            _augment(required_var, variable)
            _add_cmor_info(required_var, override=True)
            (files, dirnames,
             filenames) = _get_input_files(required_var, config_user)
            if files:
                variable = required_var
                break
    check.data_availability(files, variable, dirnames, filenames)
    return files[0]


def _limit_datasets(variables, profile, max_datasets=0):
    """Try to limit the number of datasets to max_datasets."""
    if not max_datasets:
        return variables

    logger.info("Limiting the number of datasets to %s", max_datasets)

    required_datasets = [
        (profile.get('extract_levels') or {}).get('levels'),
        (profile.get('regrid') or {}).get('target_grid'),
        variables[0].get('reference_dataset'),
        variables[0].get('alternative_dataset'),
    ]

    limited = [v for v in variables if v['dataset'] in required_datasets]
    for variable in variables:
        if len(limited) >= max_datasets:
            break
        if variable not in limited:
            limited.append(variable)

    logger.info("Only considering %s", ', '.join(v['alias'] for v in limited))

    return limited


def _get_default_settings(variable, config_user, derive=False):
    """Get default preprocessor settings."""
    settings = {}

    # Set up downloading using synda if requested.
    if config_user['synda_download']:
        # TODO: make this respect drs or download to preproc dir?
        download_folder = os.path.join(config_user['preproc_dir'], 'downloads')
        settings['download'] = {
            'dest_folder': download_folder,
        }

    # Configure loading
    settings['load'] = {
        'callback': concatenate_callback,
    }
    # Configure merge
    settings['concatenate'] = {}

    # Configure fixes
    fix = {
        'project': variable['project'],
        'dataset': variable['dataset'],
        'short_name': variable['short_name'],
        'mip': variable['mip'],
    }
    # File fixes
    fix_dir = os.path.splitext(variable['filename'])[0] + '_fixed'
    settings['fix_file'] = dict(fix)
    settings['fix_file']['output_dir'] = fix_dir
    # Cube fixes
    fix['frequency'] = variable['frequency']
    settings['fix_metadata'] = dict(fix)
    settings['fix_data'] = dict(fix)

    # Configure time extraction
    if 'start_year' in variable and 'end_year' in variable \
            and variable['frequency'] != 'fx':
        settings['extract_time'] = {
            'start_year': variable['start_year'],
            'end_year': variable['end_year'] + 1,
            'start_month': 1,
            'end_month': 1,
            'start_day': 1,
            'end_day': 1,
        }

    if derive:
        settings['derive'] = {
            'short_name': variable['short_name'],
            'standard_name': variable['standard_name'],
            'long_name': variable['long_name'],
            'units': variable['units'],
        }

    # Configure CMOR metadata check
    settings['cmor_check_metadata'] = {
        'cmor_table': variable['project'],
        'mip': variable['mip'],
        'short_name': variable['short_name'],
        'frequency': variable['frequency'],
    }
    # Configure final CMOR data check
    settings['cmor_check_data'] = {
        'cmor_table': variable['project'],
        'mip': variable['mip'],
        'short_name': variable['short_name'],
        'frequency': variable['frequency'],
    }

    # Clean up fixed files
    if not config_user['save_intermediary_cubes']:
        settings['cleanup'] = {
            'remove': [fix_dir],
        }

    # Configure saving cubes to file
    settings['save'] = {'compress': config_user['compress_netcdf']}

    return settings


def _add_fxvar_keys(fx_var_dict, variable):
    """Add keys specific to fx variable to use get_input_filelist."""
    fx_variable = dict(variable)
    fx_variable.update(fx_var_dict)

    # set variable names
    fx_variable['variable_group'] = fx_var_dict['short_name']

    # add special ensemble for CMIP5 only
    if fx_variable['project'] == 'CMIP5':
        fx_variable['ensemble'] = 'r0i0p0'

    # add missing cmor info
    _add_cmor_info(fx_variable, override=True)

    return fx_variable


def _get_correct_fx_file(variable, fx_variable, config_user):
    """Get fx files (searching all possible mips)."""
    # make it a dict
    if isinstance(fx_variable, str):
        fx_varname = fx_variable
        fx_variable = {'short_name': fx_varname}
    else:
        fx_varname = fx_variable['short_name']

    # assemble info from master variable
    var = dict(variable)
    var_project = variable['project']
    get_project_config(var_project)
    cmor_table = CMOR_TABLES[var_project]
    valid_fx_vars = []

    # force only the mip declared by user
    if 'mip' in fx_variable:
        fx_mips = [fx_variable['mip']]
    else:
        # Get all fx-related mips (original var mip,
        # 'fx' and extend from cmor tables)
        fx_mips = [variable['mip'], 'fx']
        fx_mips.extend(
            [key for key in cmor_table.tables if 'fx' in key and key != 'fx'])

    # Search all mips for available variables
    # priority goes to user specified mip if available
    searched_mips = []
    fx_files = []
    for fx_mip in fx_mips:
        fx_cmor_variable = cmor_table.get_variable(fx_mip, fx_varname)
        if fx_cmor_variable is not None:
            fx_var_dict = dict(fx_variable)
            searched_mips.append(fx_mip)
            fx_var_dict['mip'] = fx_mip
            fx_var_dict = _add_fxvar_keys(fx_var_dict, var)
            logger.debug("For fx variable '%s', found table '%s'", fx_varname,
                         fx_mip)
            fx_files = _get_input_files(fx_var_dict, config_user)[0]

            # If files found, return them
            if fx_files:
                valid_fx_vars.append(fx_var_dict)
                logger.debug("Found fx variables '%s':\n%s", fx_varname,
                             pformat(fx_files))
                break

    # If fx variable was not found in any table, raise exception
    if not searched_mips:
        raise RecipeError(
            f"Requested fx variable '{fx_varname}' not available in "
            f"any 'fx'-related CMOR table ({fx_mips}) for '{var_project}'")

    # flag a warning
    if not fx_files:
        logger.warning("Missing data for fx variable '%s'", fx_varname)

    # allow for empty lists corrected for by NE masks
    if fx_files:
        fx_files = fx_files[0]
    if valid_fx_vars:
        valid_fx_vars = valid_fx_vars[0]

    return fx_files, valid_fx_vars


def _exclude_dataset(settings, variable, step):
    """Exclude dataset from specific preprocessor step if requested."""
    exclude = {
        _special_name_to_dataset(variable, dataset)
        for dataset in settings[step].pop('exclude', [])
    }
    if variable['dataset'] in exclude:
        settings.pop(step)
        logger.debug("Excluded dataset '%s' from preprocessor step '%s'",
                     variable['dataset'], step)


def _update_weighting_settings(settings, variable):
    """Update settings for the weighting preprocessors."""
    if 'weighting_landsea_fraction' not in settings:
        return
    _exclude_dataset(settings, variable, 'weighting_landsea_fraction')


<<<<<<< HEAD
def _update_fx_settings_mask(settings, variable, config_user, fx_vars,
                             as_list):
    """Update settings with mask fx file list or dict."""
    logger.debug('Getting land-sea fx mask settings now...')
    fx_dict = {
        fx_var: _get_correct_fx_file(variable, fx_var, config_user)[0]
        for fx_var in fx_vars
    }
    if as_list:
        fx_list = [
            fx_file for fx_file in fx_dict.values() if fx_file
        ]
        settings['fx_files'] = fx_list
    else:
        settings['fx_files'] = fx_dict
    logger.info(pformat(settings['fx_files']))


def _update_fx_settings_stats(settings, variable, config_user, fx_vars):
    """Update settings with spatial analysis fx vars files dict."""
    if not fx_vars:
        return
    fx_vars = [
        _get_correct_fx_file(variable, fxvar, config_user)[1]
        for fxvar in fx_vars
    ]
    fx_dict = {
        fx_var['short_name']: get_output_file(variable,
                                              config_user['preproc_dir'],
                                              fx_var_alias=fx_var)
        for fx_var in fx_vars if fx_var
    }
    settings['fx_files'] = fx_dict
    logger.info(pformat(settings['fx_files']))
=======
def _get_fx_mask_settings(variable, settings, config_user):
    """Assemble the fx var structures for land/sea masking."""
    msg = f"Using fx files for %s of dataset {variable['dataset']}:\n%s"

    def _update_landsea(operation, variable, config_user):
        """Update settings for either landsea or weighted landsea."""
        logger.debug('Getting {operation} fx mask settings now...')
        fx_dict = _get_landsea_fraction_fx_dict(variable, config_user)
        fx_list = [fx_file for fx_file in fx_dict.values() if fx_file]
        if operation == 'mask_landsea':
            settings[operation]['fx_files'] = fx_list
        elif operation == 'weighting_landsea_fraction':
            settings[operation]['fx_files'] = fx_dict
        logger.info(msg, '{operation} masking', pformat(fx_dict))

    landsea_ops = ['mask_landsea', 'weighting_landsea_fraction']
    for landsea_op in landsea_ops:
        if landsea_op in settings:
            _update_landsea(landsea_op, variable, config_user)

    if 'mask_landseaice' in settings:
        logger.debug('Getting land-seaice fx mask settings now...')
        settings['mask_landseaice']['fx_files'] = []
        fx_file, _ = _get_correct_fx_file(variable, 'sftgif', config_user)
        fx_files_dict = {'sftgif': fx_file}
        if fx_files_dict['sftgif']:
            settings['mask_landseaice']['fx_files'].append(
                fx_files_dict['sftgif'])
        logger.info(msg, 'land/sea ice masking', pformat(fx_files_dict))


def _get_fx_stats_settings(variable, settings, config_user):
    """Assemble the fx vars structures for area/volume stats."""
    msg = f"Using fx files for %s of dataset {variable['dataset']}:\n%s"
    for step in ('area_statistics', 'volume_statistics', 'zonal_statistics'):
        var = dict(variable)
        fx_files_dict = {}
        var['fx_files'] = settings.get(step, {}).get('fx_files')
        if var['fx_files']:
            for fxvar in var['fx_files']:
                fxvar_name = fxvar
                if isinstance(fxvar, dict):
                    try:
                        fxvar_name = fxvar["short_name"]
                    except KeyError:
                        raise RecipeError(
                            "No entry short_name found in {}".format(fxvar)
                        )
                _, cmor_fx_var = _get_correct_fx_file(
                    variable, fxvar, config_user)
                if cmor_fx_var:
                    fx_files_dict[fxvar_name] = get_output_file(
                        var,
                        config_user['preproc_dir'],
                        fx_var_alias=cmor_fx_var)

            # finally construct the fx files dictionary
            settings[step]['fx_files'] = fx_files_dict
            logger.info(msg, step, pformat(fx_files_dict))
>>>>>>> cc0ca0c7


def _update_fx_settings(settings, variable, config_user):
    """Update fx settings depending on the needed method."""
    msg = f"Using fx files for %s of dataset {variable['dataset']}:\n%s"
    # landsea mask fx variables
    landseamask_vars = ['sftlf']
    if variable['project'] != 'obs4mips':
        landseamask_vars.append('sftof')

    # spatial stats fx variables
    def _get_spatial_stats_fx_vars(settings, step_name):
        spatial_stats_fx_vars = settings.get(step_name, {}).get('fx_files')
        return spatial_stats_fx_vars

    update_methods = {
        'mask_landsea': (_update_fx_settings_mask, {
            'as_list': True,
            'fx_vars': landseamask_vars
        }),
        'mask_landseaice': (_update_fx_settings_mask, {
            'as_list': True,
            'fx_vars': ['sftgif']
        }),
        'weighting_landsea_fraction': (_update_fx_settings_mask, {
            'as_list': False,
            'fx_vars': landseamask_vars
        }),
        'area_statistics': (_update_fx_settings_stats, {
            'fx_vars':
            _get_spatial_stats_fx_vars(settings, 'area_statistics')
        }),
        'volume_statistics': (_update_fx_settings_stats, {
            'fx_vars':
            _get_spatial_stats_fx_vars(settings, 'volume_statistics')
        }),
        'zonal_statistics': (_update_fx_settings_stats, {
            'fx_vars':
            _get_spatial_stats_fx_vars(settings, 'zonal_statistics')
        }),
    }
    for step_name, step_settings in settings.items():
        update_method, kwargs = update_methods.get(step_name, (None, {}))
        if update_method:
            update_method(step_settings, variable, config_user, **kwargs)
            logger.info(msg, step_name)


def _read_attributes(filename):
    """Read the attributes from a netcdf file."""
    attributes = {}
    if not (os.path.exists(filename)
            and os.path.splitext(filename)[1].lower() == '.nc'):
        return attributes

    with Dataset(filename, 'r') as dataset:
        for attr in dataset.ncattrs():
            attributes[attr] = dataset.getncattr(attr)
    return attributes


def _get_input_files(variable, config_user):
    """Get the input files for a single dataset (locally and via download)."""
    (input_files, dirnames,
     filenames) = get_input_filelist(variable=variable,
                                     rootpath=config_user['rootpath'],
                                     drs=config_user['drs'])

    # Set up downloading using synda if requested.
    # Do not download if files are already available locally.
    if config_user['synda_download'] and not input_files:
        input_files = synda_search(variable)
        dirnames = None
        filenames = None

    return (input_files, dirnames, filenames)


def _get_ancestors(variable, config_user):
    """Get the input files for a single dataset and setup provenance."""
    (input_files, dirnames,
     filenames) = _get_input_files(variable, config_user)

    logger.info("Using input files for variable %s of dataset %s:\n%s",
                variable['short_name'], variable['dataset'],
                '\n'.join(input_files))
    if (not config_user.get('skip-nonexistent')
            or variable['dataset'] == variable.get('reference_dataset')):
        check.data_availability(input_files, variable, dirnames, filenames)

    # Set up provenance tracking
    for i, filename in enumerate(input_files):
        attributes = _read_attributes(filename)
        input_files[i] = TrackedFile(filename, attributes)

    return input_files


def _apply_preprocessor_profile(settings, profile_settings):
    """Apply settings from preprocessor profile."""
    profile_settings = deepcopy(profile_settings)
    for step, args in profile_settings.items():
        # Remove disabled preprocessor functions
        if args is False:
            if step in settings:
                del settings[step]
            continue
        # Enable/update functions without keywords
        if step not in settings:
            settings[step] = {}
        if isinstance(args, dict):
            settings[step].update(args)


def _get_statistic_attributes(products):
    """Get attributes for the statistic output products."""
    attributes = {}
    some_product = next(iter(products))
    for key, value in some_product.attributes.items():
        if all(p.attributes.get(key, object()) == value for p in products):
            attributes[key] = value

    # Ensure start_year and end_year attributes are available
    for product in products:
        start = product.attributes['start_year']
        if 'start_year' not in attributes or start < attributes['start_year']:
            attributes['start_year'] = start
        end = product.attributes['end_year']
        if 'end_year' not in attributes or end > attributes['end_year']:
            attributes['end_year'] = end

    return attributes


def _get_remaining_common_settings(step, order, products):
    """Get preprocessor settings that are shared between products."""
    settings = {}
    remaining_steps = order[order.index(step) + 1:]
    some_product = next(iter(products))
    for key, value in some_product.settings.items():
        if key in remaining_steps:
            if all(p.settings.get(key, object()) == value for p in products):
                settings[key] = value
    return settings


def _update_multi_dataset_settings(variable, settings):
    """Configure multi dataset statistics."""
    for step in MULTI_MODEL_FUNCTIONS:
        if not settings.get(step):
            continue
        # Exclude dataset if requested
        _exclude_dataset(settings, variable, step)


def _update_statistic_settings(products, order, preproc_dir):
    """Define statistic output products."""
    # TODO: move this to multi model statistics function?
    # But how to check, with a dry-run option?
    step = 'multi_model_statistics'

    products = {p for p in products if step in p.settings}
    if not products:
        return

    some_product = next(iter(products))
    for statistic in some_product.settings[step]['statistics']:
        attributes = _get_statistic_attributes(products)
        attributes['dataset'] = attributes['alias'] = 'MultiModel{}'.format(
            statistic.title())
        attributes['filename'] = get_statistic_output_file(
            attributes, preproc_dir)
        common_settings = _get_remaining_common_settings(step, order, products)
        statistic_product = PreprocessorFile(attributes, common_settings)
        for product in products:
            settings = product.settings[step]
            if 'output_products' not in settings:
                settings['output_products'] = {}
            settings['output_products'][statistic] = statistic_product


def _update_extract_shape(settings, config_user):
    if 'extract_shape' in settings:
        shapefile = settings['extract_shape'].get('shapefile')
        if shapefile:
            if not os.path.exists(shapefile):
                shapefile = os.path.join(
                    config_user['auxiliary_data_dir'],
                    shapefile,
                )
                settings['extract_shape']['shapefile'] = shapefile
        check.extract_shape(settings['extract_shape'])


def _match_products(products, variables):
    """Match a list of input products to output product attributes."""
    grouped_products = {}

    def get_matching(attributes):
        """Find the output filename which matches input attributes best."""
        score = 0
        filenames = []
        for variable in variables:
            filename = variable['filename']
            tmp = sum(v == variable.get(k) for k, v in attributes.items())
            if tmp > score:
                score = tmp
                filenames = [filename]
            elif tmp == score:
                filenames.append(filename)
        if not filenames:
            logger.warning(
                "Unable to find matching output file for input file %s",
                filename)
        return filenames

    # Group input files by output file
    for product in products:
        for filename in get_matching(product.attributes):
            if filename not in grouped_products:
                grouped_products[filename] = []
            grouped_products[filename].append(product)

    return grouped_products


def _get_preprocessor_products(variables,
                               profile,
                               order,
                               ancestor_products,
                               config_user,
                               var_fxvar_coupling=False):
    """
    Get preprocessor product definitions for a set of datasets.


    It updates recipe settings as needed by various preprocessors
    and sets the correct ancestry.
    """
    products = set()

    if not var_fxvar_coupling:
        for variable in variables:
            variable['filename'] = get_output_file(variable,
                                                   config_user['preproc_dir'])
    else:
        parent_variable = variables.pop()
        for variable in variables:
            variable['filename'] = get_output_file(parent_variable,
                                                   config_user['preproc_dir'],
                                                   fx_var_alias=variable)

    if ancestor_products:
        grouped_ancestors = _match_products(ancestor_products, variables)
    else:
        grouped_ancestors = {}

    for variable in variables:
        settings = _get_default_settings(
            variable,
            config_user,
            derive='derive' in profile,
        )
        _apply_preprocessor_profile(settings, profile)
        _update_multi_dataset_settings(variable, settings)
        _update_target_levels(
            variable=variable,
            variables=variables,
            settings=settings,
            config_user=config_user,
        )
        _update_extract_shape(settings, config_user)
        _update_weighting_settings(settings, variable)
        _update_fx_settings(settings=settings,
                            variable=variable,
                            config_user=config_user)
        _update_target_grid(
            variable=variable,
            variables=variables,
            settings=settings,
            config_user=config_user,
        )
        _update_regrid_time(variable, settings)
        ancestors = grouped_ancestors.get(variable['filename'])
        fx_files_in_settings = [
            setting.get('fx_files') for setting in settings.values()
            if setting.get('fx_files') is not None
        ]
        if not ancestors or fx_files_in_settings:
            ancestors = _get_ancestors(variable, config_user)
            if config_user.get('skip-nonexistent') and not ancestors:
                logger.info("Skipping: no data found for %s", variable)
                continue
        product = PreprocessorFile(
            attributes=variable,
            settings=settings,
            ancestors=ancestors,
        )
        products.add(product)

    _update_statistic_settings(products, order, config_user['preproc_dir'])

    for product in products:
        product.check()

    return products


def _get_single_preprocessor_task(variables,
                                  profile,
                                  config_user,
                                  name,
                                  ancestor_tasks=None,
                                  var_fxvar_coupling=False):
    """Create preprocessor tasks for a set of datasets w/ special case fx."""
    if ancestor_tasks is None:
        ancestor_tasks = []
    order = _extract_preprocessor_order(profile)
    ancestor_products = [p for task in ancestor_tasks for p in task.products]

    if variables[0].get('frequency') == 'fx':
        check.check_for_temporal_preprocs(profile)
        ancestor_products = None

    products = _get_preprocessor_products(
        variables=variables,
        profile=profile,
        order=order,
        ancestor_products=ancestor_products,
        config_user=config_user,
        var_fxvar_coupling=var_fxvar_coupling)

    if not products:
        raise RecipeError(
            "Did not find any input data for task {}".format(name))

    task = PreprocessingTask(
        products=products,
        ancestors=ancestor_tasks,
        name=name,
        order=order,
        debug=config_user['save_intermediary_cubes'],
        write_ncl_interface=config_user['write_ncl_interface'],
    )

    logger.info("PreprocessingTask %s created. It will create the files:\n%s",
                task.name, '\n'.join(p.filename for p in task.products))

    return task


def _extract_preprocessor_order(profile):
    """Extract the order of the preprocessing steps from the profile."""
    custom_order = profile.pop('custom_order', False)
    if not custom_order:
        return DEFAULT_ORDER
    order = tuple(p for p in profile if p not in INITIAL_STEPS + FINAL_STEPS)
    return INITIAL_STEPS + order + FINAL_STEPS


def _split_settings(settings, step, order=DEFAULT_ORDER):
    """Split settings, using step as a separator."""
    before = {}
    for _step in order:
        if _step == step:
            break
        if _step in settings:
            before[_step] = settings[_step]
    after = {
        k: v
        for k, v in settings.items() if not (k == step or k in before)
    }
    return before, after


def _split_derive_profile(profile):
    """Split the derive preprocessor profile."""
    order = _extract_preprocessor_order(profile)
    before, after = _split_settings(profile, 'derive', order)
    after['derive'] = True
    after['fix_file'] = False
    after['fix_metadata'] = False
    after['fix_data'] = False
    if order != DEFAULT_ORDER:
        before['custom_order'] = True
        after['custom_order'] = True
    return before, after


def _get_derive_input_variables(variables, config_user):
    """Determine the input sets of `variables` needed for deriving."""
    derive_input = {}

    def append(group_prefix, var):
        """Append variable `var` to a derive input group."""
        group = group_prefix + var['short_name']
        var['variable_group'] = group
        if group not in derive_input:
            derive_input[group] = []
        derive_input[group].append(var)

    for variable in variables:
        group_prefix = variable['variable_group'] + '_derive_input_'
        if not variable.get('force_derivation') and _get_input_files(
                variable, config_user)[0]:
            # No need to derive, just process normally up to derive step
            var = deepcopy(variable)
            append(group_prefix, var)
        else:
            # Process input data needed to derive variable
            required_vars = get_required(variable['short_name'],
                                         variable['project'])
            for var in required_vars:
                _augment(var, variable)
                _add_cmor_info(var, override=True)
                files = _get_input_files(var, config_user)[0]
                if var.get('optional') and not files:
                    logger.info(
                        "Skipping: no data found for %s which is marked as "
                        "'optional'", var)
                else:
                    append(group_prefix, var)

    # An empty derive_input (due to all variables marked as 'optional' is
    # handled at a later step
    return derive_input


def _get_filtered_fxprofile(fxprofile):
    """Remove all time preprocessors from the fx profile (returns a copy)."""
    fxprofile = deepcopy(fxprofile)
    for key in fxprofile:
        if key in TIME_PREPROCESSORS:
            fxprofile[key] = False

    return fxprofile


def _add_fxvar_preprocessing_ancestors(step, profile, variables, config_user,
                                       task_name):
    """Bolt on the fx vars preproc ancestors, if needed."""
    fx_preproc_tasks = []
    # conserve profile
    fx_profile = deepcopy(profile)
    fx_vars = profile.get(step, {}).get('fx_files')

    # Create tasks to prepare the input data for the fx var
    order = _extract_preprocessor_order(fx_profile)
    for var in variables:
        fx_variables = [
            _get_correct_fx_file(var, fx_var, config_user)[1]
            for fx_var in fx_vars
        ]
        for fx_variable in fx_variables:
            # list may be (intentionally) empty - catch it here
            if not fx_variable:
                raise RecipeError(f"One or more of {step} fx data "
                                  f"for {var['short_name']} are missing. "
                                  f"Task can not be performed since there is "
                                  f"no fx data found.")
            before, _ = _split_settings(fx_profile, step, order)
            # remove time preprocessors for any fx/Ofx/Efx/etc
            # that dont have time coords
            if fx_variable['frequency'] == 'fx':
                before = _get_filtered_fxprofile(before)
            fx_name = task_name.split(
                TASKSEP)[0] + TASKSEP + 'fx_area-volume_stats_' + \
                fx_variable['variable_group']
            task = _get_single_preprocessor_task([fx_variable, var],
                                                 before,
                                                 config_user,
                                                 name=fx_name,
                                                 var_fxvar_coupling=True)
            fx_preproc_tasks.append(task)

    return fx_preproc_tasks


def _get_preprocessor_task(variables, profiles, config_user, task_name):
    """Create preprocessor task(s) for a set of datasets."""
    # First set up the preprocessor profile
    variable = variables[0]
    preproc_name = variable.get('preprocessor')
    if preproc_name not in profiles:
        raise RecipeError(
            "Unknown preprocessor {} in variable {} of diagnostic {}".format(
                preproc_name, variable['short_name'], variable['diagnostic']))
    profile = deepcopy(profiles[variable['preprocessor']])
    logger.info("Creating preprocessor '%s' task for variable '%s'",
                variable['preprocessor'], variable['short_name'])
    variables = _limit_datasets(variables, profile,
                                config_user.get('max_datasets'))
    for variable in variables:
        _add_cmor_info(variable)
    # Create preprocessor task(s)
    derive_tasks = []
    # set up tasks
    if variable.get('derive'):
        # Create tasks to prepare the input data for the derive step
        derive_profile, profile = _split_derive_profile(profile)
        derive_input = _get_derive_input_variables(variables, config_user)

        for derive_variables in derive_input.values():
            for derive_variable in derive_variables:
                _add_cmor_info(derive_variable, override=True)
            derive_name = task_name.split(
                TASKSEP)[0] + TASKSEP + derive_variables[0]['variable_group']
            task = _get_single_preprocessor_task(
                derive_variables,
                derive_profile,
                config_user,
                name=derive_name,
            )
            derive_tasks.append(task)

    # special case: fx variable pre-processing
    for step in ('area_statistics', 'volume_statistics', 'zonal_statistics'):
        if profile.get(step, {}).get('fx_files'):
            derive_tasks.extend(
                _add_fxvar_preprocessing_ancestors(step, profile, variables,
                                                   config_user, task_name))

    # Create (final) preprocessor task
    task = _get_single_preprocessor_task(
        variables,
        profile,
        config_user,
        ancestor_tasks=derive_tasks,
        name=task_name,
    )

    return task


def _check_duplication(task):
    """Check and remove duplicate ancestry tasks."""
    ancestors_filename_dict = OrderedDict()
    filenames = []
    if isinstance(task, PreprocessingTask):
        for ancestor_task in task.ancestors:
            for anc_product in ancestor_task.products:
                ancestors_filename_dict[anc_product.filename] = ancestor_task
                filenames.append(anc_product.filename)
        set_ancestors = {
            ancestors_filename_dict[filename]
            for filename in filenames
        }
        task.ancestors = [
            ancestor for ancestor in task.ancestors
            if ancestor in set_ancestors
        ]

    return task


class Recipe:
    """Recipe object."""

    info_keys = ('project', 'activity', 'dataset', 'exp', 'ensemble',
                 'version')
    """List of keys to be used to compose the alias, ordered by priority."""
    def __init__(self,
                 raw_recipe,
                 config_user,
                 initialize_tasks=True,
                 recipe_file=None):
        """Parse a recipe file into an object."""
        self._cfg = deepcopy(config_user)
        self._cfg['write_ncl_interface'] = self._need_ncl(
            raw_recipe['diagnostics'])
        self._filename = os.path.basename(recipe_file)
        self._preprocessors = raw_recipe.get('preprocessors', {})
        if 'default' not in self._preprocessors:
            self._preprocessors['default'] = {}
        self.diagnostics = self._initialize_diagnostics(
            raw_recipe['diagnostics'], raw_recipe.get('datasets', []))
        self.entity = self._initalize_provenance(
            raw_recipe.get('documentation', {}))
        self.tasks = self.initialize_tasks() if initialize_tasks else None

    @staticmethod
    def _need_ncl(raw_diagnostics):
        if not raw_diagnostics:
            return False
        for diagnostic in raw_diagnostics.values():
            if not diagnostic.get('scripts'):
                continue
            for script in diagnostic['scripts'].values():
                if script.get('script', '').lower().endswith('.ncl'):
                    logger.info("NCL script detected, checking NCL version")
                    check.ncl_version()
                    return True
        return False

    def _initalize_provenance(self, raw_documentation):
        """Initialize the recipe provenance."""
        doc = deepcopy(raw_documentation)
        for key in doc:
            if key in TAGS:
                doc[key] = replace_tags(key, doc[key])

        return get_recipe_provenance(doc, self._filename)

    def _initialize_diagnostics(self, raw_diagnostics, raw_datasets):
        """Define diagnostics in recipe."""
        logger.debug("Retrieving diagnostics from recipe")

        diagnostics = {}

        for name, raw_diagnostic in raw_diagnostics.items():
            diagnostic = {}
            diagnostic['name'] = name
            diagnostic['preprocessor_output'] = \
                self._initialize_preprocessor_output(
                    name,
                    raw_diagnostic.get('variables', {}),
                    raw_datasets +
                    raw_diagnostic.get('additional_datasets', []))
            variable_names = tuple(raw_diagnostic.get('variables', {}))
            diagnostic['scripts'] = self._initialize_scripts(
                name, raw_diagnostic.get('scripts'), variable_names)
            for key in ('themes', 'realms'):
                if key in raw_diagnostic:
                    for script in diagnostic['scripts'].values():
                        script['settings'][key] = raw_diagnostic[key]
            diagnostics[name] = diagnostic

        return diagnostics

    @staticmethod
    def _initialize_datasets(raw_datasets):
        """Define datasets used by variable."""
        datasets = deepcopy(raw_datasets)

        for dataset in datasets:
            for key in dataset:
                DATASET_KEYS.add(key)
        return datasets

    @staticmethod
    def _expand_ensemble(variables):
        """
        Expand ensemble members to multiple datasets.

        Expansion only supports ensembles defined as strings, not lists.
        """
        expanded = []
        regex = re.compile(r'\(\d+:\d+\)')
        for variable in variables:
            ensemble = variable.get('ensemble', "")
            if not isinstance(ensemble, str):
                expanded.append(variable)
                continue
            match = regex.search(ensemble)
            if not match:
                expanded.append(variable)
                continue
            start, end = match.group(0)[1:-1].split(':')
            for i in range(int(start), int(end) + 1):
                expand = deepcopy(variable)
                expand['ensemble'] = regex.sub(str(i), ensemble, 1)
                expanded.append(expand)
        return expanded

    def _initialize_variables(self, raw_variable, raw_datasets):
        """Define variables for all datasets."""
        variables = []

        raw_variable = deepcopy(raw_variable)
        datasets = self._initialize_datasets(
            raw_datasets + raw_variable.pop('additional_datasets', []))
        check.duplicate_datasets(datasets)

        for index, dataset in enumerate(datasets):
            variable = deepcopy(raw_variable)
            variable.update(dataset)

            variable['recipe_dataset_index'] = index
            if 'end_year' in variable and 'max_years' in self._cfg:
                variable['end_year'] = min(
                    variable['end_year'],
                    variable['start_year'] + self._cfg['max_years'] - 1)
            variables.append(variable)

        required_keys = {
            'short_name',
            'mip',
            'dataset',
            'project',
            'preprocessor',
            'diagnostic',
        }
        if 'fx' not in raw_variable.get('mip', ''):
            required_keys.update({'start_year', 'end_year'})
        for variable in variables:
            if 'institute' not in variable:
                institute = get_institutes(variable)
                if institute:
                    variable['institute'] = institute
            if 'activity' not in variable:
                activity = get_activity(variable)
                if activity:
                    variable['activity'] = activity
            check.variable(variable, required_keys)
        variables = self._expand_ensemble(variables)
        return variables

    def _initialize_preprocessor_output(self, diagnostic_name, raw_variables,
                                        raw_datasets):
        """Define variables in diagnostic."""
        logger.debug("Populating list of variables for diagnostic %s",
                     diagnostic_name)

        preprocessor_output = {}

        for variable_group, raw_variable in raw_variables.items():
            if raw_variable is None:
                raw_variable = {}
            else:
                raw_variable = deepcopy(raw_variable)
            raw_variable['variable_group'] = variable_group
            if 'short_name' not in raw_variable:
                raw_variable['short_name'] = variable_group
            raw_variable['diagnostic'] = diagnostic_name
            raw_variable['preprocessor'] = str(
                raw_variable.get('preprocessor', 'default'))
            preprocessor_output[variable_group] = \
                self._initialize_variables(raw_variable, raw_datasets)

        self._set_alias(preprocessor_output)

        return preprocessor_output

    def _set_alias(self, preprocessor_output):
        """Add unique alias for datasets.

        Generates a unique alias for each dataset that will be shared by all
        variables. Tries to make it as small as possible to make it useful for
        plot legends, filenames and such

        It is composed using the keys in Recipe.info_keys that differ from
        dataset to dataset. Once a diverging key is found, others are added
        to the alias only if the previous ones where not enough to fully
        identify the dataset.

        If key values are not strings, they will be joint using '-' if they
        are iterables or replaced by they string representation if they are not

        Function will not modify alias if it is manually added to the recipe
        but it will use the dataset info to compute the others

        Examples
        --------
        - {project: CMIP5, model: EC-Earth, ensemble: r1i1p1}
        - {project: CMIP6, model: EC-Earth, ensemble: r1i1p1f1}
        will generate alias 'CMIP5' and 'CMIP6'

        - {project: CMIP5, model: EC-Earth, experiment: historical}
        - {project: CMIP5, model: MPI-ESM, experiment: piControl}
        will generate alias 'EC-Earth,' and 'MPI-ESM'

        - {project: CMIP5, model: EC-Earth, experiment: historical}
        - {project: CMIP5, model: EC-Earth, experiment: piControl}
        will generate alias 'historical' and 'piControl'

        - {project: CMIP5, model: EC-Earth, experiment: historical}
        - {project: CMIP6, model: EC-Earth, experiment: historical}
        - {project: CMIP5, model: MPI-ESM, experiment: historical}
        - {project: CMIP6, model: MPI-ESM experiment: historical}
        will generate alias 'CMIP5_EC-EARTH', 'CMIP6_EC-EARTH', 'CMIP5_MPI-ESM'
        and 'CMIP6_MPI-ESM'

        - {project: CMIP5, model: EC-Earth, experiment: historical}
        will generate alias 'EC-Earth'

        Parameters
        ----------
        preprocessor_output : dict
            preprocessor output dictionary
        """
        datasets_info = set()

        def _key_str(obj):
            if isinstance(obj, str):
                return obj
            try:
                return '-'.join(obj)
            except TypeError:
                return str(obj)

        for variable in preprocessor_output.values():
            for dataset in variable:
                alias = tuple(
                    _key_str(dataset.get(key, None)) for key in self.info_keys)
                datasets_info.add(alias)
                if 'alias' not in dataset:
                    dataset['alias'] = alias

        alias = dict()
        for info in datasets_info:
            alias[info] = []

        datasets_info = list(datasets_info)
        self._get_next_alias(alias, datasets_info, 0)

        for info in datasets_info:
            alias[info] = '_'.join(
                [str(value) for value in alias[info] if value is not None])
            if not alias[info]:
                alias[info] = info[self.info_keys.index('dataset')]

        for variable in preprocessor_output.values():
            for dataset in variable:
                dataset['alias'] = alias.get(dataset['alias'],
                                             dataset['alias'])

    @classmethod
    def _get_next_alias(cls, alias, datasets_info, i):
        if i >= len(cls.info_keys):
            return
        key_values = set(info[i] for info in datasets_info)
        if len(key_values) == 1:
            for info in iter(datasets_info):
                alias[info].append(None)
        else:
            for info in datasets_info:
                alias[info].append(info[i])
        for key in key_values:
            cls._get_next_alias(
                alias,
                [info for info in datasets_info if info[i] == key],
                i + 1,
            )

    def _initialize_scripts(self, diagnostic_name, raw_scripts,
                            variable_names):
        """Define script in diagnostic."""
        if not raw_scripts:
            return {}

        logger.debug("Setting script for diagnostic %s", diagnostic_name)

        scripts = {}

        for script_name, raw_settings in raw_scripts.items():
            settings = deepcopy(raw_settings)
            script = settings.pop('script')
            ancestors = []
            for id_glob in settings.pop('ancestors', variable_names):
                if TASKSEP not in id_glob:
                    id_glob = diagnostic_name + TASKSEP + id_glob
                ancestors.append(id_glob)
            settings['recipe'] = self._filename
            settings['version'] = __version__
            settings['script'] = script_name
            # Add output dirs to settings
            for dir_name in ('run_dir', 'plot_dir', 'work_dir'):
                settings[dir_name] = os.path.join(self._cfg[dir_name],
                                                  diagnostic_name, script_name)
            # Copy other settings
            if self._cfg['write_ncl_interface']:
                settings['exit_on_ncl_warning'] = self._cfg['exit_on_warning']
            for key in (
                    'output_file_type',
                    'log_level',
                    'write_plots',
                    'write_netcdf',
                    'profile_diagnostic',
                    'auxiliary_data_dir',
            ):
                settings[key] = self._cfg[key]

            scripts[script_name] = {
                'script': script,
                'output_dir': settings['work_dir'],
                'settings': settings,
                'ancestors': ancestors,
            }

        return scripts

    def _resolve_diagnostic_ancestors(self, tasks):
        """Resolve diagnostic ancestors."""
        tasks = {t.name: t for t in tasks}
        for diagnostic_name, diagnostic in self.diagnostics.items():
            for script_name, script_cfg in diagnostic['scripts'].items():
                task_id = diagnostic_name + TASKSEP + script_name
                if isinstance(tasks[task_id], DiagnosticTask):
                    logger.debug("Linking tasks for diagnostic %s script %s",
                                 diagnostic_name, script_name)
                    ancestors = []
                    for id_glob in script_cfg['ancestors']:
                        ancestor_ids = fnmatch.filter(tasks, id_glob)
                        if not ancestor_ids:
                            raise RecipeError(
                                "Could not find any ancestors matching {}".
                                format(id_glob))
                        logger.debug("Pattern %s matches %s", id_glob,
                                     ancestor_ids)
                        ancestors.extend(tasks[a] for a in ancestor_ids)
                    tasks[task_id].ancestors = ancestors

    def initialize_tasks(self):
        """Define tasks in recipe."""
        logger.info("Creating tasks from recipe")
        tasks = set()

        priority = 0
        for diagnostic_name, diagnostic in self.diagnostics.items():
            logger.info("Creating tasks for diagnostic %s", diagnostic_name)

            # Create preprocessor tasks
            for variable_group in diagnostic['preprocessor_output']:
                task_name = diagnostic_name + TASKSEP + variable_group
                logger.info("Creating preprocessor task %s", task_name)
                task = _get_preprocessor_task(
                    variables=diagnostic['preprocessor_output']
                    [variable_group],
                    profiles=self._preprocessors,
                    config_user=self._cfg,
                    task_name=task_name,
                )
                # remove possible duplicate ancestor tasks that
                # preprocess the same
                # fx var file needed by different var["activity"] but with
                # the same output fx var file
                _check_duplication(task)
                for task0 in task.flatten():
                    task0.priority = priority
                tasks.add(task)
                priority += 1

            # Create diagnostic tasks
            for script_name, script_cfg in diagnostic['scripts'].items():
                task_name = diagnostic_name + TASKSEP + script_name
                logger.info("Creating diagnostic task %s", task_name)
                task = DiagnosticTask(
                    script=script_cfg['script'],
                    output_dir=script_cfg['output_dir'],
                    settings=script_cfg['settings'],
                    name=task_name,
                )
                task.priority = priority
                tasks.add(task)
                priority += 1

        check.tasks_valid(tasks)

        # Resolve diagnostic ancestors
        self._resolve_diagnostic_ancestors(tasks)

        # Select only requested tasks
        tasks = get_flattened_tasks(tasks)
        if not self._cfg.get('run_diagnostic'):
            tasks = {t for t in tasks if isinstance(t, PreprocessingTask)}
        if self._cfg.get('diagnostics'):
            names = {t.name for t in tasks}
            selection = set()
            for pattern in self._cfg.get('diagnostics'):
                selection |= set(fnmatch.filter(names, pattern))
            tasks = {t for t in tasks if t.name in selection}

        tasks = get_flattened_tasks(tasks)
        logger.info("These tasks will be executed: %s",
                    ', '.join(t.name for t in tasks))

        # Initialize task provenance
        for task in tasks:
            task.initialize_provenance(self.entity)

        # TODO: check that no loops are created (will throw RecursionError)

        # Return smallest possible set of tasks
        return get_independent_tasks(tasks)

    def __str__(self):
        """Get human readable summary."""
        return '\n\n'.join(str(task) for task in self.tasks)

    def run(self):
        """Run all tasks in the recipe."""
        run_tasks(self.tasks,
                  max_parallel_tasks=self._cfg['max_parallel_tasks'])<|MERGE_RESOLUTION|>--- conflicted
+++ resolved
@@ -453,7 +453,6 @@
     _exclude_dataset(settings, variable, 'weighting_landsea_fraction')
 
 
-<<<<<<< HEAD
 def _update_fx_settings_mask(settings, variable, config_user, fx_vars,
                              as_list):
     """Update settings with mask fx file list or dict."""
@@ -488,67 +487,6 @@
     }
     settings['fx_files'] = fx_dict
     logger.info(pformat(settings['fx_files']))
-=======
-def _get_fx_mask_settings(variable, settings, config_user):
-    """Assemble the fx var structures for land/sea masking."""
-    msg = f"Using fx files for %s of dataset {variable['dataset']}:\n%s"
-
-    def _update_landsea(operation, variable, config_user):
-        """Update settings for either landsea or weighted landsea."""
-        logger.debug('Getting {operation} fx mask settings now...')
-        fx_dict = _get_landsea_fraction_fx_dict(variable, config_user)
-        fx_list = [fx_file for fx_file in fx_dict.values() if fx_file]
-        if operation == 'mask_landsea':
-            settings[operation]['fx_files'] = fx_list
-        elif operation == 'weighting_landsea_fraction':
-            settings[operation]['fx_files'] = fx_dict
-        logger.info(msg, '{operation} masking', pformat(fx_dict))
-
-    landsea_ops = ['mask_landsea', 'weighting_landsea_fraction']
-    for landsea_op in landsea_ops:
-        if landsea_op in settings:
-            _update_landsea(landsea_op, variable, config_user)
-
-    if 'mask_landseaice' in settings:
-        logger.debug('Getting land-seaice fx mask settings now...')
-        settings['mask_landseaice']['fx_files'] = []
-        fx_file, _ = _get_correct_fx_file(variable, 'sftgif', config_user)
-        fx_files_dict = {'sftgif': fx_file}
-        if fx_files_dict['sftgif']:
-            settings['mask_landseaice']['fx_files'].append(
-                fx_files_dict['sftgif'])
-        logger.info(msg, 'land/sea ice masking', pformat(fx_files_dict))
-
-
-def _get_fx_stats_settings(variable, settings, config_user):
-    """Assemble the fx vars structures for area/volume stats."""
-    msg = f"Using fx files for %s of dataset {variable['dataset']}:\n%s"
-    for step in ('area_statistics', 'volume_statistics', 'zonal_statistics'):
-        var = dict(variable)
-        fx_files_dict = {}
-        var['fx_files'] = settings.get(step, {}).get('fx_files')
-        if var['fx_files']:
-            for fxvar in var['fx_files']:
-                fxvar_name = fxvar
-                if isinstance(fxvar, dict):
-                    try:
-                        fxvar_name = fxvar["short_name"]
-                    except KeyError:
-                        raise RecipeError(
-                            "No entry short_name found in {}".format(fxvar)
-                        )
-                _, cmor_fx_var = _get_correct_fx_file(
-                    variable, fxvar, config_user)
-                if cmor_fx_var:
-                    fx_files_dict[fxvar_name] = get_output_file(
-                        var,
-                        config_user['preproc_dir'],
-                        fx_var_alias=cmor_fx_var)
-
-            # finally construct the fx files dictionary
-            settings[step]['fx_files'] = fx_files_dict
-            logger.info(msg, step, pformat(fx_files_dict))
->>>>>>> cc0ca0c7
 
 
 def _update_fx_settings(settings, variable, config_user):
