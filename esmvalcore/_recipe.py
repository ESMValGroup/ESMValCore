"""Recipe parser."""
import fnmatch
import logging
import os
import re
import warnings
from copy import deepcopy
from pathlib import Path
from pprint import pformat

import yaml
from netCDF4 import Dataset

from . import __version__
from . import _recipe_checks as check
from . import esgf
from ._config import (
    TAGS,
    get_activity,
    get_extra_facets,
    get_institutes,
    get_project_config,
)
from ._data_finder import (
    get_input_filelist,
    get_output_file,
    get_statistic_output_file,
)
from ._provenance import TrackedFile, get_recipe_provenance
from ._recipe_checks import RecipeError
from ._task import DiagnosticTask, TaskSet
from .cmor.check import CheckLevels
from .cmor.table import CMOR_TABLES
from .preprocessor import (
    DEFAULT_ORDER,
    FINAL_STEPS,
    INITIAL_STEPS,
    MULTI_MODEL_FUNCTIONS,
    PreprocessingTask,
    PreprocessorFile,
)
from .preprocessor._derive import get_required
from .preprocessor._io import DATASET_KEYS, concatenate_callback
from .preprocessor._regrid import (
    _spec_to_latlonvals,
    get_cmor_levels,
    get_reference_levels,
    parse_cell_spec,
)

logger = logging.getLogger(__name__)

TASKSEP = os.sep

DOWNLOAD_FILES = set()
"""Use a global variable to keep track of files that need to be downloaded."""


def read_recipe_file(filename, config_user, initialize_tasks=True):
    """Read a recipe from file."""
    check.recipe_with_schema(filename)
    with open(filename, 'r') as file:
        raw_recipe = yaml.safe_load(file)

    return Recipe(raw_recipe,
                  config_user,
                  initialize_tasks,
                  recipe_file=filename)


def _add_cmor_info(variable, override=False):
    """Add information from CMOR tables to variable."""
    logger.debug("If not present: adding keys from CMOR table to %s", variable)
    # Copy the following keys from CMOR table
    cmor_keys = [
        'standard_name', 'long_name', 'units', 'modeling_realm', 'frequency'
    ]
    project = variable['project']
    mip = variable['mip']
    short_name = variable['short_name']
    derive = variable.get('derive', False)
    table = CMOR_TABLES.get(project)
    if table:
        table_entry = table.get_variable(mip, short_name, derive)
    else:
        table_entry = None
    if table_entry is None:
        raise RecipeError(
            f"Unable to load CMOR table (project) '{project}' for variable "
            f"'{short_name}' with mip '{mip}'")
    variable['original_short_name'] = table_entry.short_name
    for key in cmor_keys:
        if key not in variable or override:
            value = getattr(table_entry, key, None)
            if value is not None:
                variable[key] = value
            else:
                logger.debug(
                    "Failed to add key %s to variable %s from CMOR table", key,
                    variable)

    # Check that keys are available
    check.variable(variable, required_keys=cmor_keys)


def _add_extra_facets(variable, extra_facets_dir):
    extra_facets = get_extra_facets(variable["project"], variable["dataset"],
                                    variable["mip"], variable["short_name"],
                                    extra_facets_dir)
    _augment(variable, extra_facets)


def _special_name_to_dataset(variable, special_name):
    """Convert special names to dataset names."""
    if special_name in ('reference_dataset', 'alternative_dataset'):
        if special_name not in variable:
            raise RecipeError(
                "Preprocessor {preproc} uses {name}, but {name} is not "
                "defined for variable {short_name} of diagnostic "
                "{diagnostic}".format(
                    preproc=variable['preprocessor'],
                    name=special_name,
                    short_name=variable['short_name'],
                    diagnostic=variable['diagnostic'],
                ))
        special_name = variable[special_name]

    return special_name


def _update_target_levels(variable, variables, settings, config_user):
    """Replace the target levels dataset name with a filename if needed."""
    levels = settings.get('extract_levels', {}).get('levels')
    if not levels:
        return

    levels = _special_name_to_dataset(variable, levels)

    # If levels is a dataset name, replace it by a dict with a 'dataset' entry
    if any(levels == v['dataset'] for v in variables):
        settings['extract_levels']['levels'] = {'dataset': levels}
        levels = settings['extract_levels']['levels']

    if not isinstance(levels, dict):
        return

    if 'cmor_table' in levels and 'coordinate' in levels:
        settings['extract_levels']['levels'] = get_cmor_levels(
            levels['cmor_table'], levels['coordinate'])
    elif 'dataset' in levels:
        dataset = levels['dataset']
        if variable['dataset'] == dataset:
            del settings['extract_levels']
        else:
            variable_data = _get_dataset_info(dataset, variables)
            filename = _dataset_to_file(variable_data, config_user)
            fix_dir = f"{os.path.splitext(variable_data['filename'])[0]}_fixed"
            settings['extract_levels']['levels'] = get_reference_levels(
                filename=filename,
                project=variable_data['project'],
                dataset=dataset,
                short_name=variable_data['short_name'],
                mip=variable_data['mip'],
                frequency=variable_data['frequency'],
                fix_dir=fix_dir,
            )


def _update_target_grid(variable, variables, settings, config_user):
    """Replace the target grid dataset name with a filename if needed."""
    grid = settings.get('regrid', {}).get('target_grid')
    if not grid:
        return

    grid = _special_name_to_dataset(variable, grid)

    if variable['dataset'] == grid:
        del settings['regrid']
    elif any(grid == v['dataset'] for v in variables):
        settings['regrid']['target_grid'] = _dataset_to_file(
            _get_dataset_info(grid, variables), config_user)
    else:
        # Check that MxN grid spec is correct
        target_grid = settings['regrid']['target_grid']
        if isinstance(target_grid, str):
            parse_cell_spec(target_grid)
        # Check that cdo spec is correct
        elif isinstance(target_grid, dict):
            _spec_to_latlonvals(**target_grid)


def _update_regrid_time(variable, settings):
    """Input data frequency automatically for regrid_time preprocessor."""
    regrid_time = settings.get('regrid_time')
    if regrid_time is None:
        return
    frequency = settings.get('regrid_time', {}).get('frequency')
    if not frequency:
        settings['regrid_time']['frequency'] = variable['frequency']


def _get_dataset_info(dataset, variables):
    for var in variables:
        if var['dataset'] == dataset:
            return var
    raise RecipeError("Unable to find matching file for dataset"
                      "{}".format(dataset))


def _augment(base, update):
    """Update dict base with values from dict update."""
    for key in update:
        if key not in base:
            base[key] = update[key]


def _dataset_to_file(variable, config_user):
    """Find the first file belonging to dataset from variable info."""
    (files, dirnames, filenames) = _get_input_files(variable, config_user)
    if not files and variable.get('derive'):
        required_vars = get_required(variable['short_name'],
                                     variable['project'])
        for required_var in required_vars:
            _augment(required_var, variable)
            _add_cmor_info(required_var, override=True)
            (files, dirnames,
             filenames) = _get_input_files(required_var, config_user)
            if files:
                variable = required_var
                break
    check.data_availability(files, variable, dirnames, filenames)
    return files[0]


def _limit_datasets(variables, profile, max_datasets=0):
    """Try to limit the number of datasets to max_datasets."""
    if not max_datasets:
        return variables

    logger.info("Limiting the number of datasets to %s", max_datasets)

    required_datasets = [
        (profile.get('extract_levels') or {}).get('levels'),
        (profile.get('regrid') or {}).get('target_grid'),
        variables[0].get('reference_dataset'),
        variables[0].get('alternative_dataset'),
    ]

    limited = [v for v in variables if v['dataset'] in required_datasets]
    for variable in variables:
        if len(limited) >= max_datasets:
            break
        if variable not in limited:
            limited.append(variable)

    logger.info("Only considering %s", ', '.join(v['alias'] for v in limited))

    return limited


def _get_default_settings(variable, config_user, derive=False):
    """Get default preprocessor settings."""
    settings = {}

    # Configure loading
    settings['load'] = {
        'callback': concatenate_callback,
    }
    # Configure concatenation
    settings['concatenate'] = {}

    # Configure fixes
    fix = deepcopy(variable)
    # File fixes
    fix_dir = os.path.splitext(variable['filename'])[0] + '_fixed'
    settings['fix_file'] = dict(fix)
    settings['fix_file']['output_dir'] = fix_dir
    # Cube fixes
    fix['frequency'] = variable['frequency']
    fix['check_level'] = config_user.get('check_level', CheckLevels.DEFAULT)
    settings['fix_metadata'] = dict(fix)
    settings['fix_data'] = dict(fix)

    # Configure time extraction
    if 'start_year' in variable and 'end_year' in variable \
            and variable['frequency'] != 'fx':
        settings['clip_start_end_year'] = {
            'start_year': variable['start_year'],
            'end_year': variable['end_year'],
        }

    if derive:
        settings['derive'] = {
            'short_name': variable['short_name'],
            'standard_name': variable['standard_name'],
            'long_name': variable['long_name'],
            'units': variable['units'],
        }

    # Configure CMOR metadata check
    settings['cmor_check_metadata'] = {
        'cmor_table': variable['project'],
        'mip': variable['mip'],
        'short_name': variable['short_name'],
        'frequency': variable['frequency'],
        'check_level': config_user.get('check_level', CheckLevels.DEFAULT)
    }
    # Configure final CMOR data check
    settings['cmor_check_data'] = dict(settings['cmor_check_metadata'])

    # Clean up fixed files
    if not config_user['save_intermediary_cubes']:
        settings['cleanup'] = {
            'remove': [fix_dir],
        }

    # Configure saving cubes to file
    settings['save'] = {'compress': config_user['compress_netcdf']}
    if variable['short_name'] != variable['original_short_name']:
        settings['save']['alias'] = variable['short_name']

    # Configure fx settings
    settings['add_fx_variables'] = {
        'fx_variables': {},
        'check_level': config_user.get('check_level', CheckLevels.DEFAULT)
    }
    settings['remove_fx_variables'] = {}

    return settings


def _add_fxvar_keys(fx_info, variable):
    """Add keys specific to fx variable to use get_input_filelist."""
    fx_variable = deepcopy(variable)
    fx_variable.update(fx_info)
    fx_variable['variable_group'] = fx_info['short_name']

    # add special ensemble for CMIP5 only
    if fx_variable['project'] == 'CMIP5':
        fx_variable['ensemble'] = 'r0i0p0'

    # add missing cmor info
    _add_cmor_info(fx_variable, override=True)

    return fx_variable


def _search_fx_mip(tables, variable, fx_info, config_user):
    """Search mip for fx variable."""
    # Get all mips that offer that specific fx variable
    mips_with_fx_var = []
    for (mip, table) in tables.items():
        if fx_info['short_name'] in table:
            mips_with_fx_var.append(mip)

    # List is empty -> no table includes the fx variable
    if not mips_with_fx_var:
        raise RecipeError(
            f"Requested fx variable '{fx_info['short_name']}' not available "
            f"in any CMOR table for '{variable['project']}'")

    # Iterate through all possible mips and check if files are available; in
    # case of ambiguity raise an error
    fx_files_for_mips = {}
    for mip in mips_with_fx_var:
        fx_info['mip'] = mip
        fx_info = _add_fxvar_keys(fx_info, variable)
        logger.debug("For fx variable '%s', found table '%s'",
                     fx_info['short_name'], mip)
        fx_files = _get_input_files(fx_info, config_user)[0]
        if fx_files:
            logger.debug("Found fx variables '%s':\n%s",
                         fx_info['short_name'], pformat(fx_files))
            fx_files_for_mips[mip] = fx_files

    # Dict contains more than one element -> ambiguity
    if len(fx_files_for_mips) > 1:
        raise RecipeError(
            f"Requested fx variable '{fx_info['short_name']}' for dataset "
            f"'{variable['dataset']}' of project '{variable['project']}' is "
            f"available in more than one CMOR table for "
            f"'{variable['project']}': {sorted(list(fx_files_for_mips))}")

    # Dict is empty -> no files found -> handled at later stage
    if not fx_files_for_mips:
        fx_info['mip'] = variable['mip']
        fx_files = []

    # Dict contains one element -> ok
    else:
        mip = list(fx_files_for_mips)[0]
        fx_info['mip'] = mip
        fx_info = _add_fxvar_keys(fx_info, variable)
        fx_files = fx_files_for_mips[mip]

    return fx_info, fx_files


def _get_fx_files(variable, fx_info, config_user):
    """Get fx files (searching all possible mips)."""
    # assemble info from master variable
    var_project = variable['project']
    # check if project in config-developer
    try:
        get_project_config(var_project)
    except ValueError:
        raise RecipeError(f"Requested fx variable '{fx_info['short_name']}' "
                          f"with parent variable '{variable}' does not have "
                          f"a '{var_project}' project in config-developer.")
    project_tables = CMOR_TABLES[var_project].tables

    # If mip is not given, search all available tables. If the variable is not
    # found or files are available in more than one table, raise error
    if not fx_info['mip']:
        fx_info, fx_files = _search_fx_mip(project_tables, variable, fx_info,
                                           config_user)
    else:
        mip = fx_info['mip']
        if mip not in project_tables:
            raise RecipeError(
                f"Requested mip table '{mip}' for fx variable "
                f"'{fx_info['short_name']}' not available for project "
                f"'{var_project}'")
        if fx_info['short_name'] not in project_tables[mip]:
            raise RecipeError(
                f"fx variable '{fx_info['short_name']}' not available in CMOR "
                f"table '{mip}' for '{var_project}'")
        fx_info = _add_fxvar_keys(fx_info, variable)
        fx_files = _get_input_files(fx_info, config_user)[0]

    # Flag a warning if no files are found
    if not fx_files:
        logger.warning("Missing data for fx variable %s of dataset %s",
                       fx_info['short_name'], fx_info['dataset'])

    # If frequency = fx, only allow a single file
    if fx_files:
        if fx_info['frequency'] == 'fx':
            fx_files = fx_files[0]

    return fx_files, fx_info


def _exclude_dataset(settings, variable, step):
    """Exclude dataset from specific preprocessor step if requested."""
    exclude = {
        _special_name_to_dataset(variable, dataset)
        for dataset in settings[step].pop('exclude', [])
    }
    if variable['dataset'] in exclude:
        settings.pop(step)
        logger.debug("Excluded dataset '%s' from preprocessor step '%s'",
                     variable['dataset'], step)


def _update_weighting_settings(settings, variable):
    """Update settings for the weighting preprocessors."""
    if 'weighting_landsea_fraction' not in settings:
        return
    _exclude_dataset(settings, variable, 'weighting_landsea_fraction')


def _update_fx_files(step_name, settings, variable, config_user, fx_vars):
    """Update settings with mask fx file list or dict."""
    if not fx_vars:
        return
    for fx_var, fx_info in fx_vars.items():
        if not fx_info:
            fx_info = {}
        if 'mip' not in fx_info:
            fx_info.update({'mip': None})
        if 'short_name' not in fx_info:
            fx_info.update({'short_name': fx_var})
        fx_files, fx_info = _get_fx_files(variable, fx_info, config_user)
        if fx_files:
            fx_info['filename'] = fx_files
            settings['add_fx_variables']['fx_variables'].update({
                fx_var: fx_info
            })
            logger.info(
                'Using fx files for variable %s during step %s: %s',
                variable['short_name'], step_name, pformat(fx_files))


def _fx_list_to_dict(fx_vars):
    """Convert fx list to dictionary.

    To be deprecated at some point.
    """
    user_fx_vars = {}
    for fx_var in fx_vars:
        if isinstance(fx_var, dict):
            short_name = fx_var['short_name']
            user_fx_vars.update({short_name: fx_var})
            continue
        user_fx_vars.update({fx_var: None})
    return user_fx_vars


def _update_fx_settings(settings, variable, config_user):
    """Update fx settings depending on the needed method."""
    # get fx variables either from user defined attribute or fixed
    def _get_fx_vars_from_attribute(step_settings, step_name):
        user_fx_vars = step_settings.get('fx_variables')
        if isinstance(user_fx_vars, list):
            user_fx_vars = _fx_list_to_dict(user_fx_vars)
            step_settings['fx_variables'] = user_fx_vars
        if not user_fx_vars:
            default_fx = {
                'area_statistics': {
                    'areacella': None,
                },
                'mask_landsea': {
                    'sftlf': None,
                },
                'mask_landseaice': {
                    'sftgif': None,
                },
                'volume_statistics': {
                    'volcello': None,
                },
                'weighting_landsea_fraction': {
                    'sftlf': None,
                },
            }
<<<<<<< HEAD
            if variable['project'] != 'obs4MIPs':
                default_fx['mask_landsea'].update({'sftof': None})
                default_fx['weighting_landsea_fraction'].update(
                    {'sftof': None})
=======
            if variable['project'] != 'obs4mips':
                default_fx['area_statistics']['areacello'] = None
                default_fx['mask_landsea']['sftof'] = None
                default_fx['weighting_landsea_fraction']['sftof'] = None
>>>>>>> 723cd8f7
            step_settings['fx_variables'] = default_fx[step_name]

    fx_steps = [
        'mask_landsea', 'mask_landseaice', 'weighting_landsea_fraction',
        'area_statistics', 'volume_statistics'
    ]
    for step_name in settings:
        if step_name in fx_steps:
            _get_fx_vars_from_attribute(settings[step_name], step_name)
            _update_fx_files(step_name, settings, variable, config_user,
                             settings[step_name]['fx_variables'])
            # Remove unused attribute in 'fx_steps' preprocessors.
            # The fx_variables information is saved in
            # the 'add_fx_variables' step.
            settings[step_name].pop('fx_variables', None)


def _read_attributes(filename):
    """Read the attributes from a netcdf file."""
    attributes = {}
    if not (os.path.exists(filename)
            and os.path.splitext(filename)[1].lower() == '.nc'):
        return attributes

    with Dataset(filename, 'r') as dataset:
        for attr in dataset.ncattrs():
            attributes[attr] = dataset.getncattr(attr)
    return attributes


def _get_input_files(variable, config_user):
    """Get the input files for a single dataset (locally and via download)."""
    (input_files, dirnames,
     filenames) = get_input_filelist(variable=variable,
                                     rootpath=config_user['rootpath'],
                                     drs=config_user['drs'])

    # Set up downloading from ESGF if requested.
    if (not config_user['offline']
            and variable['project'] in esgf.facets.FACETS):
        try:
            check.data_availability(
                input_files,
                variable,
                dirnames,
                filenames,
                log=False,
            )
        except RecipeError:
            # Only look on ESGF if files are not available locally.
            local_files = set(Path(f).name for f in input_files)
            search_result = esgf.find_files(**variable)
            for file in search_result:
                local_copy = file.local_file(config_user['download_dir'])
                if local_copy.name not in local_files:
                    if not local_copy.exists():
                        DOWNLOAD_FILES.add(file)
                    input_files.append(str(local_copy))

            dirnames.append('ESGF:')

    return (input_files, dirnames, filenames)


def _get_ancestors(variable, config_user):
    """Get the input files for a single dataset and setup provenance."""
    (input_files, dirnames,
     filenames) = _get_input_files(variable, config_user)

    logger.info(
        "Using input files for variable %s of dataset %s:\n%s",
        variable['short_name'], variable['dataset'], '\n'.join(
            f'{f} (will be downloaded)' if not os.path.exists(f) else str(f)
            for f in input_files))
    check.data_availability(input_files, variable, dirnames, filenames)

    # Set up provenance tracking
    for i, filename in enumerate(input_files):
        attributes = _read_attributes(filename)
        input_files[i] = TrackedFile(filename, attributes)

    return input_files


def _apply_preprocessor_profile(settings, profile_settings):
    """Apply settings from preprocessor profile."""
    profile_settings = deepcopy(profile_settings)
    for step, args in profile_settings.items():
        # Remove disabled preprocessor functions
        if args is False:
            if step in settings:
                del settings[step]
            continue
        # Enable/update functions without keywords
        if step not in settings:
            settings[step] = {}
        if isinstance(args, dict):
            settings[step].update(args)


def _get_statistic_attributes(products):
    """Get attributes for the statistic output products."""
    attributes = {}
    some_product = next(iter(products))
    for key, value in some_product.attributes.items():
        if all(p.attributes.get(key, object()) == value for p in products):
            attributes[key] = value

    # Ensure start_year and end_year attributes are available
    for product in products:
        start = product.attributes['start_year']
        if 'start_year' not in attributes or start < attributes['start_year']:
            attributes['start_year'] = start
        end = product.attributes['end_year']
        if 'end_year' not in attributes or end > attributes['end_year']:
            attributes['end_year'] = end

    return attributes


def _get_remaining_common_settings(step, order, products):
    """Get preprocessor settings that are shared between products."""
    settings = {}
    remaining_steps = order[order.index(step) + 1:]
    some_product = next(iter(products))
    for key, value in some_product.settings.items():
        if key in remaining_steps:
            if all(p.settings.get(key, object()) == value for p in products):
                settings[key] = value
    return settings


def _update_multi_dataset_settings(variable, settings):
    """Configure multi dataset statistics."""
    for step in MULTI_MODEL_FUNCTIONS:
        if not settings.get(step):
            continue
        # Exclude dataset if requested
        _exclude_dataset(settings, variable, step)


def _update_statistic_settings(products, order, preproc_dir):
    """Define statistic output products."""
    # TODO: move this to multi model statistics function?
    # But how to check, with a dry-run option?
    step = 'multi_model_statistics'

    products = {p for p in products if step in p.settings}
    if not products:
        return

    some_product = next(iter(products))
    for statistic in some_product.settings[step]['statistics']:
        check.valid_multimodel_statistic(statistic)
        attributes = _get_statistic_attributes(products)
        attributes['dataset'] = attributes['alias'] = 'MultiModel{}'.format(
            statistic.title().replace('.', '-'))
        attributes['filename'] = get_statistic_output_file(
            attributes, preproc_dir)
        common_settings = _get_remaining_common_settings(step, order, products)
        statistic_product = PreprocessorFile(attributes, common_settings)
        for product in products:
            settings = product.settings[step]
            if 'output_products' not in settings:
                settings['output_products'] = {}
            settings['output_products'][statistic] = statistic_product


def _update_extract_shape(settings, config_user):
    if 'extract_shape' in settings:
        shapefile = settings['extract_shape'].get('shapefile')
        if shapefile:
            if not os.path.exists(shapefile):
                shapefile = os.path.join(
                    config_user['auxiliary_data_dir'],
                    shapefile,
                )
                settings['extract_shape']['shapefile'] = shapefile
        check.extract_shape(settings['extract_shape'])


def _match_products(products, variables):
    """Match a list of input products to output product attributes."""
    grouped_products = {}

    def get_matching(attributes):
        """Find the output filename which matches input attributes best."""
        score = 0
        filenames = []
        for variable in variables:
            filename = variable['filename']
            tmp = sum(v == variable.get(k) for k, v in attributes.items())
            if tmp > score:
                score = tmp
                filenames = [filename]
            elif tmp == score:
                filenames.append(filename)
        if not filenames:
            logger.warning(
                "Unable to find matching output file for input file %s",
                filename)
        return filenames

    # Group input files by output file
    for product in products:
        for filename in get_matching(product.attributes):
            if filename not in grouped_products:
                grouped_products[filename] = []
            grouped_products[filename].append(product)

    return grouped_products


def _allow_skipping(ancestors, variable, config_user):
    """Allow skipping of datasets."""
    allow_skipping = all([
        config_user.get('skip-nonexistent'),
        not ancestors,
        variable['dataset'] != variable.get('reference_dataset'),
    ])
    return allow_skipping


def _get_preprocessor_products(variables, profile, order, ancestor_products,
                               config_user, name):
    """Get preprocessor product definitions for a set of datasets.

    It updates recipe settings as needed by various preprocessors and
    sets the correct ancestry.
    """
    products = set()
    for variable in variables:
        variable['filename'] = get_output_file(variable,
                                               config_user['preproc_dir'])

    if ancestor_products:
        grouped_ancestors = _match_products(ancestor_products, variables)
    else:
        grouped_ancestors = {}
    missing_vars = set()
    for variable in variables:
        settings = _get_default_settings(
            variable,
            config_user,
            derive='derive' in profile,
        )
        _apply_preprocessor_profile(settings, profile)
        _update_multi_dataset_settings(variable, settings)
        try:
            _update_target_levels(
                variable=variable,
                variables=variables,
                settings=settings,
                config_user=config_user,
            )
        except RecipeError as ex:
            missing_vars.add(ex.message)
        _update_preproc_functions(settings, config_user, variable, variables,
                                  missing_vars)
        ancestors = grouped_ancestors.get(variable['filename'])
        if not ancestors:
            try:
                ancestors = _get_ancestors(variable, config_user)
            except RecipeError as ex:
                if _allow_skipping(ancestors, variable, config_user):
                    logger.info("Skipping: %s", ex.message)
                else:
                    missing_vars.add(ex.message)
                continue
        product = PreprocessorFile(
            attributes=variable,
            settings=settings,
            ancestors=ancestors,
        )
        products.add(product)

    if missing_vars:
        separator = "\n- "
        raise RecipeError(f'Missing data for preprocessor {name}:{separator}'
                          f'{separator.join(sorted(missing_vars))}')

    _update_statistic_settings(products, order, config_user['preproc_dir'])

    for product in products:
        product.check()

    return products


def _update_preproc_functions(settings, config_user, variable, variables,
                              missing_vars):
    _update_extract_shape(settings, config_user)
    _update_weighting_settings(settings, variable)
    _update_fx_settings(settings=settings,
                        variable=variable,
                        config_user=config_user)
    try:
        _update_target_grid(
            variable=variable,
            variables=variables,
            settings=settings,
            config_user=config_user,
        )
    except RecipeError as ex:
        missing_vars.add(ex.message)
    _update_regrid_time(variable, settings)


def _get_single_preprocessor_task(variables,
                                  profile,
                                  config_user,
                                  name,
                                  ancestor_tasks=None):
    """Create preprocessor tasks for a set of datasets w/ special case fx."""
    if ancestor_tasks is None:
        ancestor_tasks = []
    order = _extract_preprocessor_order(profile)
    ancestor_products = [p for task in ancestor_tasks for p in task.products]

    if variables[0].get('frequency') == 'fx':
        check.check_for_temporal_preprocs(profile)
        ancestor_products = None

    products = _get_preprocessor_products(
        variables=variables,
        profile=profile,
        order=order,
        ancestor_products=ancestor_products,
        config_user=config_user,
        name=name,
    )

    if not products:
        raise RecipeError(
            "Did not find any input data for task {}".format(name))

    task = PreprocessingTask(
        products=products,
        ancestors=ancestor_tasks,
        name=name,
        order=order,
        debug=config_user['save_intermediary_cubes'],
        write_ncl_interface=config_user['write_ncl_interface'],
    )

    logger.info("PreprocessingTask %s created. It will create the files:\n%s",
                task.name, '\n'.join(p.filename for p in task.products))

    return task


def _extract_preprocessor_order(profile):
    """Extract the order of the preprocessing steps from the profile."""
    custom_order = profile.pop('custom_order', False)
    if not custom_order:
        return DEFAULT_ORDER
    order = tuple(p for p in profile if p not in INITIAL_STEPS + FINAL_STEPS)
    return INITIAL_STEPS + order + FINAL_STEPS


def _split_settings(settings, step, order=DEFAULT_ORDER):
    """Split settings, using step as a separator."""
    before = {}
    for _step in order:
        if _step == step:
            break
        if _step in settings:
            before[_step] = settings[_step]
    after = {
        k: v
        for k, v in settings.items() if not (k == step or k in before)
    }
    return before, after


def _split_derive_profile(profile):
    """Split the derive preprocessor profile."""
    order = _extract_preprocessor_order(profile)
    before, after = _split_settings(profile, 'derive', order)
    after['derive'] = True
    after['fix_file'] = False
    after['fix_metadata'] = False
    after['fix_data'] = False
    if order != DEFAULT_ORDER:
        before['custom_order'] = True
        after['custom_order'] = True
    return before, after


def _get_derive_input_variables(variables, config_user):
    """Determine the input sets of `variables` needed for deriving."""
    derive_input = {}

    def append(group_prefix, var):
        """Append variable `var` to a derive input group."""
        group = group_prefix + var['short_name']
        var['variable_group'] = group
        if group not in derive_input:
            derive_input[group] = []
        derive_input[group].append(var)

    for variable in variables:
        group_prefix = variable['variable_group'] + '_derive_input_'
        if not variable.get('force_derivation') and _get_input_files(
                variable, config_user)[0]:
            # No need to derive, just process normally up to derive step
            var = deepcopy(variable)
            append(group_prefix, var)
        else:
            # Process input data needed to derive variable
            required_vars = get_required(variable['short_name'],
                                         variable['project'])
            for var in required_vars:
                _augment(var, variable)
                _add_cmor_info(var, override=True)
                files = _get_input_files(var, config_user)[0]
                if var.get('optional') and not files:
                    logger.info(
                        "Skipping: no data found for %s which is marked as "
                        "'optional'", var)
                else:
                    append(group_prefix, var)

    # An empty derive_input (due to all variables marked as 'optional' is
    # handled at a later step
    return derive_input


def _get_preprocessor_task(variables, profiles, config_user, task_name):
    """Create preprocessor task(s) for a set of datasets."""
    # First set up the preprocessor profile
    variable = variables[0]
    preproc_name = variable.get('preprocessor')
    if preproc_name not in profiles:
        raise RecipeError(
            "Unknown preprocessor {} in variable {} of diagnostic {}".format(
                preproc_name, variable['short_name'], variable['diagnostic']))
    profile = deepcopy(profiles[variable['preprocessor']])
    logger.info("Creating preprocessor '%s' task for variable '%s'",
                variable['preprocessor'], variable['short_name'])
    variables = _limit_datasets(variables, profile,
                                config_user.get('max_datasets'))
    for variable in variables:
        _add_cmor_info(variable)
    # Create preprocessor task(s)
    derive_tasks = []
    # set up tasks
    if variable.get('derive'):
        # Create tasks to prepare the input data for the derive step
        derive_profile, profile = _split_derive_profile(profile)
        derive_input = _get_derive_input_variables(variables, config_user)

        for derive_variables in derive_input.values():
            for derive_variable in derive_variables:
                _add_cmor_info(derive_variable, override=True)
            derive_name = task_name.split(
                TASKSEP)[0] + TASKSEP + derive_variables[0]['variable_group']
            task = _get_single_preprocessor_task(
                derive_variables,
                derive_profile,
                config_user,
                name=derive_name,
            )
            derive_tasks.append(task)

    # Create (final) preprocessor task
    task = _get_single_preprocessor_task(
        variables,
        profile,
        config_user,
        ancestor_tasks=derive_tasks,
        name=task_name,
    )

    return task


class Recipe:
    """Recipe object."""

    info_keys = ('project', 'activity', 'dataset', 'exp', 'ensemble',
                 'version')
    """List of keys to be used to compose the alias, ordered by priority."""
    def __init__(self,
                 raw_recipe,
                 config_user,
                 initialize_tasks=True,
                 recipe_file=None):
        """Parse a recipe file into an object."""
        # Clear the global variable containing the set of files to download
        DOWNLOAD_FILES.clear()
        self._download_files = set()
        self._cfg = deepcopy(config_user)
        self._cfg['write_ncl_interface'] = self._need_ncl(
            raw_recipe['diagnostics'])
        self._raw_recipe = raw_recipe
        self._filename = os.path.basename(recipe_file)
        self._preprocessors = raw_recipe.get('preprocessors', {})
        if 'default' not in self._preprocessors:
            self._preprocessors['default'] = {}
        self.diagnostics = self._initialize_diagnostics(
            raw_recipe['diagnostics'], raw_recipe.get('datasets', []))
        self.entity = self._initialize_provenance(
            raw_recipe.get('documentation', {}))
        try:
            self.tasks = self.initialize_tasks() if initialize_tasks else None
        except RecipeError as ex:
            logger.error(ex.message)
            for task in ex.failed_tasks:
                logger.error(task.message)
            raise

    @staticmethod
    def _need_ncl(raw_diagnostics):
        if not raw_diagnostics:
            return False
        for diagnostic in raw_diagnostics.values():
            if not diagnostic.get('scripts'):
                continue
            for script in diagnostic['scripts'].values():
                if script.get('script', '').lower().endswith('.ncl'):
                    logger.info("NCL script detected, checking NCL version")
                    check.ncl_version()
                    return True
        return False

    def _initialize_provenance(self, raw_documentation):
        """Initialize the recipe provenance."""
        doc = deepcopy(raw_documentation)

        TAGS.replace_tags_in_dict(doc)

        return get_recipe_provenance(doc, self._filename)

    def _initialize_diagnostics(self, raw_diagnostics, raw_datasets):
        """Define diagnostics in recipe."""
        logger.debug("Retrieving diagnostics from recipe")
        check.diagnostics(raw_diagnostics)

        diagnostics = {}

        for name, raw_diagnostic in raw_diagnostics.items():
            diagnostic = {}
            diagnostic['name'] = name
            additional_datasets = raw_diagnostic.get('additional_datasets', [])
            datasets = (raw_datasets + additional_datasets)
            diagnostic['preprocessor_output'] = \
                self._initialize_preprocessor_output(
                    name,
                    raw_diagnostic.get('variables', {}),
                    datasets)
            variable_names = tuple(raw_diagnostic.get('variables', {}))
            diagnostic['scripts'] = self._initialize_scripts(
                name, raw_diagnostic.get('scripts'), variable_names)
            for key in ('themes', 'realms'):
                if key in raw_diagnostic:
                    for script in diagnostic['scripts'].values():
                        script['settings'][key] = raw_diagnostic[key]
            diagnostics[name] = diagnostic

        return diagnostics

    @staticmethod
    def _initialize_datasets(raw_datasets):
        """Define datasets used by variable."""
        datasets = deepcopy(raw_datasets)

        for dataset in datasets:
            for key in dataset:
                DATASET_KEYS.add(key)
        return datasets

    @staticmethod
    def _expand_tag(variables, input_tag):
        """Expand tags such as ensemble members or stardates to multiple
        datasets.

        Expansion only supports ensembles defined as strings, not lists.
        """
        expanded = []
        regex = re.compile(r'\(\d+:\d+\)')

        def expand_tag(variable, input_tag):
            tag = variable.get(input_tag, "")
            match = regex.search(tag)
            if match:
                start, end = match.group(0)[1:-1].split(':')
                for i in range(int(start), int(end) + 1):
                    expand = deepcopy(variable)
                    expand[input_tag] = regex.sub(str(i), tag, 1)
                    expand_tag(expand, input_tag)
            else:
                expanded.append(variable)

        for variable in variables:
            tag = variable.get(input_tag, "")
            if isinstance(tag, (list, tuple)):
                for elem in tag:
                    if regex.search(elem):
                        raise RecipeError(
                            f"In variable {variable}: {input_tag} expansion "
                            f"cannot be combined with {input_tag} lists")
                expanded.append(variable)
            else:
                expand_tag(variable, input_tag)

        return expanded

    def _initialize_variables(self, raw_variable, raw_datasets):
        """Define variables for all datasets."""
        variables = []

        raw_variable = deepcopy(raw_variable)
        datasets = self._initialize_datasets(
            raw_datasets + raw_variable.pop('additional_datasets', []))
        if not datasets:
            raise RecipeError("You have not specified any dataset "
                              "or additional_dataset groups "
                              f"for variable {raw_variable} Exiting.")
        check.duplicate_datasets(datasets)

        for index, dataset in enumerate(datasets):
            variable = deepcopy(raw_variable)
            variable.update(dataset)

            variable['recipe_dataset_index'] = index
            if 'end_year' in variable and self._cfg.get('max_years'):
                variable['end_year'] = min(
                    variable['end_year'],
                    variable['start_year'] + self._cfg['max_years'] - 1)
            variables.append(variable)

        required_keys = {
            'short_name',
            'mip',
            'dataset',
            'project',
            'preprocessor',
            'diagnostic',
        }
        if 'fx' not in raw_variable.get('mip', ''):
            required_keys.update({'start_year', 'end_year'})
        for variable in variables:
            _add_extra_facets(variable, self._cfg['extra_facets_dir'])
            if 'institute' not in variable:
                institute = get_institutes(variable)
                if institute:
                    variable['institute'] = institute
            if 'activity' not in variable:
                activity = get_activity(variable)
                if activity:
                    variable['activity'] = activity
            if 'sub_experiment' in variable:
                subexperiment_keys = deepcopy(required_keys)
                subexperiment_keys.update({'sub_experiment'})
                check.variable(variable, subexperiment_keys)
            else:
                check.variable(variable, required_keys)
            if variable['project'] == 'CMIP5' and 'product' not in variable:
                variable['product'] = 'output1'
            if variable['project'] == 'obs4mips':
                logger.warning("Correcting capitalization, project 'obs4mips'"
                               " should be written as 'obs4MIPs'")
                variable['project'] = 'obs4MIPs'
        variables = self._expand_tag(variables, 'ensemble')
        variables = self._expand_tag(variables, 'sub_experiment')
        return variables

    def _initialize_preprocessor_output(self, diagnostic_name, raw_variables,
                                        raw_datasets):
        """Define variables in diagnostic."""
        logger.debug("Populating list of variables for diagnostic %s",
                     diagnostic_name)

        preprocessor_output = {}

        for variable_group, raw_variable in raw_variables.items():
            if raw_variable is None:
                raw_variable = {}
            else:
                raw_variable = deepcopy(raw_variable)
            raw_variable['variable_group'] = variable_group
            if 'short_name' not in raw_variable:
                raw_variable['short_name'] = variable_group
            raw_variable['diagnostic'] = diagnostic_name
            raw_variable['preprocessor'] = str(
                raw_variable.get('preprocessor', 'default'))
            preprocessor_output[variable_group] = \
                self._initialize_variables(raw_variable, raw_datasets)

        self._set_alias(preprocessor_output)

        return preprocessor_output

    def _set_alias(self, preprocessor_output):
        """Add unique alias for datasets.

        Generates a unique alias for each dataset that will be shared by all
        variables. Tries to make it as small as possible to make it useful for
        plot legends, filenames and such

        It is composed using the keys in Recipe.info_keys that differ from
        dataset to dataset. Once a diverging key is found, others are added
        to the alias only if the previous ones where not enough to fully
        identify the dataset.

        If key values are not strings, they will be joint using '-' if they
        are iterables or replaced by they string representation if they are not

        Function will not modify alias if it is manually added to the recipe
        but it will use the dataset info to compute the others

        Examples
        --------
        - {project: CMIP5, model: EC-Earth, ensemble: r1i1p1}
        - {project: CMIP6, model: EC-Earth, ensemble: r1i1p1f1}
        will generate alias 'CMIP5' and 'CMIP6'

        - {project: CMIP5, model: EC-Earth, experiment: historical}
        - {project: CMIP5, model: MPI-ESM, experiment: piControl}
        will generate alias 'EC-Earth,' and 'MPI-ESM'

        - {project: CMIP5, model: EC-Earth, experiment: historical}
        - {project: CMIP5, model: EC-Earth, experiment: piControl}
        will generate alias 'historical' and 'piControl'

        - {project: CMIP5, model: EC-Earth, experiment: historical}
        - {project: CMIP6, model: EC-Earth, experiment: historical}
        - {project: CMIP5, model: MPI-ESM, experiment: historical}
        - {project: CMIP6, model: MPI-ESM experiment: historical}
        will generate alias 'CMIP5_EC-EARTH', 'CMIP6_EC-EARTH', 'CMIP5_MPI-ESM'
        and 'CMIP6_MPI-ESM'

        - {project: CMIP5, model: EC-Earth, experiment: historical}
        will generate alias 'EC-Earth'

        Parameters
        ----------
        preprocessor_output : dict
            preprocessor output dictionary
        """
        datasets_info = set()

        def _key_str(obj):
            if isinstance(obj, str):
                return obj
            try:
                return '-'.join(obj)
            except TypeError:
                return str(obj)

        for variable in preprocessor_output.values():
            for dataset in variable:
                alias = tuple(
                    _key_str(dataset.get(key, None)) for key in self.info_keys)
                datasets_info.add(alias)
                if 'alias' not in dataset:
                    dataset['alias'] = alias

        alias = dict()
        for info in datasets_info:
            alias[info] = []

        datasets_info = list(datasets_info)
        self._get_next_alias(alias, datasets_info, 0)

        for info in datasets_info:
            alias[info] = '_'.join(
                [str(value) for value in alias[info] if value is not None])
            if not alias[info]:
                alias[info] = info[self.info_keys.index('dataset')]

        for variable in preprocessor_output.values():
            for dataset in variable:
                dataset['alias'] = alias.get(dataset['alias'],
                                             dataset['alias'])

    @classmethod
    def _get_next_alias(cls, alias, datasets_info, i):
        if i >= len(cls.info_keys):
            return
        key_values = set(info[i] for info in datasets_info)
        if len(key_values) == 1:
            for info in iter(datasets_info):
                alias[info].append(None)
        else:
            for info in datasets_info:
                alias[info].append(info[i])
        for key in key_values:
            cls._get_next_alias(
                alias,
                [info for info in datasets_info if info[i] == key],
                i + 1,
            )

    def _initialize_scripts(self, diagnostic_name, raw_scripts,
                            variable_names):
        """Define script in diagnostic."""
        if not raw_scripts:
            return {}

        logger.debug("Setting script for diagnostic %s", diagnostic_name)

        scripts = {}

        for script_name, raw_settings in raw_scripts.items():
            settings = deepcopy(raw_settings)
            script = settings.pop('script')
            ancestors = []
            for id_glob in settings.pop('ancestors', variable_names):
                if TASKSEP not in id_glob:
                    id_glob = diagnostic_name + TASKSEP + id_glob
                ancestors.append(id_glob)
            settings['recipe'] = self._filename
            settings['version'] = __version__
            settings['script'] = script_name
            # Add output dirs to settings
            for dir_name in ('run_dir', 'plot_dir', 'work_dir'):
                settings[dir_name] = os.path.join(self._cfg[dir_name],
                                                  diagnostic_name, script_name)
            # Copy other settings
            if self._cfg['write_ncl_interface']:
                settings['exit_on_ncl_warning'] = self._cfg['exit_on_warning']
            for key in (
                    'output_file_type',
                    'log_level',
                    'profile_diagnostic',
                    'auxiliary_data_dir',
            ):
                settings[key] = self._cfg[key]

            scripts[script_name] = {
                'script': script,
                'output_dir': settings['work_dir'],
                'settings': settings,
                'ancestors': ancestors,
            }

        return scripts

    def _resolve_diagnostic_ancestors(self, tasks):
        """Resolve diagnostic ancestors."""
        tasks = {t.name: t for t in tasks}
        for diagnostic_name, diagnostic in self.diagnostics.items():
            for script_name, script_cfg in diagnostic['scripts'].items():
                task_id = diagnostic_name + TASKSEP + script_name
                if isinstance(tasks[task_id], DiagnosticTask):
                    logger.debug("Linking tasks for diagnostic %s script %s",
                                 diagnostic_name, script_name)
                    ancestors = []
                    for id_glob in script_cfg['ancestors']:
                        ancestor_ids = fnmatch.filter(tasks, id_glob)
                        if not ancestor_ids:
                            raise RecipeError(
                                "Could not find any ancestors matching {}".
                                format(id_glob))
                        logger.debug("Pattern %s matches %s", id_glob,
                                     ancestor_ids)
                        ancestors.extend(tasks[a] for a in ancestor_ids)
                    tasks[task_id].ancestors = ancestors

    def initialize_tasks(self):
        """Define tasks in recipe."""
        logger.info("Creating tasks from recipe")
        tasks = TaskSet()

        run_diagnostic = self._cfg.get('run_diagnostic', True)
        tasknames_to_run = self._cfg.get('diagnostics')

        priority = 0
        failed_tasks = []
        for diagnostic_name, diagnostic in self.diagnostics.items():
            logger.info("Creating tasks for diagnostic %s", diagnostic_name)

            # Create preprocessor tasks
            for variable_group in diagnostic['preprocessor_output']:
                task_name = diagnostic_name + TASKSEP + variable_group
                logger.info("Creating preprocessor task %s", task_name)
                try:
                    task = _get_preprocessor_task(
                        variables=diagnostic['preprocessor_output']
                        [variable_group],
                        profiles=self._preprocessors,
                        config_user=self._cfg,
                        task_name=task_name,
                    )
                except RecipeError as ex:
                    failed_tasks.append(ex)
                else:
                    for task0 in task.flatten():
                        task0.priority = priority
                    tasks.add(task)
                    priority += 1

            # Create diagnostic tasks
            for script_name, script_cfg in diagnostic['scripts'].items():
                task_name = diagnostic_name + TASKSEP + script_name
                logger.info("Creating diagnostic task %s", task_name)
                task = DiagnosticTask(
                    script=script_cfg['script'],
                    output_dir=script_cfg['output_dir'],
                    settings=script_cfg['settings'],
                    name=task_name,
                )
                task.priority = priority
                tasks.add(task)
                priority += 1
        if failed_tasks:
            recipe_error = RecipeError('Could not create all tasks')
            recipe_error.failed_tasks.extend(failed_tasks)
            raise recipe_error
        check.tasks_valid(tasks)

        # Resolve diagnostic ancestors
        self._resolve_diagnostic_ancestors(tasks)

        # Select only requested tasks
        tasks = tasks.flatten()
        if not run_diagnostic:
            tasks = TaskSet(t for t in tasks
                            if isinstance(t, PreprocessingTask))
        if tasknames_to_run:
            names = {t.name for t in tasks}
            selection = set()
            for pattern in tasknames_to_run:
                selection |= set(fnmatch.filter(names, pattern))
            tasks = TaskSet(t for t in tasks if t.name in selection)

        tasks = tasks.flatten()
        logger.info("These tasks will be executed: %s",
                    ', '.join(t.name for t in tasks))

        # Initialize task provenance
        for task in tasks:
            task.initialize_provenance(self.entity)

        # Store the set of files to download before running
        self._download_files = set(DOWNLOAD_FILES)

        # Return smallest possible set of tasks
        return tasks.get_independent()

    def __str__(self):
        """Get human readable summary."""
        return '\n\n'.join(str(task) for task in self.tasks)

    def run(self):
        """Run all tasks in the recipe."""
        if not self.tasks:
            raise RecipeError('No tasks to run!')

        # Download required data
        if not self._cfg['offline']:
            esgf.download(self._download_files, self._cfg['download_dir'])

        self.tasks.run(max_parallel_tasks=self._cfg['max_parallel_tasks'])

    def get_output(self) -> dict:
        """Return the paths to the output plots and data.

        Returns
        -------
        product_filenames : dict
            Lists of products/attributes grouped by task.
        """
        output = {}

        output['recipe_config'] = self._cfg
        output['recipe_filename'] = self._filename
        output['recipe_data'] = self._raw_recipe
        output['task_output'] = {}

        for task in self.tasks:
            output['task_output'][task.name] = task.get_product_attributes()

        return output

    def write_html_summary(self):
        """Write summary html file to the output dir."""
        with warnings.catch_warnings():
            # ignore import warnings
            warnings.simplefilter("ignore")
            # keep RecipeOutput here to avoid circular import
            from esmvalcore.experimental.recipe_output import RecipeOutput
            output = self.get_output()

            try:
                output = RecipeOutput.from_core_recipe_output(output)
            except LookupError as error:
                # See https://github.com/ESMValGroup/ESMValCore/issues/28
                logging.debug("Could not write HTML report. %s", error)
            else:
                output.write_html()<|MERGE_RESOLUTION|>--- conflicted
+++ resolved
@@ -523,17 +523,10 @@
                     'sftlf': None,
                 },
             }
-<<<<<<< HEAD
             if variable['project'] != 'obs4MIPs':
-                default_fx['mask_landsea'].update({'sftof': None})
-                default_fx['weighting_landsea_fraction'].update(
-                    {'sftof': None})
-=======
-            if variable['project'] != 'obs4mips':
                 default_fx['area_statistics']['areacello'] = None
                 default_fx['mask_landsea']['sftof'] = None
                 default_fx['weighting_landsea_fraction']['sftof'] = None
->>>>>>> 723cd8f7
             step_settings['fx_variables'] = default_fx[step_name]
 
     fx_steps = [
