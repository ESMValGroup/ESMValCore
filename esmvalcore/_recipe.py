--- conflicted
+++ resolved
@@ -627,21 +627,6 @@
     return grouped
 
 
-<<<<<<< HEAD
-def _patch_multi_model_filename(settings, prefix, tags):
-    """Patch multi-model file name.
-
-    This is necessary to avoid filename collisions."""
-    from pathlib import Path
-    multi_model_tag = tags['multi_model_statistics']
-    for multi_model_product in settings['multi_model_statistics']['output_products'][multi_model_tag].values():
-        path = Path(multi_model_product._filename)
-        name = path.name
-        if not name.startswith('Ensemble'):
-            fn = path.with_name(prefix + '_' + name)
-            multi_model_product.settings['save']['filename'] = str(fn)
-            multi_model_product._filename = str(fn)
-=======
 def get_multi_output_file(attributes, preproc_dir):
     """Get multi model statistic filename depending on settings."""
 
@@ -662,7 +647,6 @@
 
 def _update_multi_product_settings(input_products, order, preproc_dir, step, grouping=None):
     """Return new products that are aggregated over multiple datasets.
->>>>>>> 339ec1e2
 
     These new products will replace the original products at runtime. Therefore, they
     need to have all the settings for the remaining steps.
@@ -693,28 +677,11 @@
     for identifier, products in grouped_products.items():
         common_attributes = _get_common_attributes(products)
 
-<<<<<<< HEAD
-            statistic_str = statistic.replace('.', '-')
-            title = f'{identifier}{statistic_str.title()}'
-            common_attributes['dataset'] = common_attributes['alias'] = title
-
-            filename = get_statistic_output_file(common_attributes, preproc_dir)
-            common_attributes['filename'] = filename
-
-            common_settings = _get_remaining_common_settings(step, order, products)
-            if 'multi_model_statistics' in common_settings:
-                _patch_multi_model_filename(
-                    common_settings,
-                    f'{tag}{statistic_str.title()}',
-                    tags,
-                )
-=======
         for statistic in settings.get('statistics'):
 
             statistic_str = statistic.replace('.', '-')  # avoid . in filename for percentiles
             step_tag = f'{tag}{statistic_str.title()}'
             common_attributes[step] = step_tag
->>>>>>> 339ec1e2
 
             filename = get_multi_output_file(common_attributes, preproc_dir)
             common_attributes['filename'] = filename
