--- conflicted
+++ resolved
@@ -3,10 +3,7 @@
 import logging
 import os
 import re
-<<<<<<< HEAD
 from collections import OrderedDict, defaultdict
-=======
->>>>>>> ec9499e8
 from copy import deepcopy
 from pprint import pformat
 
@@ -15,25 +12,10 @@
 
 from . import __version__
 from . import _recipe_checks as check
-<<<<<<< HEAD
 from ._config import (TAGS, get_activity, get_institutes, get_project_config,
                       replace_tags)
 from ._data_finder import (get_input_filelist, get_multiproduct_filename,
                            get_output_file)
-=======
-from ._config import (
-    TAGS,
-    get_activity,
-    get_institutes,
-    get_project_config,
-    replace_tags,
-)
-from ._data_finder import (
-    get_input_filelist,
-    get_output_file,
-    get_statistic_output_file,
-)
->>>>>>> ec9499e8
 from ._provenance import TrackedFile, get_recipe_provenance
 from ._recipe_checks import RecipeError
 from ._task import (
@@ -54,48 +36,17 @@
 from .preprocessor._derive import get_required
 from .preprocessor._download import synda_search
 from .preprocessor._io import DATASET_KEYS, concatenate_callback
-<<<<<<< HEAD
 from .preprocessor._other import _group_products
 from .preprocessor._regrid import (get_cmor_levels, get_reference_levels,
                                    parse_cell_spec)
-=======
-from .preprocessor._regrid import (
-    get_cmor_levels,
-    get_reference_levels,
-    parse_cell_spec,
-)
->>>>>>> ec9499e8
 
 logger = logging.getLogger(__name__)
 
 TASKSEP = os.sep
 
 
-<<<<<<< HEAD
-def ordered_safe_load(stream):
-    """Load a YAML file using OrderedDict instead of dict."""
-    class OrderedSafeLoader(yaml.SafeLoader):
-        """Loader class that uses OrderedDict to load a map."""
-
-    def construct_mapping(loader, node):
-        """Load a map as an OrderedDict."""
-        loader.flatten_mapping(node)
-        return OrderedDict(loader.construct_pairs(node))
-
-    OrderedSafeLoader.add_constructor(
-        yaml.resolver.BaseResolver.DEFAULT_MAPPING_TAG, construct_mapping)
-
-    return yaml.load(stream, OrderedSafeLoader)
-
-
-def load_raw_recipe(filename):
-    """Check a recipe file and return it in raw form."""
-    # Note that many checks can only be performed after the automatically
-    # computed entries have been filled in by creating a Recipe object.
-=======
 def read_recipe_file(filename, config_user, initialize_tasks=True):
     """Read a recipe from file."""
->>>>>>> ec9499e8
     check.recipe_with_schema(filename)
     with open(filename, 'r') as file:
         raw_recipe = yaml.safe_load(file)
