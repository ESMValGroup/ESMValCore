--- conflicted
+++ resolved
@@ -2,7 +2,6 @@
 import fnmatch
 import logging
 import os
-import re
 import warnings
 from collections import defaultdict
 from copy import deepcopy
@@ -16,24 +15,19 @@
 from . import __version__
 from . import _recipe_checks as check
 from . import esgf
-from ._config import (
-    TAGS,
-    get_project_config,
-)
+from ._config import TAGS, get_project_config
 from ._data_finder import (
-<<<<<<< HEAD
-    get_statistic_output_file,
-=======
-    _find_input_files,
-    _get_timerange_from_years,
+    _get_input_files,
     _parse_period,
     _truncate_dates,
     dates_to_timerange,
-    get_input_filelist,
     get_multiproduct_filename,
-    get_output_file,
-    get_start_end_date,
->>>>>>> 23eb7c80
+)
+from ._dataset import (
+    _add_cmor_info,
+    _add_extra_facets,
+    _augment,
+    _update_timerange,
 )
 from ._provenance import TrackedFile, get_recipe_provenance
 from ._task import DiagnosticTask, ResumeTask, TaskSet
@@ -49,7 +43,7 @@
     PreprocessorFile,
 )
 from .preprocessor._derive import get_required
-from .preprocessor._io import DATASET_KEYS, concatenate_callback
+from .preprocessor._io import DATASET_KEYS
 from .preprocessor._other import _group_products
 from .preprocessor._regrid import (
     _spec_to_latlonvals,
@@ -57,7 +51,6 @@
     get_reference_levels,
     parse_cell_spec,
 )
-from esmvalcore._dataset import _augment, _add_cmor_info, _add_extra_facets
 
 logger = logging.getLogger(__name__)
 
@@ -79,51 +72,6 @@
                   recipe_file=filename)
 
 
-<<<<<<< HEAD
-=======
-def _add_cmor_info(variable, override=False):
-    """Add information from CMOR tables to variable."""
-    # Copy the following keys from CMOR table
-    cmor_keys = [
-        'standard_name', 'long_name', 'units', 'modeling_realm', 'frequency'
-    ]
-    project = variable['project']
-    mip = variable['mip']
-    short_name = variable['short_name']
-    derive = variable.get('derive', False)
-    table = CMOR_TABLES.get(project)
-    if table:
-        table_entry = table.get_variable(mip, short_name, derive)
-    else:
-        table_entry = None
-    if table_entry is None:
-        raise RecipeError(
-            f"Unable to load CMOR table (project) '{project}' for variable "
-            f"'{short_name}' with mip '{mip}'")
-    variable['original_short_name'] = table_entry.short_name
-    for key in cmor_keys:
-        if key not in variable or override:
-            value = getattr(table_entry, key, None)
-            if value is not None:
-                variable[key] = value
-            else:
-                logger.debug(
-                    "Failed to add key %s to variable %s from CMOR table", key,
-                    variable)
-
-    # Check that keys are available
-    check.variable(variable, required_keys=cmor_keys)
-
-
-def _add_extra_facets(variable, extra_facets_dir):
-    """Add extra_facets to variable."""
-    extra_facets = get_extra_facets(variable["project"], variable["dataset"],
-                                    variable["mip"], variable["short_name"],
-                                    extra_facets_dir)
-    _augment(variable, extra_facets)
-
-
->>>>>>> 23eb7c80
 def _special_name_to_dataset(variable, special_name):
     """Convert special names to dataset names."""
     if special_name in ('reference_dataset', 'alternative_dataset'):
@@ -273,27 +221,6 @@
     settings['load'] = {
         'check_level': config_user.get('check_level', CheckLevels.DEFAULT),
     }
-<<<<<<< HEAD
-=======
-    # Configure concatenation
-    settings['concatenate'] = {}
-
-    # Configure fixes
-    fix = deepcopy(variable)
-    # File fixes
-    fix_dir = os.path.splitext(variable['filename'])[0] + '_fixed'
-    settings['fix_file'] = dict(fix)
-    settings['fix_file']['output_dir'] = fix_dir
-    # Cube fixes
-    fix['frequency'] = variable['frequency']
-    fix['check_level'] = config_user.get('check_level', CheckLevels.DEFAULT)
-    settings['fix_metadata'] = dict(fix)
-    settings['fix_data'] = dict(fix)
-
-    # Configure time extraction
-    if 'timerange' in variable and variable['frequency'] != 'fx':
-        settings['clip_timerange'] = {'timerange': variable['timerange']}
->>>>>>> 23eb7c80
 
     if derive:
         settings['derive'] = {
@@ -305,7 +232,7 @@
 
     # Clean up fixed files
     if not config_user['save_intermediary_cubes']:
-        fix_dir = os.path.splitext(self.facets['filename'])[0] + '_fixed'
+        fix_dir = os.path.splitext(variable['filename'])[0] + '_fixed'
         settings['cleanup'] = {
             'remove': [fix_dir],
         }
@@ -564,51 +491,6 @@
     return attributes
 
 
-<<<<<<< HEAD
-=======
-def _get_input_files(variable, config_user):
-    """Get the input files for a single dataset (locally and via download)."""
-    if variable['frequency'] != 'fx':
-        start_year, end_year = _parse_period(variable['timerange'])
-
-        start_year = int(str(start_year[0:4]))
-        end_year = int(str(end_year[0:4]))
-
-        variable['start_year'] = start_year
-        variable['end_year'] = end_year
-    (input_files, dirnames,
-     filenames) = get_input_filelist(variable=variable,
-                                     rootpath=config_user['rootpath'],
-                                     drs=config_user['drs'])
-
-    # Set up downloading from ESGF if requested.
-    if (not config_user['offline']
-            and variable['project'] in esgf.facets.FACETS):
-        try:
-            check.data_availability(
-                input_files,
-                variable,
-                dirnames,
-                filenames,
-                log=False,
-            )
-        except RecipeError:
-            # Only look on ESGF if files are not available locally.
-            local_files = set(Path(f).name for f in input_files)
-            search_result = esgf.find_files(**variable)
-            for file in search_result:
-                local_copy = file.local_file(config_user['download_dir'])
-                if local_copy.name not in local_files:
-                    if not local_copy.exists():
-                        DOWNLOAD_FILES.add(file)
-                    input_files.append(str(local_copy))
-
-            dirnames.append('ESGF:')
-
-    return (input_files, dirnames, filenames)
-
-
->>>>>>> 23eb7c80
 def _get_ancestors(variable, config_user):
     """Get the input files for a single dataset and setup provenance."""
     (input_files, dirnames,
@@ -806,57 +688,6 @@
         check.extract_shape(settings['extract_shape'])
 
 
-def _update_timerange(variable, config_user):
-    """Update wildcards in timerange with found datetime values.
-
-    If the timerange is given as a year, it ensures it's formatted as a
-    4-digit value (YYYY).
-    """
-    if 'timerange' not in variable:
-        return
-
-    timerange = variable.get('timerange')
-    check.valid_time_selection(timerange)
-
-    if '*' in timerange:
-        (files, _, _) = _find_input_files(variable, config_user['rootpath'],
-                                          config_user['drs'])
-        if not files:
-            if not config_user.get('offline', True):
-                msg = (
-                    " Please note that automatic download is not supported "
-                    "with indeterminate time ranges at the moment. Please use "
-                    "a concrete time range (i.e., no wildcards '*') in your "
-                    "recipe or run ESMValTool with --offline=True."
-                )
-            else:
-                msg = ""
-            raise InputFilesNotFound(
-                f"Missing data for {variable['alias']}: "
-                f"{variable['short_name']}. Cannot determine indeterminate "
-                f"time range '{timerange}'.{msg}"
-            )
-
-        intervals = [get_start_end_date(name) for name in files]
-
-        min_date = min(interval[0] for interval in intervals)
-        max_date = max(interval[1] for interval in intervals)
-
-        if timerange == '*':
-            timerange = f'{min_date}/{max_date}'
-        if '*' in timerange.split('/')[0]:
-            timerange = timerange.replace('*', min_date)
-        if '*' in timerange.split('/')[1]:
-            timerange = timerange.replace('*', max_date)
-
-    # Make sure that years are in format YYYY
-    (start_date, end_date) = timerange.split('/')
-    timerange = dates_to_timerange(start_date, end_date)
-    check.valid_time_selection(timerange)
-
-    variable['timerange'] = timerange
-
-
 def _match_products(products, variables):
     """Match a list of input products to output product attributes."""
     grouped_products = defaultdict(list)
@@ -912,15 +743,6 @@
     sets the correct ancestry.
     """
     products = set()
-<<<<<<< HEAD
-=======
-    preproc_dir = config_user['preproc_dir']
-
-    for variable in variables:
-        _update_timerange(variable, config_user)
-        variable['filename'] = get_output_file(variable,
-                                               config_user['preproc_dir'])
->>>>>>> 23eb7c80
 
     if ancestor_products:
         grouped_ancestors = _match_products(ancestor_products, variables)
@@ -977,7 +799,7 @@
     multi_model_step = 'multi_model_statistics'
     if ensemble_step in profile:
         ensemble_products, ensemble_settings = _update_multiproduct(
-            products, order, preproc_dir, ensemble_step)
+            products, order, config_user['preproc_dir'], ensemble_step)
 
         # check for ensemble_settings to bypass tests
         update_ancestors(
@@ -990,7 +812,7 @@
 
     if multi_model_step in profile:
         multimodel_products, multimodel_settings = _update_multiproduct(
-            ensemble_products, order, preproc_dir, multi_model_step)
+            ensemble_products, order, config_user['preproc_dir'], multi_model_step)
 
         # check for multi_model_settings to bypass tests
         update_ancestors(
@@ -1377,36 +1199,11 @@
         else:
             variable.pop('timerange', None)
         for variable in variables:
-<<<<<<< HEAD
             check.variable(variable, required_keys)
-=======
-            _add_extra_facets(variable, self._cfg['extra_facets_dir'])
-            _get_timerange_from_years(variable)
-            if 'institute' not in variable:
-                institute = get_institutes(variable)
-                if institute:
-                    variable['institute'] = institute
-            if 'activity' not in variable:
-                activity = get_activity(variable)
-                if activity:
-                    variable['activity'] = activity
-            if 'sub_experiment' in variable:
-                subexperiment_keys = deepcopy(required_keys)
-                subexperiment_keys.update({'sub_experiment'})
-                check.variable(variable, subexperiment_keys)
-            else:
-                check.variable(variable, required_keys)
->>>>>>> 23eb7c80
             if variable['project'] == 'obs4mips':
                 logger.warning("Correcting capitalization, project 'obs4mips'"
                                " should be written as 'obs4MIPs'")
                 variable['project'] = 'obs4MIPs'
-<<<<<<< HEAD
-=======
-        variables = self._expand_tag(variables, 'ensemble')
-        variables = self._expand_tag(variables, 'sub_experiment')
-
->>>>>>> 23eb7c80
         return variables
 
     def _initialize_preprocessor_output(self, diagnostic_name, raw_variables,
