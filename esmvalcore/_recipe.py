"""Recipe parser."""
import fnmatch
import logging
import os
import re
from collections import OrderedDict
from copy import deepcopy
from pprint import pformat

import yaml
from netCDF4 import Dataset

from . import __version__
from . import _recipe_checks as check
from ._config import TAGS, get_activity, get_institutes, replace_tags
from ._data_finder import (get_input_filelist, get_output_file,
                           get_statistic_output_file)
from ._provenance import TrackedFile, get_recipe_provenance
from ._recipe_checks import RecipeError
from ._task import (DiagnosticTask, get_flattened_tasks, get_independent_tasks,
                    run_tasks)
from .cmor.table import CMOR_TABLES
from .preprocessor import (DEFAULT_ORDER, FINAL_STEPS, INITIAL_STEPS,
                           MULTI_MODEL_FUNCTIONS, PreprocessingTask,
                           PreprocessorFile)
from .preprocessor._derive import get_required
from .preprocessor._download import synda_search
from .preprocessor._io import DATASET_KEYS, concatenate_callback
from .preprocessor._regrid import (get_cmor_levels, get_reference_levels,
                                   parse_cell_spec)

logger = logging.getLogger(__name__)

TASKSEP = os.sep


def ordered_safe_load(stream):
    """Load a YAML file using OrderedDict instead of dict."""
    class OrderedSafeLoader(yaml.SafeLoader):
        """Loader class that uses OrderedDict to load a map."""
    def construct_mapping(loader, node):
        """Load a map as an OrderedDict."""
        loader.flatten_mapping(node)
        return OrderedDict(loader.construct_pairs(node))

    OrderedSafeLoader.add_constructor(
        yaml.resolver.BaseResolver.DEFAULT_MAPPING_TAG, construct_mapping)

    return yaml.load(stream, OrderedSafeLoader)


def load_raw_recipe(filename):
    """Check a recipe file and return it in raw form."""
    # Note that many checks can only be performed after the automatically
    # computed entries have been filled in by creating a Recipe object.
    check.recipe_with_schema(filename)
    with open(filename, 'r') as file:
        contents = file.read()
        raw_recipe = yaml.safe_load(contents)
        raw_recipe['preprocessors'] = ordered_safe_load(contents).get(
            'preprocessors', {})

    check.diagnostics(raw_recipe['diagnostics'])
    return raw_recipe


def read_recipe_file(filename, config_user, initialize_tasks=True):
    """Read a recipe from file."""
    raw_recipe = load_raw_recipe(filename)
    return Recipe(raw_recipe,
                  config_user,
                  initialize_tasks,
                  recipe_file=filename)


def _get_value(key, datasets):
    """Get a value for key by looking at the other datasets."""
    values = {dataset[key] for dataset in datasets if key in dataset}

    if len(values) > 1:
        raise RecipeError("Ambigous values {} for property {}".format(
            values, key))

    value = None
    if len(values) == 1:
        value = values.pop()

    return value


def _update_from_others(variable, keys, datasets):
    """Get values for keys by copying from the other datasets."""
    for key in keys:
        if key not in variable:
            value = _get_value(key, datasets)
            if value is not None:
                variable[key] = value


def _add_cmor_info(variable, override=False):
    """Add information from CMOR tables to variable."""
    logger.debug("If not present: adding keys from CMOR table to %s", variable)

    if 'cmor_table' not in variable or 'mip' not in variable:
        logger.debug("Skipping because cmor_table or mip not specified")
        return

    if variable['cmor_table'] not in CMOR_TABLES:
        logger.warning("Unknown CMOR table %s", variable['cmor_table'])

    derive = variable.get('derive', False)
    # Copy the following keys from CMOR table
    cmor_keys = [
        'short_name', 'standard_name', 'long_name', 'units', 'modeling_realm',
        'frequency'
    ]
    cmor_table = variable['cmor_table']
    mip = variable['mip']
    cmor_name = variable['cmor_name']
    table_entry = CMOR_TABLES[cmor_table].get_variable(mip, cmor_name, derive)

    if table_entry is None:
        raise RecipeError(
            "Unable to load CMOR table '{}' for variable '{}' with mip '{}'".
            format(cmor_table, cmor_name, mip))

    for key in cmor_keys:
        if key not in variable or override:
            value = getattr(table_entry, key, None)
            if value is not None:
                variable[key] = value
            else:
                logger.debug(
                    "Failed to add key %s to variable %s from CMOR table", key,
                    variable)

    # Check that keys are available
    check.variable(variable, required_keys=cmor_keys)


def _special_name_to_dataset(variable, special_name):
    """Convert special names to dataset names."""
    if special_name in ('reference_dataset', 'alternative_dataset'):
        if special_name not in variable:
            raise RecipeError(
                "Preprocessor {} uses {}, but {} is not defined for "
                "variable {} of diagnostic {}".format(
                    variable['preprocessor'],
                    special_name,
                    special_name,
                    variable['cmor_name'],
                    variable['diagnostic'],
                ))
        special_name = variable[special_name]

    return special_name


def _update_target_levels(variable, variables, settings, config_user):
    """Replace the target levels dataset name with a filename if needed."""
    levels = settings.get('extract_levels', {}).get('levels')
    if not levels:
        return

    levels = _special_name_to_dataset(variable, levels)

    # If levels is a dataset name, replace it by a dict with a 'dataset' entry
    if any(levels == v['dataset'] for v in variables):
        settings['extract_levels']['levels'] = {'dataset': levels}
        levels = settings['extract_levels']['levels']

    if not isinstance(levels, dict):
        return

    if 'cmor_table' in levels and 'coordinate' in levels:
        settings['extract_levels']['levels'] = get_cmor_levels(
            levels['cmor_table'], levels['coordinate'])
    elif 'dataset' in levels:
        dataset = levels['dataset']
        if variable['dataset'] == dataset:
            del settings['extract_levels']
        else:
            variable_data = _get_dataset_info(dataset, variables)
            filename = \
                _dataset_to_file(variable_data, config_user)
            settings['extract_levels']['levels'] = get_reference_levels(
                filename, variable_data['project'], dataset,
                variable_data['cmor_name'],
                os.path.splitext(variable_data['filename'])[0] + '_fixed')


def _update_target_grid(variable, variables, settings, config_user):
    """Replace the target grid dataset name with a filename if needed."""
    grid = settings.get('regrid', {}).get('target_grid')
    if not grid:
        return

    grid = _special_name_to_dataset(variable, grid)

    if variable['dataset'] == grid:
        del settings['regrid']
    elif any(grid == v['dataset'] for v in variables):
        settings['regrid']['target_grid'] = _dataset_to_file(
            _get_dataset_info(grid, variables), config_user)
    else:
        # Check that MxN grid spec is correct
        parse_cell_spec(settings['regrid']['target_grid'])


def _update_regrid_time(variable, settings):
    """Input data frequency automatically for regrid_time preprocessor."""
    regrid_time = settings.get('regrid_time')
    if regrid_time is None:
        return
    frequency = settings.get('regrid_time', {}).get('frequency')
    if not frequency:
        settings['regrid_time']['frequency'] = variable['frequency']


def _get_dataset_info(dataset, variables):
    for var in variables:
        if var['dataset'] == dataset:
            return var
    raise RecipeError("Unable to find matching file for dataset"
                      "{}".format(dataset))


def _augment(base, update):
    """Update dict base with values from dict update."""
    for key in update:
        if key not in base:
            base[key] = update[key]


def _dataset_to_file(variable, config_user):
    """Find the first file belonging to dataset from variable info."""
    files = _get_input_files(variable, config_user)
    if not files and variable.get('derive'):
        required_vars = get_required(variable['cmor_name'],
                                     variable['project'])
        for required_var in required_vars:
            _augment(required_var, variable)
            _add_cmor_info(required_var, override=True)
            files = _get_input_files(required_var, config_user)
            if files:
                variable = required_var
                break
    check.data_availability(files, variable)
    return files[0]


def _limit_datasets(variables, profile, max_datasets=0):
    """Try to limit the number of datasets to max_datasets."""
    if not max_datasets:
        return variables

    logger.info("Limiting the number of datasets to %s", max_datasets)

    required_datasets = [
        (profile.get('extract_levels') or {}).get('levels'),
        (profile.get('regrid') or {}).get('target_grid'),
        variables[0].get('reference_dataset'),
        variables[0].get('alternative_dataset'),
    ]

    limited = [v for v in variables if v['dataset'] in required_datasets]
    for variable in variables:
        if len(limited) >= max_datasets:
            break
        if variable not in limited:
            limited.append(variable)

    logger.info("Only considering %s",
                ', '.join(v['alias'] for v in limited))

    return limited


def _get_default_settings(variable, config_user, derive=False):
    """Get default preprocessor settings."""
    settings = {}

    # Set up downloading using synda if requested.
    if config_user['synda_download']:
        # TODO: make this respect drs or download to preproc dir?
        download_folder = os.path.join(config_user['preproc_dir'], 'downloads')
        settings['download'] = {
            'dest_folder': download_folder,
        }

    # Configure loading
    settings['load'] = {
        'callback': concatenate_callback,
    }
    # Configure merge
    settings['concatenate'] = {}

    # Configure fixes
    fix = {
        'project': variable['project'],
        'dataset': variable['dataset'],
        'cmor_name': variable['cmor_name'],
    }
    # File fixes
    fix_dir = os.path.splitext(variable['filename'])[0] + '_fixed'
    settings['fix_file'] = dict(fix)
    settings['fix_file']['output_dir'] = fix_dir
    # Cube fixes
    # Only supply mip if the CMOR check fixes are implemented.
    if variable.get('cmor_table'):
        fix['cmor_table'] = variable['cmor_table']
        fix['mip'] = variable['mip']
        fix['frequency'] = variable['frequency']
    settings['fix_data'] = dict(fix)
    settings['fix_metadata'] = dict(fix)

    # Configure time extraction
    if 'start_year' in variable and 'end_year' in variable \
            and variable['frequency'] != 'fx':
        settings['extract_time'] = {
            'start_year': variable['start_year'],
            'end_year': variable['end_year'] + 1,
            'start_month': 1,
            'end_month': 1,
            'start_day': 1,
            'end_day': 1,
        }

    if derive:
        settings['derive'] = {
            'cmor_name': variable['cmor_name'],
            'short_name': variable['short_name'],
            'standard_name': variable['standard_name'],
            'long_name': variable['long_name'],
            'units': variable['units'],
        }

    # Configure CMOR metadata check
    if variable.get('cmor_table'):
        settings['cmor_check_metadata'] = {
            'cmor_table': variable['cmor_table'],
            'mip': variable['mip'],
            'cmor_name': variable['cmor_name'],
            'frequency': variable['frequency'],
        }
    # Configure final CMOR data check
    if variable.get('cmor_table'):
        settings['cmor_check_data'] = {
            'cmor_table': variable['cmor_table'],
            'mip': variable['mip'],
            'cmor_name': variable['cmor_name'],
            'frequency': variable['frequency'],
        }

    # Clean up fixed files
    if not config_user['save_intermediary_cubes']:
        settings['cleanup'] = {
            'remove': [fix_dir],
        }

    # Configure saving cubes to file
    settings['save'] = {'compress': config_user['compress_netcdf']}

    return settings


def _add_fxvar_keys(fx_var_dict, variable):
    """Add keys specific to fx variable to use get_input_filelist."""
    fx_variable = dict(variable)

    # set variable names
    fx_variable['variable_group'] = fx_var_dict['cmor_name']
    fx_variable['cmor_name'] = fx_var_dict['cmor_name']

    # specificities of project
    if fx_variable['project'] == 'CMIP5':
        fx_variable['mip'] = 'fx'
        fx_variable['ensemble'] = 'r0i0p0'
    elif fx_variable['project'] == 'CMIP6':
        fx_variable['grid'] = variable['grid']
        if 'mip' in fx_var_dict:
            fx_variable['mip'] = fx_var_dict['mip']
    elif fx_variable['project'] in ['OBS', 'OBS6', 'obs4mips']:
        fx_variable['mip'] = 'fx'
    # add missing cmor info
    _add_cmor_info(fx_variable, override=True)
    return fx_variable


def _get_correct_fx_file(variable, fx_varname, config_user):
    """Get fx files (searching all possible mips)."""
    # TODO: allow user to specify certain mip if desired
    var = dict(variable)
<<<<<<< HEAD
    if var['project'] in ['CMIP5', 'OBS', 'OBS6', 'obs4mips']:
        fx_var = _add_fxvar_keys({'cmor_name': fx_varname, 'mip': 'fx'}, var)
    elif var['project'] == 'CMIP6':
        if fx_varname == 'sftlf':
            fx_var = _add_fxvar_keys({'cmor_name': fx_varname, 'mip': 'fx'},
                                     var)
        elif fx_varname == 'sftof':
            fx_var = _add_fxvar_keys({'cmor_name': fx_varname, 'mip': 'Ofx'},
                                     var)
        # TODO allow availability for multiple mip's for sftgif
        elif fx_varname == 'sftgif':
            fx_var = _add_fxvar_keys({'cmor_name': fx_varname, 'mip': 'fx'},
                                     var)
=======
    var_project = variable['project']
    cmor_table = CMOR_TABLES[var_project]

    # Get all fx-related mips ('fx' always first, original mip last)
    fx_mips = ['fx']
    fx_mips.extend(
        [key for key in cmor_table.tables if 'fx' in key and key != 'fx'])
    fx_mips.append(variable['mip'])

    # Search all mips for available variables
    searched_mips = []
    for fx_mip in fx_mips:
        fx_variable = cmor_table.get_variable(fx_mip, fx_varname)
        if fx_variable is not None:
            searched_mips.append(fx_mip)
            fx_var = _add_fxvar_keys(
                {'short_name': fx_varname, 'mip': fx_mip}, var)
            logger.debug("For CMIP6 fx variable '%s', found table '%s'",
                         fx_varname, fx_mip)
            fx_files = _get_input_files(fx_var, config_user)

            # If files found, return them
            if fx_files:
                logger.debug("Found CMIP6 fx variables '%s':\n%s",
                             fx_varname, pformat(fx_files))
                break
>>>>>>> 0bbaed08
    else:
        # No files found
        fx_files = []

    # If fx variable was not found in any table, raise exception
    if not searched_mips:
        raise RecipeError(
            f"Requested fx variable '{fx_varname}' not available in "
            f"any 'fx'-related CMOR table ({fx_mips}) for '{var_project}'")

    # allow for empty lists corrected for by NE masks
    if fx_files:
        fx_files = fx_files[0]

    return fx_files


def _get_landsea_fraction_fx_dict(variable, config_user):
    """Get dict of available ``sftlf`` and ``sftof`` variables."""
    fx_dict = {}
    fx_vars = ['sftlf']
    if variable['project'] != 'obs4mips':
        fx_vars.append('sftof')
    for fx_var in fx_vars:
        fx_dict[fx_var] = _get_correct_fx_file(variable, fx_var, config_user)
    return fx_dict


def _exclude_dataset(settings, variable, step):
    """Exclude dataset from specific preprocessor step if requested."""
    exclude = {
        _special_name_to_dataset(variable, dataset)
        for dataset in settings[step].pop('exclude', [])
    }
    if variable['dataset'] in exclude:
        settings.pop(step)
        logger.debug("Excluded dataset '%s' from preprocessor step '%s'",
                     variable['dataset'], step)


def _update_weighting_settings(settings, variable):
    """Update settings for the weighting preprocessors."""
    if 'weighting_landsea_fraction' not in settings:
        return
    _exclude_dataset(settings, variable, 'weighting_landsea_fraction')


def _update_fx_settings(settings, variable, config_user):
    """Find and set the FX mask settings."""
    msg = f"Using fx files for %s of dataset {variable['dataset']}:\n%s"
    if 'mask_landsea' in settings:
        logger.debug('Getting fx mask settings now...')
        fx_dict = _get_landsea_fraction_fx_dict(variable, config_user)
        fx_list = [fx_file for fx_file in fx_dict.values() if fx_file]
        settings['mask_landsea']['fx_files'] = fx_list
        logger.info(msg, 'land/sea masking', pformat(fx_dict))

    if 'mask_landseaice' in settings:
        logger.debug('Getting fx mask settings now...')
        settings['mask_landseaice']['fx_files'] = []
        fx_files_dict = {
            'sftgif': _get_correct_fx_file(variable, 'sftgif', config_user)}
        if fx_files_dict['sftgif']:
            settings['mask_landseaice']['fx_files'].append(
                fx_files_dict['sftgif'])
        logger.info(msg, 'land/sea ice masking', pformat(fx_files_dict))

    if 'weighting_landsea_fraction' in settings:
        logger.debug("Getting fx files for landsea fraction weighting now...")
        fx_dict = _get_landsea_fraction_fx_dict(variable, config_user)
        settings['weighting_landsea_fraction']['fx_files'] = fx_dict
        logger.info(msg, 'land/sea fraction weighting', pformat(fx_dict))

    for step in ('area_statistics', 'volume_statistics'):
        if settings.get(step, {}).get('fx_files'):
            var = dict(variable)
            var['fx_files'] = settings.get(step, {}).get('fx_files')
            fx_files_dict = {
                fxvar: _get_correct_fx_file(variable, fxvar, config_user)
                for fxvar in var['fx_files']}
            settings[step]['fx_files'] = fx_files_dict
            logger.info(msg, step, pformat(fx_files_dict))


def _read_attributes(filename):
    """Read the attributes from a netcdf file."""
    attributes = {}
    if not (os.path.exists(filename)
            and os.path.splitext(filename)[1].lower() == '.nc'):
        return attributes

    with Dataset(filename, 'r') as dataset:
        for attr in dataset.ncattrs():
            attributes[attr] = dataset.getncattr(attr)
    return attributes


def _get_input_files(variable, config_user):
    """Get the input files for a single dataset (locally and via download)."""
    input_files = get_input_filelist(
        variable=variable,
        rootpath=config_user['rootpath'],
        drs=config_user['drs'])

    # Set up downloading using synda if requested.
    # Do not download if files are already available locally.
    if config_user['synda_download'] and not input_files:
        input_files = synda_search(variable)

    return input_files


def _get_ancestors(variable, config_user):
    """Get the input files for a single dataset and setup provenance."""
    input_files = _get_input_files(variable, config_user)

    logger.info("Using input files for variable %s of dataset %s:\n%s",
                variable['cmor_name'], variable['dataset'],
                '\n'.join(input_files))
    if (not config_user.get('skip-nonexistent')
            or variable['dataset'] == variable.get('reference_dataset')):
        check.data_availability(input_files, variable)

    # Set up provenance tracking
    for i, filename in enumerate(input_files):
        attributes = _read_attributes(filename)
        input_files[i] = TrackedFile(filename, attributes)

    return input_files


def _apply_preprocessor_profile(settings, profile_settings):
    """Apply settings from preprocessor profile."""
    profile_settings = deepcopy(profile_settings)
    for step, args in profile_settings.items():
        # Remove disabled preprocessor functions
        if args is False:
            if step in settings:
                del settings[step]
            continue
        # Enable/update functions without keywords
        if step not in settings:
            settings[step] = {}
        if isinstance(args, dict):
            settings[step].update(args)


def _get_statistic_attributes(products):
    """Get attributes for the statistic output products."""
    attributes = {}
    some_product = next(iter(products))
    for key, value in some_product.attributes.items():
        if all(p.attributes.get(key, object()) == value for p in products):
            attributes[key] = value

    # Ensure start_year and end_year attributes are available
    for product in products:
        start = product.attributes['start_year']
        if 'start_year' not in attributes or start < attributes['start_year']:
            attributes['start_year'] = start
        end = product.attributes['end_year']
        if 'end_year' not in attributes or end > attributes['end_year']:
            attributes['end_year'] = end

    return attributes


def _get_remaining_common_settings(step, order, products):
    """Get preprocessor settings that are shared between products."""
    settings = {}
    remaining_steps = order[order.index(step) + 1:]
    some_product = next(iter(products))
    for key, value in some_product.settings.items():
        if key in remaining_steps:
            if all(p.settings.get(key, object()) == value for p in products):
                settings[key] = value
    return settings


def _update_multi_dataset_settings(variable, settings):
    """Configure multi dataset statistics."""
    for step in MULTI_MODEL_FUNCTIONS:
        if not settings.get(step):
            continue
        # Exclude dataset if requested
        _exclude_dataset(settings, variable, step)


def _update_statistic_settings(products, order, preproc_dir):
    """Define statistic output products."""
    # TODO: move this to multi model statistics function?
    # But how to check, with a dry-run option?
    step = 'multi_model_statistics'

    products = {p for p in products if step in p.settings}
    if not products:
        return

    some_product = next(iter(products))
    for statistic in some_product.settings[step]['statistics']:
        attributes = _get_statistic_attributes(products)
        attributes['dataset'] = 'MultiModel{}'.format(statistic.title())
        attributes['filename'] = get_statistic_output_file(
            attributes, preproc_dir)
        common_settings = _get_remaining_common_settings(step, order, products)
        statistic_product = PreprocessorFile(attributes, common_settings)
        for product in products:
            settings = product.settings[step]
            if 'output_products' not in settings:
                settings['output_products'] = {}
            settings['output_products'][statistic] = statistic_product


def _update_extract_shape(settings, config_user):
    if 'extract_shape' in settings:
        shapefile = settings['extract_shape'].get('shapefile')
        if shapefile:
            if not os.path.exists(shapefile):
                shapefile = os.path.join(
                    config_user['auxiliary_data_dir'],
                    shapefile,
                )
                settings['extract_shape']['shapefile'] = shapefile
        check.extract_shape(settings['extract_shape'])


def _match_products(products, variables):
    """Match a list of input products to output product attributes."""
    grouped_products = {}

    def get_matching(attributes):
        """Find the output filename which matches input attributes best."""
        score = 0
        filenames = []
        for variable in variables:
            filename = variable['filename']
            tmp = sum(v == variable.get(k) for k, v in attributes.items())
            if tmp > score:
                score = tmp
                filenames = [filename]
            elif tmp == score:
                filenames.append(filename)
        if not filenames:
            logger.warning(
                "Unable to find matching output file for input file %s",
                filename)
        return filenames

    # Group input files by output file
    for product in products:
        for filename in get_matching(product.attributes):
            if filename not in grouped_products:
                grouped_products[filename] = []
            grouped_products[filename].append(product)

    return grouped_products


def _get_preprocessor_products(variables, profile, order, ancestor_products,
                               config_user):
    """Get preprocessor product definitions for a set of datasets."""
    products = set()

    for variable in variables:
        variable['filename'] = get_output_file(variable,
                                               config_user['preproc_dir'])

    if ancestor_products:
        grouped_ancestors = _match_products(ancestor_products, variables)
    else:
        grouped_ancestors = {}

    for variable in variables:
        settings = _get_default_settings(
            variable,
            config_user,
            derive='derive' in profile,
        )
        _apply_preprocessor_profile(settings, profile)
        _update_multi_dataset_settings(variable, settings)
        _update_target_levels(
            variable=variable,
            variables=variables,
            settings=settings,
            config_user=config_user,
        )
        _update_extract_shape(settings, config_user)
        _update_weighting_settings(settings, variable)
        _update_fx_settings(
            settings=settings, variable=variable,
            config_user=config_user)
        _update_target_grid(
            variable=variable,
            variables=variables,
            settings=settings,
            config_user=config_user,
        )
        _update_regrid_time(variable, settings)
        ancestors = grouped_ancestors.get(variable['filename'])
        if not ancestors:
            ancestors = _get_ancestors(variable, config_user)
            if config_user.get('skip-nonexistent') and not ancestors:
                logger.info("Skipping: no data found for %s", variable)
                continue
        product = PreprocessorFile(
            attributes=variable,
            settings=settings,
            ancestors=ancestors,
        )
        products.add(product)

    _update_statistic_settings(products, order, config_user['preproc_dir'])

    for product in products:
        product.check()

    return products


def _get_single_preprocessor_task(variables,
                                  profile,
                                  config_user,
                                  name,
                                  ancestor_tasks=None):
    """Create preprocessor tasks for a set of datasets w/ special case fx."""
    if ancestor_tasks is None:
        ancestor_tasks = []
    order = _extract_preprocessor_order(profile)
    ancestor_products = [p for task in ancestor_tasks for p in task.products]

    if variables[0].get('frequency') == 'fx':
        check.check_for_temporal_preprocs(profile)
        ancestor_products = None

    products = _get_preprocessor_products(
        variables=variables,
        profile=profile,
        order=order,
        ancestor_products=ancestor_products,
        config_user=config_user,
    )

    if not products:
        raise RecipeError(
            "Did not find any input data for task {}".format(name))

    task = PreprocessingTask(
        products=products,
        ancestors=ancestor_tasks,
        name=name,
        order=order,
        debug=config_user['save_intermediary_cubes'],
        write_ncl_interface=config_user['write_ncl_interface'],
    )

    logger.info("PreprocessingTask %s created. It will create the files:\n%s",
                task.name, '\n'.join(p.filename for p in task.products))

    return task


def _extract_preprocessor_order(profile):
    """Extract the order of the preprocessing steps from the profile."""
    custom_order = profile.pop('custom_order', False)
    if not custom_order:
        return DEFAULT_ORDER
    order = tuple(p for p in profile if p not in INITIAL_STEPS + FINAL_STEPS)
    return INITIAL_STEPS + order + FINAL_STEPS


def _split_settings(settings, step, order=DEFAULT_ORDER):
    """Split settings, using step as a separator."""
    before = {}
    for _step in order:
        if _step == step:
            break
        if _step in settings:
            before[_step] = settings[_step]
    after = {
        k: v
        for k, v in settings.items() if not (k == step or k in before)
    }
    return before, after


def _split_derive_profile(profile):
    """Split the derive preprocessor profile."""
    order = _extract_preprocessor_order(profile)
    before, after = _split_settings(profile, 'derive', order)
    after['derive'] = True
    after['fix_file'] = False
    after['fix_metadata'] = False
    after['fix_data'] = False
    if order != DEFAULT_ORDER:
        before['custom_order'] = True
        after['custom_order'] = True
    return before, after


def _get_derive_input_variables(variables, config_user):
    """Determine the input sets of `variables` needed for deriving."""
    derive_input = {}

    def append(group_prefix, var):
        """Append variable `var` to a derive input group."""
        group = group_prefix + var['cmor_name']
        var['variable_group'] = group
        if group not in derive_input:
            derive_input[group] = []
        derive_input[group].append(var)

    for variable in variables:
        group_prefix = variable['variable_group'] + '_derive_input_'
        if not variable.get('force_derivation') and _get_input_files(
                variable,
                config_user):
            # No need to derive, just process normally up to derive step
            var = deepcopy(variable)
            append(group_prefix, var)
        else:
            # Process input data needed to derive variable
            required_vars = get_required(variable['cmor_name'],
                                         variable['project'])
            for var in required_vars:
                _augment(var, variable)
                _add_cmor_info(var, override=True)
                files = _get_input_files(var, config_user)
                if var.get('optional') and not files:
                    logger.info(
                        "Skipping: no data found for %s which is marked as "
                        "'optional'", var)
                else:
                    append(group_prefix, var)

    # An empty derive_input (due to all variables marked as 'optional' is
    # handled at a later step
    return derive_input


def _get_preprocessor_task(variables, profiles, config_user, task_name):
    """Create preprocessor task(s) for a set of datasets."""
    # First set up the preprocessor profile
    variable = variables[0]
    preproc_name = variable.get('preprocessor')
    if preproc_name not in profiles:
        raise RecipeError(
            "Unknown preprocessor {} in variable {} of diagnostic {}".format(
                preproc_name, variable['cmor_name'], variable['diagnostic']))
    profile = deepcopy(profiles[variable['preprocessor']])
    logger.info("Creating preprocessor '%s' task for variable '%s'",
                variable['preprocessor'], variable['cmor_name'])
    variables = _limit_datasets(variables, profile,
                                config_user.get('max_datasets'))
    for variable in variables:
        _add_cmor_info(variable)
    # Create preprocessor task(s)
    derive_tasks = []
    if variable.get('derive'):
        # Create tasks to prepare the input data for the derive step
        derive_profile, profile = _split_derive_profile(profile)
        derive_input = _get_derive_input_variables(variables, config_user)

        for derive_variables in derive_input.values():
            for derive_variable in derive_variables:
                _add_cmor_info(derive_variable, override=True)
            derive_name = task_name.split(
                TASKSEP)[0] + TASKSEP + derive_variables[0]['variable_group']
            task = _get_single_preprocessor_task(
                derive_variables,
                derive_profile,
                config_user,
                name=derive_name,
            )
            derive_tasks.append(task)

    # Create (final) preprocessor task
    task = _get_single_preprocessor_task(
        variables,
        profile,
        config_user,
        ancestor_tasks=derive_tasks,
        name=task_name,
    )

    return task


class Recipe:
    """Recipe object."""

    info_keys = ('project', 'dataset', 'exp', 'ensemble', 'version')
    """List of keys to be used to compose the alias, ordered by priority."""

    def __init__(self,
                 raw_recipe,
                 config_user,
                 initialize_tasks=True,
                 recipe_file=None):
        """Parse a recipe file into an object."""
        self._cfg = deepcopy(config_user)
        self._cfg['write_ncl_interface'] = self._need_ncl(
            raw_recipe['diagnostics'])
        self._filename = os.path.basename(recipe_file)
        self._preprocessors = raw_recipe.get('preprocessors', {})
        if 'default' not in self._preprocessors:
            self._preprocessors['default'] = {}
        self.diagnostics = self._initialize_diagnostics(
            raw_recipe['diagnostics'], raw_recipe.get('datasets', []))
        self.entity = self._initalize_provenance(
            raw_recipe.get('documentation', {}))
        self.tasks = self.initialize_tasks() if initialize_tasks else None

    @staticmethod
    def _need_ncl(raw_diagnostics):
        if not raw_diagnostics:
            return False
        for diagnostic in raw_diagnostics.values():
            if not diagnostic.get('scripts'):
                continue
            for script in diagnostic['scripts'].values():
                if script.get('script', '').lower().endswith('.ncl'):
                    logger.info("NCL script detected, checking NCL version")
                    check.ncl_version()
                    return True
        return False

    def _initalize_provenance(self, raw_documentation):
        """Initialize the recipe provenance."""
        doc = deepcopy(raw_documentation)
        for key in doc:
            if key in TAGS:
                doc[key] = replace_tags(key, doc[key])

        return get_recipe_provenance(doc, self._filename)

    def _initialize_diagnostics(self, raw_diagnostics, raw_datasets):
        """Define diagnostics in recipe."""
        logger.debug("Retrieving diagnostics from recipe")

        diagnostics = {}

        for name, raw_diagnostic in raw_diagnostics.items():
            diagnostic = {}
            diagnostic['name'] = name
            diagnostic['preprocessor_output'] = \
                self._initialize_preprocessor_output(
                    name,
                    raw_diagnostic.get('variables', {}),
                    raw_datasets +
                    raw_diagnostic.get('additional_datasets', []))
            variable_names = tuple(raw_diagnostic.get('variables', {}))
            diagnostic['scripts'] = self._initialize_scripts(
                name, raw_diagnostic.get('scripts'), variable_names)
            for key in ('themes', 'realms'):
                if key in raw_diagnostic:
                    for script in diagnostic['scripts'].values():
                        script['settings'][key] = raw_diagnostic[key]
            diagnostics[name] = diagnostic

        return diagnostics

    @staticmethod
    def _initialize_datasets(raw_datasets):
        """Define datasets used by variable."""
        datasets = deepcopy(raw_datasets)

        for dataset in datasets:
            for key in dataset:
                DATASET_KEYS.add(key)
        return datasets

    @staticmethod
    def _expand_ensemble(variables):
        """
        Expand ensemble members to multiple datasets

        Expansion only support ensembles defined as strings, not lists
        """
        expanded = []
        regex = re.compile(r'\(\d+:\d+\)')
        for variable in variables:
            ensemble = variable.get('ensemble', "")
            if not isinstance(ensemble, str):
                expanded.append(variable)
                continue
            match = regex.search(ensemble)
            if not match:
                expanded.append(variable)
                continue
            start, end = match.group(0)[1: -1].split(':')
            for i in range(int(start), int(end) + 1):
                expand = deepcopy(variable)
                expand['ensemble'] = regex.sub(str(i), ensemble, 1)
                expanded.append(expand)
        return expanded

    def _initialize_variables(self, raw_variable, raw_datasets):
        """Define variables for all datasets."""
        variables = []

        raw_variable = deepcopy(raw_variable)
        datasets = self._initialize_datasets(
            raw_datasets + raw_variable.pop('additional_datasets', []))
        check.duplicate_datasets(datasets)

        for index, dataset in enumerate(datasets):
            variable = deepcopy(raw_variable)
            variable.update(dataset)

            variable['recipe_dataset_index'] = index
            if ('cmor_table' not in variable
                    and variable.get('project') in CMOR_TABLES):
                variable['cmor_table'] = variable['project']
            if 'end_year' in variable and 'max_years' in self._cfg:
                variable['end_year'] = min(
                    variable['end_year'],
                    variable['start_year'] + self._cfg['max_years'] - 1)
            variables.append(variable)

        required_keys = {
            'cmor_name',
            'mip',
            'dataset',
            'project',
            'preprocessor',
            'diagnostic',
        }
        if 'fx' not in raw_variable.get('mip', ''):
            required_keys.update({'start_year', 'end_year'})
        for variable in variables:
            _update_from_others(variable, ['cmor_table', 'mip'], datasets)
            if 'institute' not in variable:
                institute = get_institutes(variable)
                if institute:
                    variable['institute'] = institute
            if 'activity' not in variable:
                activity = get_activity(variable)
                if activity:
                    variable['activity'] = activity
            check.variable(variable, required_keys)
        variables = self._expand_ensemble(variables)
        return variables

    def _initialize_preprocessor_output(self, diagnostic_name, raw_variables,
                                        raw_datasets):
        """Define variables in diagnostic."""
        logger.debug("Populating list of variables for diagnostic %s",
                     diagnostic_name)

        preprocessor_output = {}

        for variable_group, raw_variable in raw_variables.items():
            if raw_variable is None:
                raw_variable = {}
            else:
                raw_variable = deepcopy(raw_variable)
            raw_variable['variable_group'] = variable_group
            if 'cmor_name' not in raw_variable:
                raw_variable['cmor_name'] = variable_group
            raw_variable['diagnostic'] = diagnostic_name
            raw_variable['preprocessor'] = str(
                raw_variable.get('preprocessor', 'default'))
            preprocessor_output[variable_group] = \
                self._initialize_variables(raw_variable, raw_datasets)

        self._set_alias(preprocessor_output)

        return preprocessor_output

    def _set_alias(self, preprocessor_output):
        """
        Add unique alias for datasets.

        Generates a unique alias for each dataset that will be shared by all
        variables. Tries to make it as small as possible to make it useful for
        plot legends, filenames and such

        It is composed using the keys in Recipe.info_keys that differ from
        dataset to dataset. Once a diverging key is found, others are added
        to the alias only if the previous ones where not enough to fully
        identify the dataset.

        If key values are not strings, they will be joint using '-' if they
        are iterables or replaced by they string representation if they are not

        Function will not modify alias if it is manually added to the recipe
        but it will use the dataset info to compute the others

        Examples:
        --------
        - {project: CMIP5, model: EC-Earth, ensemble: r1i1p1}
        - {project: CMIP6, model: EC-Earth, ensemble: r1i1p1f1}
        will generate alias 'CMIP5' and 'CMIP6'

        - {project: CMIP5, model: EC-Earth, experiment: historical}
        - {project: CMIP5, model: MPI-ESM, experiment: piControl}
        will generate alias 'EC-Earth,' and 'MPI-ESM'

        - {project: CMIP5, model: EC-Earth, experiment: historical}
        - {project: CMIP5, model: EC-Earth, experiment: piControl}
        will generate alias 'historical' and 'piControl'

        - {project: CMIP5, model: EC-Earth, experiment: historical}
        - {project: CMIP6, model: EC-Earth, experiment: historical}
        - {project: CMIP5, model: MPI-ESM, experiment: historical}
        - {project: CMIP6, model: MPI-ESM experiment: historical}
        will generate alias 'CMIP5_EC-EARTH', 'CMIP6_EC-EARTH', 'CMIP5_MPI-ESM'
        and 'CMIP6_MPI-ESM'

        - {project: CMIP5, model: EC-Earth, experiment: historical}
        will generate alias 'EC-Earth'

        Parameters:
        ----------
        preprocessor_output : dict
            preprocessor output dictionary
        """
        datasets_info = set()

        def _key_str(obj):
            if isinstance(obj, str):
                return obj
            try:
                return '-'.join(obj)
            except TypeError:
                return str(obj)

        for variable in preprocessor_output.values():
            for dataset in variable:
                alias = tuple(
                    _key_str(dataset.get(key, None)) for key in self.info_keys)
                datasets_info.add(alias)
                if 'alias' not in dataset:
                    dataset['alias'] = alias

        alias = dict()
        for info in datasets_info:
            alias[info] = []

        datasets_info = list(datasets_info)
        self._get_next_alias(alias, datasets_info, 0)

        for info in datasets_info:
            alias[info] = '_'.join(
                [str(value) for value in alias[info] if value is not None])
            if not alias[info]:
                alias[info] = info[self.info_keys.index('dataset')]

        for variable in preprocessor_output.values():
            for dataset in variable:
                dataset['alias'] = alias.get(dataset['alias'],
                                             dataset['alias'])

    @classmethod
    def _get_next_alias(cls, alias, datasets_info, i):
        if i >= len(cls.info_keys):
            return
        key_values = set(info[i] for info in datasets_info)
        if len(key_values) == 1:
            for info in iter(datasets_info):
                alias[info].append(None)
        else:
            for info in datasets_info:
                alias[info].append(info[i])
        for key in key_values:
            cls._get_next_alias(
                alias,
                [info for info in datasets_info if info[i] == key],
                i + 1,
            )

    def _initialize_scripts(self, diagnostic_name, raw_scripts,
                            variable_names):
        """Define script in diagnostic."""
        if not raw_scripts:
            return {}

        logger.debug("Setting script for diagnostic %s", diagnostic_name)

        scripts = {}

        for script_name, raw_settings in raw_scripts.items():
            settings = deepcopy(raw_settings)
            script = settings.pop('script')
            ancestors = []
            for id_glob in settings.pop('ancestors', variable_names):
                if TASKSEP not in id_glob:
                    id_glob = diagnostic_name + TASKSEP + id_glob
                ancestors.append(id_glob)
            settings['recipe'] = self._filename
            settings['version'] = __version__
            settings['script'] = script_name
            # Add output dirs to settings
            for dir_name in ('run_dir', 'plot_dir', 'work_dir'):
                settings[dir_name] = os.path.join(self._cfg[dir_name],
                                                  diagnostic_name, script_name)
            # Copy other settings
            if self._cfg['write_ncl_interface']:
                settings['exit_on_ncl_warning'] = self._cfg['exit_on_warning']
            for key in (
                    'max_data_filesize',
                    'output_file_type',
                    'log_level',
                    'write_plots',
                    'write_netcdf',
                    'profile_diagnostic',
                    'auxiliary_data_dir',
            ):
                settings[key] = self._cfg[key]

            scripts[script_name] = {
                'script': script,
                'output_dir': settings['work_dir'],
                'settings': settings,
                'ancestors': ancestors,
            }

        return scripts

    def _resolve_diagnostic_ancestors(self, tasks):
        """Resolve diagnostic ancestors."""
        tasks = {t.name: t for t in tasks}
        for diagnostic_name, diagnostic in self.diagnostics.items():
            for script_name, script_cfg in diagnostic['scripts'].items():
                task_id = diagnostic_name + TASKSEP + script_name
                if isinstance(tasks[task_id], DiagnosticTask):
                    logger.debug("Linking tasks for diagnostic %s script %s",
                                 diagnostic_name, script_name)
                    ancestors = []
                    for id_glob in script_cfg['ancestors']:
                        ancestor_ids = fnmatch.filter(tasks, id_glob)
                        if not ancestor_ids:
                            raise RecipeError(
                                "Could not find any ancestors matching {}".
                                format(id_glob))
                        logger.debug("Pattern %s matches %s", id_glob,
                                     ancestor_ids)
                        ancestors.extend(tasks[a] for a in ancestor_ids)
                    tasks[task_id].ancestors = ancestors

    def initialize_tasks(self):
        """Define tasks in recipe."""
        logger.info("Creating tasks from recipe")
        tasks = set()

        priority = 0
        for diagnostic_name, diagnostic in self.diagnostics.items():
            logger.info("Creating tasks for diagnostic %s", diagnostic_name)

            # Create preprocessor tasks
            for variable_group in diagnostic['preprocessor_output']:
                task_name = diagnostic_name + TASKSEP + variable_group
                logger.info("Creating preprocessor task %s", task_name)
                task = _get_preprocessor_task(
                    variables=diagnostic['preprocessor_output']
                    [variable_group],
                    profiles=self._preprocessors,
                    config_user=self._cfg,
                    task_name=task_name,
                )
                for task0 in task.flatten():
                    task0.priority = priority
                tasks.add(task)
                priority += 1

            # Create diagnostic tasks
            for script_name, script_cfg in diagnostic['scripts'].items():
                task_name = diagnostic_name + TASKSEP + script_name
                logger.info("Creating diagnostic task %s", task_name)
                task = DiagnosticTask(
                    script=script_cfg['script'],
                    output_dir=script_cfg['output_dir'],
                    settings=script_cfg['settings'],
                    name=task_name,
                )
                task.priority = priority
                tasks.add(task)
                priority += 1

        check.tasks_valid(tasks)

        # Resolve diagnostic ancestors
        self._resolve_diagnostic_ancestors(tasks)

        # Select only requested tasks
        tasks = get_flattened_tasks(tasks)
        if not self._cfg.get('run_diagnostic'):
            tasks = {t for t in tasks if isinstance(t, PreprocessingTask)}
        if self._cfg.get('diagnostics'):
            names = {t.name for t in tasks}
            selection = set()
            for pattern in self._cfg.get('diagnostics'):
                selection |= set(fnmatch.filter(names, pattern))
            tasks = {t for t in tasks if t.name in selection}

        tasks = get_flattened_tasks(tasks)
        logger.info("These tasks will be executed: %s",
                    ', '.join(t.name for t in tasks))

        # Initialize task provenance
        for task in tasks:
            task.initialize_provenance(self.entity)

        # TODO: check that no loops are created (will throw RecursionError)

        # Return smallest possible set of tasks
        return get_independent_tasks(tasks)

    def __str__(self):
        """Get human readable summary."""
        return '\n\n'.join(str(task) for task in self.tasks)

    def run(self):
        """Run all tasks in the recipe."""
        run_tasks(self.tasks,
                  max_parallel_tasks=self._cfg['max_parallel_tasks'])<|MERGE_RESOLUTION|>--- conflicted
+++ resolved
@@ -391,21 +391,6 @@
     """Get fx files (searching all possible mips)."""
     # TODO: allow user to specify certain mip if desired
     var = dict(variable)
-<<<<<<< HEAD
-    if var['project'] in ['CMIP5', 'OBS', 'OBS6', 'obs4mips']:
-        fx_var = _add_fxvar_keys({'cmor_name': fx_varname, 'mip': 'fx'}, var)
-    elif var['project'] == 'CMIP6':
-        if fx_varname == 'sftlf':
-            fx_var = _add_fxvar_keys({'cmor_name': fx_varname, 'mip': 'fx'},
-                                     var)
-        elif fx_varname == 'sftof':
-            fx_var = _add_fxvar_keys({'cmor_name': fx_varname, 'mip': 'Ofx'},
-                                     var)
-        # TODO allow availability for multiple mip's for sftgif
-        elif fx_varname == 'sftgif':
-            fx_var = _add_fxvar_keys({'cmor_name': fx_varname, 'mip': 'fx'},
-                                     var)
-=======
     var_project = variable['project']
     cmor_table = CMOR_TABLES[var_project]
 
@@ -422,7 +407,7 @@
         if fx_variable is not None:
             searched_mips.append(fx_mip)
             fx_var = _add_fxvar_keys(
-                {'short_name': fx_varname, 'mip': fx_mip}, var)
+                {'cmor_name': fx_varname, 'mip': fx_mip}, var)
             logger.debug("For CMIP6 fx variable '%s', found table '%s'",
                          fx_varname, fx_mip)
             fx_files = _get_input_files(fx_var, config_user)
@@ -432,7 +417,6 @@
                 logger.debug("Found CMIP6 fx variables '%s':\n%s",
                              fx_varname, pformat(fx_files))
                 break
->>>>>>> 0bbaed08
     else:
         # No files found
         fx_files = []
