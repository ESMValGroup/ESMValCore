--- conflicted
+++ resolved
@@ -1413,11 +1413,7 @@
 
             # look for inter-tasks duplication by name
             # this should be safe now once we've set-filtered by product
-<<<<<<< HEAD
-            if not len(all_names) > 1:
-=======
             if not len(all_names) > 1 and prelim_tasks:
->>>>>>> 39a34b52
                 tasks.add(task)
                 priority += 1
             else:
