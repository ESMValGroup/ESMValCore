"""Recipe parser."""
import fnmatch
import logging
import os
import re
import warnings
from copy import deepcopy
from pprint import pformat

import yaml
from netCDF4 import Dataset

from . import __version__
from . import _recipe_checks as check
from ._config import TAGS, get_activity, get_institutes, get_project_config
from ._data_finder import (
    get_input_filelist,
    get_output_file,
    get_statistic_output_file,
)
from ._provenance import TrackedFile, get_recipe_provenance
from ._recipe_checks import RecipeError
from ._task import DiagnosticTask, TaskSet
from .cmor.check import CheckLevels
from .cmor.table import CMOR_TABLES
from .preprocessor import (
    DEFAULT_ORDER,
    FINAL_STEPS,
    INITIAL_STEPS,
    MULTI_MODEL_FUNCTIONS,
    PreprocessingTask,
    PreprocessorFile,
)
from .preprocessor._derive import get_required
from .preprocessor._download import synda_search
from .preprocessor._io import DATASET_KEYS, concatenate_callback
from .preprocessor._regrid import (
    _spec_to_latlonvals,
    get_cmor_levels,
    get_reference_levels,
    parse_cell_spec,
)

logger = logging.getLogger(__name__)

TASKSEP = os.sep


def read_recipe_file(filename, config_user, initialize_tasks=True):
    """Read a recipe from file."""
    check.recipe_with_schema(filename)
    with open(filename, 'r') as file:
        raw_recipe = yaml.safe_load(file)

    return Recipe(raw_recipe,
                  config_user,
                  initialize_tasks,
                  recipe_file=filename)


def _add_cmor_info(variable, override=False):
    """Add information from CMOR tables to variable."""
    logger.debug("If not present: adding keys from CMOR table to %s", variable)
    # Copy the following keys from CMOR table
    cmor_keys = [
        'standard_name', 'long_name', 'units', 'modeling_realm', 'frequency'
    ]
    project = variable['project']
    mip = variable['mip']
    short_name = variable['short_name']
    derive = variable.get('derive', False)
    table = CMOR_TABLES.get(project)
    if table:
        table_entry = table.get_variable(mip, short_name, derive)
    else:
        table_entry = None
    if table_entry is None:
        raise RecipeError(
            f"Unable to load CMOR table (project) '{project}' for variable "
            f"'{short_name}' with mip '{mip}'")
    variable['original_short_name'] = table_entry.short_name
    for key in cmor_keys:
        if key not in variable or override:
            value = getattr(table_entry, key, None)
            if value is not None:
                variable[key] = value
            else:
                logger.debug(
                    "Failed to add key %s to variable %s from CMOR table", key,
                    variable)

    # Check that keys are available
    check.variable(variable, required_keys=cmor_keys)


def _special_name_to_dataset(variable, special_name):
    """Convert special names to dataset names."""
    if special_name in ('reference_dataset', 'alternative_dataset'):
        if special_name not in variable:
            raise RecipeError(
                "Preprocessor {preproc} uses {name}, but {name} is not "
                "defined for variable {short_name} of diagnostic "
                "{diagnostic}".format(
                    preproc=variable['preprocessor'],
                    name=special_name,
                    short_name=variable['short_name'],
                    diagnostic=variable['diagnostic'],
                ))
        special_name = variable[special_name]

    return special_name


def _update_target_levels(variable, variables, settings, config_user):
    """Replace the target levels dataset name with a filename if needed."""
    levels = settings.get('extract_levels', {}).get('levels')
    if not levels:
        return

    levels = _special_name_to_dataset(variable, levels)

    # If levels is a dataset name, replace it by a dict with a 'dataset' entry
    if any(levels == v['dataset'] for v in variables):
        settings['extract_levels']['levels'] = {'dataset': levels}
        levels = settings['extract_levels']['levels']

    if not isinstance(levels, dict):
        return

    if 'cmor_table' in levels and 'coordinate' in levels:
        settings['extract_levels']['levels'] = get_cmor_levels(
            levels['cmor_table'], levels['coordinate'])
    elif 'dataset' in levels:
        dataset = levels['dataset']
        if variable['dataset'] == dataset:
            del settings['extract_levels']
        else:
            variable_data = _get_dataset_info(dataset, variables)
            filename = _dataset_to_file(variable_data, config_user)
            settings['extract_levels']['levels'] = get_reference_levels(
                filename=filename,
                project=variable_data['project'],
                dataset=dataset,
                short_name=variable_data['short_name'],
                mip=variable_data['mip'],
                frequency=variable_data['frequency'],
                fix_dir=os.path.splitext(variable_data['filename'])[0] +
                '_fixed',
            )


def _update_target_grid(variable, variables, settings, config_user):
    """Replace the target grid dataset name with a filename if needed."""
    grid = settings.get('regrid', {}).get('target_grid')
    if not grid:
        return

    grid = _special_name_to_dataset(variable, grid)

    if variable['dataset'] == grid:
        del settings['regrid']
    elif any(grid == v['dataset'] for v in variables):
        settings['regrid']['target_grid'] = _dataset_to_file(
            _get_dataset_info(grid, variables), config_user)
    else:
        # Check that MxN grid spec is correct
        target_grid = settings['regrid']['target_grid']
        if isinstance(target_grid, str):
            parse_cell_spec(target_grid)
        # Check that cdo spec is correct
        elif isinstance(target_grid, dict):
            _spec_to_latlonvals(**target_grid)


def _update_regrid_time(variable, settings):
    """Input data frequency automatically for regrid_time preprocessor."""
    regrid_time = settings.get('regrid_time')
    if regrid_time is None:
        return
    frequency = settings.get('regrid_time', {}).get('frequency')
    if not frequency:
        settings['regrid_time']['frequency'] = variable['frequency']


def _get_dataset_info(dataset, variables):
    for var in variables:
        if var['dataset'] == dataset:
            return var
    raise RecipeError("Unable to find matching file for dataset"
                      "{}".format(dataset))


def _augment(base, update):
    """Update dict base with values from dict update."""
    for key in update:
        if key not in base:
            base[key] = update[key]


def _dataset_to_file(variable, config_user):
    """Find the first file belonging to dataset from variable info."""
    (files, dirnames, filenames) = _get_input_files(variable, config_user)
    if not files and variable.get('derive'):
        required_vars = get_required(variable['short_name'],
                                     variable['project'])
        for required_var in required_vars:
            _augment(required_var, variable)
            _add_cmor_info(required_var, override=True)
            (files, dirnames,
             filenames) = _get_input_files(required_var, config_user)
            if files:
                variable = required_var
                break
    check.data_availability(files, variable, dirnames, filenames)
    return files[0]


def _limit_datasets(variables, profile, max_datasets=0):
    """Try to limit the number of datasets to max_datasets."""
    if not max_datasets:
        return variables

    logger.info("Limiting the number of datasets to %s", max_datasets)

    required_datasets = [
        (profile.get('extract_levels') or {}).get('levels'),
        (profile.get('regrid') or {}).get('target_grid'),
        variables[0].get('reference_dataset'),
        variables[0].get('alternative_dataset'),
    ]

    limited = [v for v in variables if v['dataset'] in required_datasets]
    for variable in variables:
        if len(limited) >= max_datasets:
            break
        if variable not in limited:
            limited.append(variable)

    logger.info("Only considering %s", ', '.join(v['alias'] for v in limited))

    return limited


def _get_default_settings(variable, config_user, derive=False):
    """Get default preprocessor settings."""
    settings = {}

    # Set up downloading using synda if requested.
    if config_user.get('synda_download'):
        # TODO: make this respect drs or download to preproc dir?
        download_folder = os.path.join(config_user['preproc_dir'], 'downloads')
        settings['download'] = {
            'dest_folder': download_folder,
        }

    # Configure loading
    settings['load'] = {
        'callback': concatenate_callback,
    }
    # Configure concatenation
    settings['concatenate'] = {}

    # Configure fixes
    fix = {
        'project': variable['project'],
        'dataset': variable['dataset'],
        'short_name': variable['short_name'],
        'mip': variable['mip'],
    }
    # File fixes
    fix_dir = os.path.splitext(variable['filename'])[0] + '_fixed'
    settings['fix_file'] = dict(fix)
    settings['fix_file']['output_dir'] = fix_dir
    # Cube fixes
    fix['frequency'] = variable['frequency']
    fix['check_level'] = config_user.get('check_level', CheckLevels.DEFAULT)
    settings['fix_metadata'] = dict(fix)
    settings['fix_data'] = dict(fix)

    # Configure time extraction
    if 'start_year' in variable and 'end_year' in variable \
            and variable['frequency'] != 'fx':
        settings['clip_start_end_year'] = {
            'start_year': variable['start_year'],
            'end_year': variable['end_year'],
        }

    if derive:
        settings['derive'] = {
            'short_name': variable['short_name'],
            'standard_name': variable['standard_name'],
            'long_name': variable['long_name'],
            'units': variable['units'],
        }

    # Configure CMOR metadata check
    settings['cmor_check_metadata'] = {
        'cmor_table': variable['project'],
        'mip': variable['mip'],
        'short_name': variable['short_name'],
        'frequency': variable['frequency'],
        'check_level': config_user.get('check_level', CheckLevels.DEFAULT)
    }
    # Configure final CMOR data check
    settings['cmor_check_data'] = dict(settings['cmor_check_metadata'])

    # Clean up fixed files
    if not config_user['save_intermediary_cubes']:
        settings['cleanup'] = {
            'remove': [fix_dir],
        }

    # Configure saving cubes to file
    settings['save'] = {'compress': config_user['compress_netcdf']}
    if variable['short_name'] != variable['original_short_name']:
        settings['save']['alias'] = variable['short_name']

    # Configure fx settings
    settings['add_fx_variables'] = {
        'fx_variables': {},
        'check_level': config_user.get('check_level', CheckLevels.DEFAULT)
    }
    settings['remove_fx_variables'] = {}

    return settings


def _add_fxvar_keys(fx_info, variable):
    """Add keys specific to fx variable to use get_input_filelist."""
    fx_variable = deepcopy(variable)
    fx_variable.update(fx_info)
    fx_variable['variable_group'] = fx_info['short_name']

    # add special ensemble for CMIP5 only
    if fx_variable['project'] == 'CMIP5':
        fx_variable['ensemble'] = 'r0i0p0'

    # add missing cmor info
    _add_cmor_info(fx_variable, override=True)

    return fx_variable


def _search_fx_mip(tables, found_mip, variable, fx_info, config_user):
    fx_files = None
    for mip in tables:
        fx_cmor = tables[mip].get(fx_info['short_name'])
        if fx_cmor:
            found_mip = True
            fx_info['mip'] = mip
            fx_info = _add_fxvar_keys(fx_info, variable)
            logger.debug(
                "For fx variable '%s', found table '%s'",
                fx_info['short_name'], mip)
            fx_files = _get_input_files(fx_info, config_user)[0]
            if fx_files:
                logger.debug(
                    "Found fx variables '%s':\n%s",
                    fx_info['short_name'], pformat(fx_files))
    return found_mip, fx_info, fx_files


def _get_fx_files(variable, fx_info, config_user):
    """Get fx files (searching all possible mips)."""

    # assemble info from master variable
    var_project = variable['project']
    # check if project in config-developer
    try:
        get_project_config(var_project)
    except ValueError:
        raise RecipeError(
            f"Requested fx variable '{fx_info['short_name']}' "
            f"with parent variable '{variable}' does not have "
            f"a '{var_project}' project in config-developer.")
    project_tables = CMOR_TABLES[var_project].tables

    # force only the mip declared by user
    found_mip = False
    if not fx_info['mip']:
        found_mip, fx_info, fx_files = _search_fx_mip(
            project_tables, found_mip, variable, fx_info, config_user)
    else:
        fx_cmor = project_tables[fx_info['mip']].get(fx_info['short_name'])
        if fx_cmor:
            found_mip = True
            fx_info = _add_fxvar_keys(fx_info, variable)
            fx_files = _get_input_files(fx_info, config_user)[0]

    # If fx variable was not found in any table, raise exception
    if not found_mip:
        raise RecipeError(
            f"Requested fx variable '{fx_info['short_name']}' "
            f"not available in any CMOR table for '{var_project}'")

    # flag a warning
    if not fx_files:
        logger.warning(
            "Missing data for fx variable '%s'", fx_info['short_name'])

    # allow for empty lists corrected for by NE masks
    if fx_files:
        if fx_info['frequency'] == 'fx':
            fx_files = fx_files[0]

    return fx_files, fx_info


def _exclude_dataset(settings, variable, step):
    """Exclude dataset from specific preprocessor step if requested."""
    exclude = {
        _special_name_to_dataset(variable, dataset)
        for dataset in settings[step].pop('exclude', [])
    }
    if variable['dataset'] in exclude:
        settings.pop(step)
        logger.debug("Excluded dataset '%s' from preprocessor step '%s'",
                     variable['dataset'], step)


def _update_weighting_settings(settings, variable):
    """Update settings for the weighting preprocessors."""
    if 'weighting_landsea_fraction' not in settings:
        return
    _exclude_dataset(settings, variable, 'weighting_landsea_fraction')


def _update_fx_files(step_name, settings, variable, config_user, fx_vars):
    """Update settings with mask fx file list or dict."""
    if not fx_vars:
        return
    for fx_var, fx_info in fx_vars.items():
        if not fx_info:
            fx_info = {}
        if 'mip' not in fx_info:
            fx_info.update({'mip': None})
        if 'short_name' not in fx_info:
            fx_info.update({'short_name': fx_var})
        fx_files, fx_info = _get_fx_files(variable, fx_info, config_user)
        if fx_files:
            fx_info['filename'] = fx_files
            settings['add_fx_variables']['fx_variables'].update({
                fx_var: fx_info
            })

    logger.info('Using fx_files: %s for variable %s during step %s',
                pformat(settings['add_fx_variables']['fx_variables']),
                variable['short_name'], step_name)


def _fx_list_to_dict(fx_vars):
    """Convert fx list to dictionary. To be deprecated at some point."""
    user_fx_vars = {}
    for fx_var in fx_vars:
        if isinstance(fx_var, dict):
            short_name = fx_var['short_name']
            user_fx_vars.update({short_name: fx_var})
            continue
        user_fx_vars.update({fx_var: None})
    return user_fx_vars


def _update_fx_settings(settings, variable, config_user):
    """Update fx settings depending on the needed method."""
    # get fx variables either from user defined attribute or fixed
    def _get_fx_vars_from_attribute(step_settings, step_name):
        user_fx_vars = step_settings.get('fx_variables')
        if isinstance(user_fx_vars, list):
            user_fx_vars = _fx_list_to_dict(user_fx_vars)
            step_settings['fx_variables'] = user_fx_vars
        if not user_fx_vars:
            if step_name in ('mask_landsea', 'weighting_landsea_fraction'):
                user_fx_vars = {'sftlf': None}
                if variable['project'] != 'obs4mips':
                    user_fx_vars.update({'sftof': None})
            elif step_name == 'mask_landseaice':
                user_fx_vars = {'sftgif': None}
            elif step_name in ('area_statistics', 'volume_statistics'):
                user_fx_vars = {}
            step_settings['fx_variables'] = user_fx_vars

    fx_steps = [
        'mask_landsea', 'mask_landseaice', 'weighting_landsea_fraction',
        'area_statistics', 'volume_statistics'
    ]
    for step_name in settings:
        if step_name in fx_steps:
            _get_fx_vars_from_attribute(settings[step_name], step_name)
            _update_fx_files(step_name, settings, variable, config_user,
                             settings[step_name]['fx_variables'])
            # Remove unused attribute in 'fx_steps' preprocessors.
            # The fx_variables information is saved in
            # the 'add_fx_variables' step.
            settings[step_name].pop('fx_variables', None)


def _read_attributes(filename):
    """Read the attributes from a netcdf file."""
    attributes = {}
    if not (os.path.exists(filename)
            and os.path.splitext(filename)[1].lower() == '.nc'):
        return attributes

    with Dataset(filename, 'r') as dataset:
        for attr in dataset.ncattrs():
            attributes[attr] = dataset.getncattr(attr)
    return attributes


def _get_input_files(variable, config_user):
    """Get the input files for a single dataset (locally and via download)."""
    (input_files, dirnames,
     filenames) = get_input_filelist(variable=variable,
                                     rootpath=config_user['rootpath'],
                                     drs=config_user['drs'])

    # Set up downloading using synda if requested.
    # Do not download if files are already available locally.
    if config_user.get('synda_download') and not input_files:
        input_files = synda_search(variable)
        dirnames = None
        filenames = None

    return (input_files, dirnames, filenames)


def _get_ancestors(variable, config_user):
    """Get the input files for a single dataset and setup provenance."""
    (input_files, dirnames,
     filenames) = _get_input_files(variable, config_user)

    logger.info("Using input files for variable %s of dataset %s:\n%s",
                variable['short_name'], variable['dataset'],
                '\n'.join(input_files))
    check.data_availability(input_files, variable, dirnames, filenames)

    # Set up provenance tracking
    for i, filename in enumerate(input_files):
        attributes = _read_attributes(filename)
        input_files[i] = TrackedFile(filename, attributes)

    return input_files


def _apply_preprocessor_profile(settings, profile_settings):
    """Apply settings from preprocessor profile."""
    profile_settings = deepcopy(profile_settings)
    for step, args in profile_settings.items():
        # Remove disabled preprocessor functions
        if args is False:
            if step in settings:
                del settings[step]
            continue
        # Enable/update functions without keywords
        if step not in settings:
            settings[step] = {}
        if isinstance(args, dict):
            settings[step].update(args)


def _get_statistic_attributes(products):
    """Get attributes for the statistic output products."""
    attributes = {}
    some_product = next(iter(products))
    for key, value in some_product.attributes.items():
        if all(p.attributes.get(key, object()) == value for p in products):
            attributes[key] = value

    # Ensure start_year and end_year attributes are available
    for product in products:
        start = product.attributes['start_year']
        if 'start_year' not in attributes or start < attributes['start_year']:
            attributes['start_year'] = start
        end = product.attributes['end_year']
        if 'end_year' not in attributes or end > attributes['end_year']:
            attributes['end_year'] = end

    return attributes


def _get_remaining_common_settings(step, order, products):
    """Get preprocessor settings that are shared between products."""
    settings = {}
    remaining_steps = order[order.index(step) + 1:]
    some_product = next(iter(products))
    for key, value in some_product.settings.items():
        if key in remaining_steps:
            if all(p.settings.get(key, object()) == value for p in products):
                settings[key] = value
    return settings


def _update_multi_dataset_settings(variable, settings):
    """Configure multi dataset statistics."""
    for step in MULTI_MODEL_FUNCTIONS:
        if not settings.get(step):
            continue
        # Exclude dataset if requested
        _exclude_dataset(settings, variable, step)


def _update_statistic_settings(products, order, preproc_dir):
    """Define statistic output products."""
    # TODO: move this to multi model statistics function?
    # But how to check, with a dry-run option?
    step = 'multi_model_statistics'

    products = {p for p in products if step in p.settings}
    if not products:
        return

    some_product = next(iter(products))
    for statistic in some_product.settings[step]['statistics']:
        check.valid_multimodel_statistic(statistic)
        attributes = _get_statistic_attributes(products)
        attributes['dataset'] = attributes['alias'] = 'MultiModel{}'.format(
            statistic.title().replace('.', '-'))
        attributes['filename'] = get_statistic_output_file(
            attributes, preproc_dir)
        common_settings = _get_remaining_common_settings(step, order, products)
        statistic_product = PreprocessorFile(attributes, common_settings)
        for product in products:
            settings = product.settings[step]
            if 'output_products' not in settings:
                settings['output_products'] = {}
            settings['output_products'][statistic] = statistic_product


def _update_extract_shape(settings, config_user):
    if 'extract_shape' in settings:
        shapefile = settings['extract_shape'].get('shapefile')
        if shapefile:
            if not os.path.exists(shapefile):
                shapefile = os.path.join(
                    config_user['auxiliary_data_dir'],
                    shapefile,
                )
                settings['extract_shape']['shapefile'] = shapefile
        check.extract_shape(settings['extract_shape'])


def _match_products(products, variables):
    """Match a list of input products to output product attributes."""
    grouped_products = {}

    def get_matching(attributes):
        """Find the output filename which matches input attributes best."""
        score = 0
        filenames = []
        for variable in variables:
            filename = variable['filename']
            tmp = sum(v == variable.get(k) for k, v in attributes.items())
            if tmp > score:
                score = tmp
                filenames = [filename]
            elif tmp == score:
                filenames.append(filename)
        if not filenames:
            logger.warning(
                "Unable to find matching output file for input file %s",
                filename)
        return filenames

    # Group input files by output file
    for product in products:
        for filename in get_matching(product.attributes):
            if filename not in grouped_products:
                grouped_products[filename] = []
            grouped_products[filename].append(product)

    return grouped_products


def _allow_skipping(ancestors, variable, config_user):
    """Allow skipping of datasets."""
    allow_skipping = all([
        config_user.get('skip-nonexistent'),
        not ancestors,
        variable['dataset'] != variable.get('reference_dataset'),
    ])
    return allow_skipping


def _get_preprocessor_products(variables, profile, order, ancestor_products,
                               config_user, name):
    """Get preprocessor product definitions for a set of datasets.

    It updates recipe settings as needed by various preprocessors and
    sets the correct ancestry.
    """
    products = set()
    for variable in variables:
        variable['filename'] = get_output_file(variable,
                                               config_user['preproc_dir'])

    if ancestor_products:
        grouped_ancestors = _match_products(ancestor_products, variables)
    else:
        grouped_ancestors = {}
    missing_vars = set()
    for variable in variables:
        settings = _get_default_settings(
            variable,
            config_user,
            derive='derive' in profile,
        )
        _apply_preprocessor_profile(settings, profile)
        _update_multi_dataset_settings(variable, settings)
        try:
            _update_target_levels(
                variable=variable,
                variables=variables,
                settings=settings,
                config_user=config_user,
            )
        except RecipeError as ex:
            missing_vars.add(ex.message)
        _update_preproc_functions(settings, config_user, variable, variables,
                                  missing_vars)
        ancestors = grouped_ancestors.get(variable['filename'])
        if not ancestors:
            try:
                ancestors = _get_ancestors(variable, config_user)
            except RecipeError as ex:
                if _allow_skipping(ancestors, variable, config_user):
                    logger.info("Skipping: %s", ex.message)
                else:
                    missing_vars.add(ex.message)
                continue
        product = PreprocessorFile(
            attributes=variable,
            settings=settings,
            ancestors=ancestors,
        )
        products.add(product)

    if missing_vars:
        separator = "\n- "
        raise RecipeError(f'Missing data for preprocessor {name}:{separator}'
                          f'{separator.join(sorted(missing_vars))}')

    _update_statistic_settings(products, order, config_user['preproc_dir'])

    for product in products:
        product.check()

    return products


def _update_preproc_functions(settings, config_user, variable, variables,
                              missing_vars):
    _update_extract_shape(settings, config_user)
    _update_weighting_settings(settings, variable)
    _update_fx_settings(settings=settings,
                        variable=variable,
                        config_user=config_user)
    try:
        _update_target_grid(
            variable=variable,
            variables=variables,
            settings=settings,
            config_user=config_user,
        )
    except RecipeError as ex:
        missing_vars.add(ex.message)
    _update_regrid_time(variable, settings)


def _get_single_preprocessor_task(variables,
                                  profile,
                                  config_user,
                                  name,
                                  ancestor_tasks=None):
    """Create preprocessor tasks for a set of datasets w/ special case fx."""
    if ancestor_tasks is None:
        ancestor_tasks = []
    order = _extract_preprocessor_order(profile)
    ancestor_products = [p for task in ancestor_tasks for p in task.products]

    if variables[0].get('frequency') == 'fx':
        check.check_for_temporal_preprocs(profile)
        ancestor_products = None

    products = _get_preprocessor_products(
        variables=variables,
        profile=profile,
        order=order,
        ancestor_products=ancestor_products,
        config_user=config_user,
        name=name,
    )

    if not products:
        raise RecipeError(
            "Did not find any input data for task {}".format(name))

    task = PreprocessingTask(
        products=products,
        ancestors=ancestor_tasks,
        name=name,
        order=order,
        debug=config_user['save_intermediary_cubes'],
        write_ncl_interface=config_user['write_ncl_interface'],
    )

    logger.info("PreprocessingTask %s created. It will create the files:\n%s",
                task.name, '\n'.join(p.filename for p in task.products))

    return task


def _extract_preprocessor_order(profile):
    """Extract the order of the preprocessing steps from the profile."""
    custom_order = profile.pop('custom_order', False)
    if not custom_order:
        return DEFAULT_ORDER
    order = tuple(p for p in profile if p not in INITIAL_STEPS + FINAL_STEPS)
    return INITIAL_STEPS + order + FINAL_STEPS


def _split_settings(settings, step, order=DEFAULT_ORDER):
    """Split settings, using step as a separator."""
    before = {}
    for _step in order:
        if _step == step:
            break
        if _step in settings:
            before[_step] = settings[_step]
    after = {
        k: v
        for k, v in settings.items() if not (k == step or k in before)
    }
    return before, after


def _split_derive_profile(profile):
    """Split the derive preprocessor profile."""
    order = _extract_preprocessor_order(profile)
    before, after = _split_settings(profile, 'derive', order)
    after['derive'] = True
    after['fix_file'] = False
    after['fix_metadata'] = False
    after['fix_data'] = False
    if order != DEFAULT_ORDER:
        before['custom_order'] = True
        after['custom_order'] = True
    return before, after


def _get_derive_input_variables(variables, config_user):
    """Determine the input sets of `variables` needed for deriving."""
    derive_input = {}

    def append(group_prefix, var):
        """Append variable `var` to a derive input group."""
        group = group_prefix + var['short_name']
        var['variable_group'] = group
        if group not in derive_input:
            derive_input[group] = []
        derive_input[group].append(var)

    for variable in variables:
        group_prefix = variable['variable_group'] + '_derive_input_'
        if not variable.get('force_derivation') and _get_input_files(
                variable, config_user)[0]:
            # No need to derive, just process normally up to derive step
            var = deepcopy(variable)
            append(group_prefix, var)
        else:
            # Process input data needed to derive variable
            required_vars = get_required(variable['short_name'],
                                         variable['project'])
            for var in required_vars:
                _augment(var, variable)
                _add_cmor_info(var, override=True)
                files = _get_input_files(var, config_user)[0]
                if var.get('optional') and not files:
                    logger.info(
                        "Skipping: no data found for %s which is marked as "
                        "'optional'", var)
                else:
                    append(group_prefix, var)

    # An empty derive_input (due to all variables marked as 'optional' is
    # handled at a later step
    return derive_input


def _get_preprocessor_task(variables, profiles, config_user, task_name):
    """Create preprocessor task(s) for a set of datasets."""
    # First set up the preprocessor profile
    variable = variables[0]
    preproc_name = variable.get('preprocessor')
    if preproc_name not in profiles:
        raise RecipeError(
            "Unknown preprocessor {} in variable {} of diagnostic {}".format(
                preproc_name, variable['short_name'], variable['diagnostic']))
    profile = deepcopy(profiles[variable['preprocessor']])
    logger.info("Creating preprocessor '%s' task for variable '%s'",
                variable['preprocessor'], variable['short_name'])
    variables = _limit_datasets(variables, profile,
                                config_user.get('max_datasets'))
    for variable in variables:
        _add_cmor_info(variable)
    # Create preprocessor task(s)
    derive_tasks = []
    # set up tasks
    if variable.get('derive'):
        # Create tasks to prepare the input data for the derive step
        derive_profile, profile = _split_derive_profile(profile)
        derive_input = _get_derive_input_variables(variables, config_user)

        for derive_variables in derive_input.values():
            for derive_variable in derive_variables:
                _add_cmor_info(derive_variable, override=True)
            derive_name = task_name.split(
                TASKSEP)[0] + TASKSEP + derive_variables[0]['variable_group']
            task = _get_single_preprocessor_task(
                derive_variables,
                derive_profile,
                config_user,
                name=derive_name,
            )
            derive_tasks.append(task)

    # Create (final) preprocessor task
    task = _get_single_preprocessor_task(
        variables,
        profile,
        config_user,
        ancestor_tasks=derive_tasks,
        name=task_name,
    )

    return task


class Recipe:
    """Recipe object."""

    info_keys = ('project', 'activity', 'dataset', 'exp', 'ensemble',
                 'version')
    """List of keys to be used to compose the alias, ordered by priority."""
    def __init__(self,
                 raw_recipe,
                 config_user,
                 initialize_tasks=True,
                 recipe_file=None):
        """Parse a recipe file into an object."""
        self._cfg = deepcopy(config_user)
        self._cfg['write_ncl_interface'] = self._need_ncl(
            raw_recipe['diagnostics'])
        self._raw_recipe = raw_recipe
        self._filename = os.path.basename(recipe_file)
        self._preprocessors = raw_recipe.get('preprocessors', {})
        if 'default' not in self._preprocessors:
            self._preprocessors['default'] = {}
        self.diagnostics = self._initialize_diagnostics(
            raw_recipe['diagnostics'], raw_recipe.get('datasets', []))
        self.entity = self._initialize_provenance(
            raw_recipe.get('documentation', {}))
        try:
            self.tasks = self.initialize_tasks() if initialize_tasks else None
        except RecipeError as ex:
            logger.error(ex.message)
            for task in ex.failed_tasks:
                logger.error(task.message)
            raise

    @staticmethod
    def _need_ncl(raw_diagnostics):
        if not raw_diagnostics:
            return False
        for diagnostic in raw_diagnostics.values():
            if not diagnostic.get('scripts'):
                continue
            for script in diagnostic['scripts'].values():
                if script.get('script', '').lower().endswith('.ncl'):
                    logger.info("NCL script detected, checking NCL version")
                    check.ncl_version()
                    return True
        return False

    def _initialize_provenance(self, raw_documentation):
        """Initialize the recipe provenance."""
        doc = deepcopy(raw_documentation)

        TAGS.replace_tags_in_dict(doc)

        return get_recipe_provenance(doc, self._filename)

    def _initialize_diagnostics(self, raw_diagnostics, raw_datasets):
        """Define diagnostics in recipe."""
        logger.debug("Retrieving diagnostics from recipe")
        check.diagnostics(raw_diagnostics)

        diagnostics = {}

        for name, raw_diagnostic in raw_diagnostics.items():
            diagnostic = {}
            diagnostic['name'] = name
            diagnostic['preprocessor_output'] = \
                self._initialize_preprocessor_output(
                    name,
                    raw_diagnostic.get('variables', {}),
                    raw_datasets +
                    raw_diagnostic.get('additional_datasets', []))
            variable_names = tuple(raw_diagnostic.get('variables', {}))
            diagnostic['scripts'] = self._initialize_scripts(
                name, raw_diagnostic.get('scripts'), variable_names)
            for key in ('themes', 'realms'):
                if key in raw_diagnostic:
                    for script in diagnostic['scripts'].values():
                        script['settings'][key] = raw_diagnostic[key]
            diagnostics[name] = diagnostic

        return diagnostics

    @staticmethod
    def _initialize_datasets(raw_datasets):
        """Define datasets used by variable."""
        datasets = deepcopy(raw_datasets)

        for dataset in datasets:
            for key in dataset:
                DATASET_KEYS.add(key)
        return datasets

    @staticmethod
    def _expand_tag(variables, input_tag):
        """
        Expand tags such as ensemble members or stardates to multiple datasets.

        Expansion only supports ensembles defined as strings, not lists.
        """
        expanded = []
        regex = re.compile(r'\(\d+:\d+\)')

        def expand_tag(variable, input_tag):
            tag = variable.get(input_tag, "")
            match = regex.search(tag)
            if match:
                start, end = match.group(0)[1:-1].split(':')
                for i in range(int(start), int(end) + 1):
                    expand = deepcopy(variable)
                    expand[input_tag] = regex.sub(str(i), tag, 1)
                    expand_tag(expand, input_tag)
            else:
                expanded.append(variable)

        for variable in variables:
            tag = variable.get(input_tag, "")
            if isinstance(tag, (list, tuple)):
                for elem in tag:
                    if regex.search(elem):
                        raise RecipeError(
                            f"In variable {variable}: {input_tag} expansion "
                            f"cannot be combined with {input_tag} lists")
                expanded.append(variable)
            else:
                expand_tag(variable, input_tag)

        return expanded

    def _initialize_variables(self, raw_variable, raw_datasets):
        """Define variables for all datasets."""
        variables = []

        raw_variable = deepcopy(raw_variable)
        datasets = self._initialize_datasets(
            raw_datasets + raw_variable.pop('additional_datasets', []))
        if not datasets:
            raise RecipeError("You have not specified any dataset "
                              "or additional_dataset groups "
                              f"for variable {raw_variable} Exiting.")
        check.duplicate_datasets(datasets)

        for index, dataset in enumerate(datasets):
            if 'selection' not in dataset:
                dataset.update({'selection': 'standard'})
            variable = deepcopy(raw_variable)
            variable.update(dataset)

            variable['recipe_dataset_index'] = index
            if 'end_year' in variable and self._cfg.get('max_years'):
                variable['end_year'] = min(
                    variable['end_year'],
                    variable['start_year'] + self._cfg['max_years'] - 1)
            variables.append(variable)

        required_keys = {
            'short_name',
            'mip',
            'dataset',
            'project',
            'preprocessor',
            'diagnostic',
        }
        if 'fx' not in raw_variable.get('mip', ''):
            required_keys.update({'start_year', 'end_year'})
        for variable in variables:
            if 'institute' not in variable:
                institute = get_institutes(variable)
                if institute:
                    variable['institute'] = institute
            if 'activity' not in variable:
                activity = get_activity(variable)
                if activity:
                    variable['activity'] = activity
<<<<<<< HEAD
            if variable['selection'] != 'standard':
                required_keys.discard('start_year')
                required_keys.discard('end_year')
                check.valid_time_selection(variable, variable['selection'])
=======
>>>>>>> ae5c30df
            if 'sub_experiment' in variable:
                subexperiment_keys = deepcopy(required_keys)
                subexperiment_keys.update({'sub_experiment'})
                check.variable(variable, subexperiment_keys)
            else:
                check.variable(variable, required_keys)
        variables = self._expand_tag(variables, 'ensemble')
        variables = self._expand_tag(variables, 'sub_experiment')
        return variables

    def _initialize_preprocessor_output(self, diagnostic_name, raw_variables,
                                        raw_datasets):
        """Define variables in diagnostic."""
        logger.debug("Populating list of variables for diagnostic %s",
                     diagnostic_name)

        preprocessor_output = {}

        for variable_group, raw_variable in raw_variables.items():
            if raw_variable is None:
                raw_variable = {}
            else:
                raw_variable = deepcopy(raw_variable)
            raw_variable['variable_group'] = variable_group
            if 'short_name' not in raw_variable:
                raw_variable['short_name'] = variable_group
            raw_variable['diagnostic'] = diagnostic_name
            raw_variable['preprocessor'] = str(
                raw_variable.get('preprocessor', 'default'))
            preprocessor_output[variable_group] = \
                self._initialize_variables(raw_variable, raw_datasets)

        self._set_alias(preprocessor_output)

        return preprocessor_output

    def _set_alias(self, preprocessor_output):
        """Add unique alias for datasets.

        Generates a unique alias for each dataset that will be shared by all
        variables. Tries to make it as small as possible to make it useful for
        plot legends, filenames and such

        It is composed using the keys in Recipe.info_keys that differ from
        dataset to dataset. Once a diverging key is found, others are added
        to the alias only if the previous ones where not enough to fully
        identify the dataset.

        If key values are not strings, they will be joint using '-' if they
        are iterables or replaced by they string representation if they are not

        Function will not modify alias if it is manually added to the recipe
        but it will use the dataset info to compute the others

        Examples
        --------
        - {project: CMIP5, model: EC-Earth, ensemble: r1i1p1}
        - {project: CMIP6, model: EC-Earth, ensemble: r1i1p1f1}
        will generate alias 'CMIP5' and 'CMIP6'

        - {project: CMIP5, model: EC-Earth, experiment: historical}
        - {project: CMIP5, model: MPI-ESM, experiment: piControl}
        will generate alias 'EC-Earth,' and 'MPI-ESM'

        - {project: CMIP5, model: EC-Earth, experiment: historical}
        - {project: CMIP5, model: EC-Earth, experiment: piControl}
        will generate alias 'historical' and 'piControl'

        - {project: CMIP5, model: EC-Earth, experiment: historical}
        - {project: CMIP6, model: EC-Earth, experiment: historical}
        - {project: CMIP5, model: MPI-ESM, experiment: historical}
        - {project: CMIP6, model: MPI-ESM experiment: historical}
        will generate alias 'CMIP5_EC-EARTH', 'CMIP6_EC-EARTH', 'CMIP5_MPI-ESM'
        and 'CMIP6_MPI-ESM'

        - {project: CMIP5, model: EC-Earth, experiment: historical}
        will generate alias 'EC-Earth'

        Parameters
        ----------
        preprocessor_output : dict
            preprocessor output dictionary
        """
        datasets_info = set()

        def _key_str(obj):
            if isinstance(obj, str):
                return obj
            try:
                return '-'.join(obj)
            except TypeError:
                return str(obj)

        for variable in preprocessor_output.values():
            for dataset in variable:
                alias = tuple(
                    _key_str(dataset.get(key, None)) for key in self.info_keys)
                datasets_info.add(alias)
                if 'alias' not in dataset:
                    dataset['alias'] = alias

        alias = dict()
        for info in datasets_info:
            alias[info] = []

        datasets_info = list(datasets_info)
        self._get_next_alias(alias, datasets_info, 0)

        for info in datasets_info:
            alias[info] = '_'.join(
                [str(value) for value in alias[info] if value is not None])
            if not alias[info]:
                alias[info] = info[self.info_keys.index('dataset')]

        for variable in preprocessor_output.values():
            for dataset in variable:
                dataset['alias'] = alias.get(dataset['alias'],
                                             dataset['alias'])

    @classmethod
    def _get_next_alias(cls, alias, datasets_info, i):
        if i >= len(cls.info_keys):
            return
        key_values = set(info[i] for info in datasets_info)
        if len(key_values) == 1:
            for info in iter(datasets_info):
                alias[info].append(None)
        else:
            for info in datasets_info:
                alias[info].append(info[i])
        for key in key_values:
            cls._get_next_alias(
                alias,
                [info for info in datasets_info if info[i] == key],
                i + 1,
            )

    def _initialize_scripts(self, diagnostic_name, raw_scripts,
                            variable_names):
        """Define script in diagnostic."""
        if not raw_scripts:
            return {}

        logger.debug("Setting script for diagnostic %s", diagnostic_name)

        scripts = {}

        for script_name, raw_settings in raw_scripts.items():
            settings = deepcopy(raw_settings)
            script = settings.pop('script')
            ancestors = []
            for id_glob in settings.pop('ancestors', variable_names):
                if TASKSEP not in id_glob:
                    id_glob = diagnostic_name + TASKSEP + id_glob
                ancestors.append(id_glob)
            settings['recipe'] = self._filename
            settings['version'] = __version__
            settings['script'] = script_name
            # Add output dirs to settings
            for dir_name in ('run_dir', 'plot_dir', 'work_dir'):
                settings[dir_name] = os.path.join(self._cfg[dir_name],
                                                  diagnostic_name, script_name)
            # Copy other settings
            if self._cfg['write_ncl_interface']:
                settings['exit_on_ncl_warning'] = self._cfg['exit_on_warning']
            for key in (
                    'output_file_type',
                    'log_level',
                    'profile_diagnostic',
                    'auxiliary_data_dir',
            ):
                settings[key] = self._cfg[key]

            # Add deprecated settings from configuration file
            # DEPRECATED: remove in v2.4
            for key in (
                    'write_plots',
                    'write_netcdf',
            ):
                if key not in settings and key in self._cfg:
                    settings[key] = self._cfg[key]

            scripts[script_name] = {
                'script': script,
                'output_dir': settings['work_dir'],
                'settings': settings,
                'ancestors': ancestors,
            }

        return scripts

    def _resolve_diagnostic_ancestors(self, tasks):
        """Resolve diagnostic ancestors."""
        tasks = {t.name: t for t in tasks}
        for diagnostic_name, diagnostic in self.diagnostics.items():
            for script_name, script_cfg in diagnostic['scripts'].items():
                task_id = diagnostic_name + TASKSEP + script_name
                if isinstance(tasks[task_id], DiagnosticTask):
                    logger.debug("Linking tasks for diagnostic %s script %s",
                                 diagnostic_name, script_name)
                    ancestors = []
                    for id_glob in script_cfg['ancestors']:
                        ancestor_ids = fnmatch.filter(tasks, id_glob)
                        if not ancestor_ids:
                            raise RecipeError(
                                "Could not find any ancestors matching {}".
                                format(id_glob))
                        logger.debug("Pattern %s matches %s", id_glob,
                                     ancestor_ids)
                        ancestors.extend(tasks[a] for a in ancestor_ids)
                    tasks[task_id].ancestors = ancestors

    def initialize_tasks(self):
        """Define tasks in recipe."""
        logger.info("Creating tasks from recipe")
        tasks = TaskSet()

        run_diagnostic = self._cfg.get('run_diagnostic', True)
        tasknames_to_run = self._cfg.get('diagnostics')

        priority = 0
        failed_tasks = []
        for diagnostic_name, diagnostic in self.diagnostics.items():
            logger.info("Creating tasks for diagnostic %s", diagnostic_name)

            # Create preprocessor tasks
            for variable_group in diagnostic['preprocessor_output']:
                task_name = diagnostic_name + TASKSEP + variable_group
                logger.info("Creating preprocessor task %s", task_name)
                try:
                    task = _get_preprocessor_task(
                        variables=diagnostic['preprocessor_output']
                        [variable_group],
                        profiles=self._preprocessors,
                        config_user=self._cfg,
                        task_name=task_name,
                    )
                except RecipeError as ex:
                    failed_tasks.append(ex)
                else:
                    for task0 in task.flatten():
                        task0.priority = priority
                    tasks.add(task)
                    priority += 1

            # Create diagnostic tasks
            for script_name, script_cfg in diagnostic['scripts'].items():
                task_name = diagnostic_name + TASKSEP + script_name
                logger.info("Creating diagnostic task %s", task_name)
                task = DiagnosticTask(
                    script=script_cfg['script'],
                    output_dir=script_cfg['output_dir'],
                    settings=script_cfg['settings'],
                    name=task_name,
                )
                task.priority = priority
                tasks.add(task)
                priority += 1
        if failed_tasks:
            recipe_error = RecipeError('Could not create all tasks')
            recipe_error.failed_tasks.extend(failed_tasks)
            raise recipe_error
        check.tasks_valid(tasks)

        # Resolve diagnostic ancestors
        self._resolve_diagnostic_ancestors(tasks)

        # Select only requested tasks
        tasks = tasks.flatten()
        if not run_diagnostic:
            tasks = TaskSet(t for t in tasks
                            if isinstance(t, PreprocessingTask))
        if tasknames_to_run:
            names = {t.name for t in tasks}
            selection = set()
            for pattern in tasknames_to_run:
                selection |= set(fnmatch.filter(names, pattern))
            tasks = TaskSet(t for t in tasks if t.name in selection)

        tasks = tasks.flatten()
        logger.info("These tasks will be executed: %s",
                    ', '.join(t.name for t in tasks))

        # Initialize task provenance
        for task in tasks:
            task.initialize_provenance(self.entity)

        # TODO: check that no loops are created (will throw RecursionError)

        # Return smallest possible set of tasks
        return tasks.get_independent()

    def __str__(self):
        """Get human readable summary."""
        return '\n\n'.join(str(task) for task in self.tasks)

    def run(self):
        """Run all tasks in the recipe."""
        if not self.tasks:
            raise RecipeError('No tasks to run!')

        self.tasks.run(max_parallel_tasks=self._cfg['max_parallel_tasks'])

    def get_output(self) -> dict:
        """Return the paths to the output plots and data.

        Returns
        -------
        product_filenames : dict
            Lists of products/attributes grouped by task.
        """
        output = {}

        output['recipe_config'] = self._cfg
        output['recipe_filename'] = self._filename
        output['recipe_data'] = self._raw_recipe
        output['task_output'] = {}

        for task in self.tasks:
            output['task_output'][task.name] = task.get_product_attributes()

        return output

    def write_html_summary(self):
        """Write summary html file to the output dir."""
        with warnings.catch_warnings():
            # ignore import warnings
            warnings.simplefilter("ignore")
            # keep RecipeOutput here to avoid circular import
            from esmvalcore.experimental.recipe_output import RecipeOutput
            output = self.get_output()

            try:
                output = RecipeOutput.from_core_recipe_output(output)
            except LookupError as error:
                # See https://github.com/ESMValGroup/ESMValCore/issues/28
                logging.debug("Could not write HTML report. %s", error)
            else:
                output.write_html()<|MERGE_RESOLUTION|>--- conflicted
+++ resolved
@@ -1107,13 +1107,10 @@
                 activity = get_activity(variable)
                 if activity:
                     variable['activity'] = activity
-<<<<<<< HEAD
             if variable['selection'] != 'standard':
                 required_keys.discard('start_year')
                 required_keys.discard('end_year')
                 check.valid_time_selection(variable, variable['selection'])
-=======
->>>>>>> ae5c30df
             if 'sub_experiment' in variable:
                 subexperiment_keys = deepcopy(required_keys)
                 subexperiment_keys.update({'sub_experiment'})
