"""Recipe parser."""
import fnmatch
import logging
import os
import re
<<<<<<< HEAD
=======
from collections import OrderedDict, defaultdict
>>>>>>> 64002701
from copy import deepcopy
from pprint import pformat

import yaml
from netCDF4 import Dataset

from . import __version__
from . import _recipe_checks as check
from ._config import (TAGS, get_activity, get_institutes, get_project_config,
                      replace_tags)
from ._data_finder import (get_input_filelist, get_multiproduct_filename,
                           get_output_file)
from ._provenance import TrackedFile, get_recipe_provenance
from ._recipe_checks import RecipeError
from ._task import (DiagnosticTask, get_flattened_tasks, get_independent_tasks,
                    run_tasks)
from .cmor.table import CMOR_TABLES
from .preprocessor import (DEFAULT_ORDER, FINAL_STEPS, INITIAL_STEPS,
                           MULTI_MODEL_FUNCTIONS, PreprocessingTask,
                           PreprocessorFile)
from .preprocessor._derive import get_required
from .preprocessor._download import synda_search
from .preprocessor._io import DATASET_KEYS, concatenate_callback
from .preprocessor._other import _group_products
from .preprocessor._regrid import (get_cmor_levels, get_reference_levels,
                                   parse_cell_spec)

logger = logging.getLogger(__name__)

TASKSEP = os.sep


<<<<<<< HEAD
def read_recipe_file(filename, config_user, initialize_tasks=True):
    """Read a recipe from file."""
=======
def ordered_safe_load(stream):
    """Load a YAML file using OrderedDict instead of dict."""
    class OrderedSafeLoader(yaml.SafeLoader):
        """Loader class that uses OrderedDict to load a map."""

    def construct_mapping(loader, node):
        """Load a map as an OrderedDict."""
        loader.flatten_mapping(node)
        return OrderedDict(loader.construct_pairs(node))

    OrderedSafeLoader.add_constructor(
        yaml.resolver.BaseResolver.DEFAULT_MAPPING_TAG, construct_mapping)

    return yaml.load(stream, OrderedSafeLoader)


def load_raw_recipe(filename):
    """Check a recipe file and return it in raw form."""
    # Note that many checks can only be performed after the automatically
    # computed entries have been filled in by creating a Recipe object.
>>>>>>> 64002701
    check.recipe_with_schema(filename)
    with open(filename, 'r') as file:
        raw_recipe = yaml.safe_load(file)

    return Recipe(raw_recipe,
                  config_user,
                  initialize_tasks,
                  recipe_file=filename)


def _add_cmor_info(variable, override=False):
    """Add information from CMOR tables to variable."""
    logger.debug("If not present: adding keys from CMOR table to %s", variable)
    # Copy the following keys from CMOR table
    cmor_keys = [
        'standard_name', 'long_name', 'units', 'modeling_realm', 'frequency'
    ]
    project = variable['project']
    mip = variable['mip']
    short_name = variable['short_name']
    derive = variable.get('derive', False)
    table = CMOR_TABLES.get(project)
    if table:
        table_entry = table.get_variable(mip, short_name, derive)
    else:
        table_entry = None
    if table_entry is None:
        raise RecipeError(
            f"Unable to load CMOR table (project) '{project}' for variable "
            f"'{short_name}' with mip '{mip}'")
    variable['original_short_name'] = table_entry.short_name
    for key in cmor_keys:
        if key not in variable or override:
            value = getattr(table_entry, key, None)
            if value is not None:
                variable[key] = value
            else:
                logger.debug(
                    "Failed to add key %s to variable %s from CMOR table", key,
                    variable)

    # Check that keys are available
    check.variable(variable, required_keys=cmor_keys)


def _special_name_to_dataset(variable, special_name):
    """Convert special names to dataset names."""
    if special_name in ('reference_dataset', 'alternative_dataset'):
        if special_name not in variable:
            raise RecipeError(
                "Preprocessor {preproc} uses {name}, but {name} is not "
                "defined for variable {short_name} of diagnostic "
                "{diagnostic}".format(
                    preproc=variable['preprocessor'],
                    name=special_name,
                    short_name=variable['short_name'],
                    diagnostic=variable['diagnostic'],
                ))
        special_name = variable[special_name]

    return special_name


def _update_target_levels(variable, variables, settings, config_user):
    """Replace the target levels dataset name with a filename if needed."""
    levels = settings.get('extract_levels', {}).get('levels')
    if not levels:
        return

    levels = _special_name_to_dataset(variable, levels)

    # If levels is a dataset name, replace it by a dict with a 'dataset' entry
    if any(levels == v['dataset'] for v in variables):
        settings['extract_levels']['levels'] = {'dataset': levels}
        levels = settings['extract_levels']['levels']

    if not isinstance(levels, dict):
        return

    if 'cmor_table' in levels and 'coordinate' in levels:
        settings['extract_levels']['levels'] = get_cmor_levels(
            levels['cmor_table'], levels['coordinate'])
    elif 'dataset' in levels:
        dataset = levels['dataset']
        if variable['dataset'] == dataset:
            del settings['extract_levels']
        else:
            variable_data = _get_dataset_info(dataset, variables)
            filename = _dataset_to_file(variable_data, config_user)
            settings['extract_levels']['levels'] = get_reference_levels(
                filename=filename,
                project=variable_data['project'],
                dataset=dataset,
                short_name=variable_data['short_name'],
                mip=variable_data['mip'],
                frequency=variable_data['frequency'],
                fix_dir=os.path.splitext(variable_data['filename'])[0] +
                '_fixed',
            )


def _update_target_grid(variable, variables, settings, config_user):
    """Replace the target grid dataset name with a filename if needed."""
    grid = settings.get('regrid', {}).get('target_grid')
    if not grid:
        return

    grid = _special_name_to_dataset(variable, grid)

    if variable['dataset'] == grid:
        del settings['regrid']
    elif any(grid == v['dataset'] for v in variables):
        settings['regrid']['target_grid'] = _dataset_to_file(
            _get_dataset_info(grid, variables), config_user)
    else:
        # Check that MxN grid spec is correct
        parse_cell_spec(settings['regrid']['target_grid'])


def _update_regrid_time(variable, settings):
    """Input data frequency automatically for regrid_time preprocessor."""
    regrid_time = settings.get('regrid_time')
    if regrid_time is None:
        return
    frequency = settings.get('regrid_time', {}).get('frequency')
    if not frequency:
        settings['regrid_time']['frequency'] = variable['frequency']


def _get_dataset_info(dataset, variables):
    for var in variables:
        if var['dataset'] == dataset:
            return var
    raise RecipeError("Unable to find matching file for dataset"
                      "{}".format(dataset))


def _augment(base, update):
    """Update dict base with values from dict update."""
    for key in update:
        if key not in base:
            base[key] = update[key]


def _dataset_to_file(variable, config_user):
    """Find the first file belonging to dataset from variable info."""
    (files, dirnames, filenames) = _get_input_files(variable, config_user)
    if not files and variable.get('derive'):
        required_vars = get_required(variable['short_name'],
                                     variable['project'])
        for required_var in required_vars:
            _augment(required_var, variable)
            _add_cmor_info(required_var, override=True)
            (files, dirnames,
             filenames) = _get_input_files(required_var, config_user)
            if files:
                variable = required_var
                break
    check.data_availability(files, variable, dirnames, filenames)
    return files[0]


def _limit_datasets(variables, profile, max_datasets=0):
    """Try to limit the number of datasets to max_datasets."""
    if not max_datasets:
        return variables

    logger.info("Limiting the number of datasets to %s", max_datasets)

    required_datasets = [
        (profile.get('extract_levels') or {}).get('levels'),
        (profile.get('regrid') or {}).get('target_grid'),
        variables[0].get('reference_dataset'),
        variables[0].get('alternative_dataset'),
    ]

    limited = [v for v in variables if v['dataset'] in required_datasets]
    for variable in variables:
        if len(limited) >= max_datasets:
            break
        if variable not in limited:
            limited.append(variable)

    logger.info("Only considering %s", ', '.join(v['alias'] for v in limited))

    return limited


def _get_default_settings(variable, config_user, derive=False):
    """Get default preprocessor settings."""
    settings = {}

    # Set up downloading using synda if requested.
    if config_user['synda_download']:
        # TODO: make this respect drs or download to preproc dir?
        download_folder = os.path.join(config_user['preproc_dir'], 'downloads')
        settings['download'] = {
            'dest_folder': download_folder,
        }

    # Configure loading
    settings['load'] = {
        'callback': concatenate_callback,
    }
    # Configure concatenation
    settings['concatenate'] = {}

    # Configure fixes
    fix = {
        'project': variable['project'],
        'dataset': variable['dataset'],
        'short_name': variable['short_name'],
        'mip': variable['mip'],
    }
    # File fixes
    fix_dir = os.path.splitext(variable['filename'])[0] + '_fixed'
    settings['fix_file'] = dict(fix)
    settings['fix_file']['output_dir'] = fix_dir
    # Cube fixes
    fix['frequency'] = variable['frequency']
    fix['check_level'] = config_user['check_level']
    settings['fix_metadata'] = dict(fix)
    settings['fix_data'] = dict(fix)

    # Configure time extraction
    if 'start_year' in variable and 'end_year' in variable \
            and variable['frequency'] != 'fx':
        settings['extract_time'] = {
            'start_year': variable['start_year'],
            'end_year': variable['end_year'] + 1,
            'start_month': 1,
            'end_month': 1,
            'start_day': 1,
            'end_day': 1,
        }

    if derive:
        settings['derive'] = {
            'short_name': variable['short_name'],
            'standard_name': variable['standard_name'],
            'long_name': variable['long_name'],
            'units': variable['units'],
        }

    # Configure CMOR metadata check
    settings['cmor_check_metadata'] = {
        'cmor_table': variable['project'],
        'mip': variable['mip'],
        'short_name': variable['short_name'],
        'frequency': variable['frequency'],
        'check_level': config_user['check_level']
    }
    # Configure final CMOR data check
    settings['cmor_check_data'] = {
        'cmor_table': variable['project'],
        'mip': variable['mip'],
        'short_name': variable['short_name'],
        'frequency': variable['frequency'],
        'check_level': config_user['check_level']
    }

    # Clean up fixed files
    if not config_user['save_intermediary_cubes']:
        settings['cleanup'] = {
            'remove': [fix_dir],
        }

    # Configure saving cubes to file
    settings['save'] = {'compress': config_user['compress_netcdf']}
    if variable['short_name'] != variable['original_short_name']:
        settings['save']['alias'] = variable['short_name']

    return settings


def _add_fxvar_keys(fx_var_dict, variable):
    """Add keys specific to fx variable to use get_input_filelist."""
    fx_variable = dict(variable)
    fx_variable.update(fx_var_dict)

    # set variable names
    fx_variable['variable_group'] = fx_var_dict['short_name']

    # add special ensemble for CMIP5 only
    if fx_variable['project'] == 'CMIP5':
        fx_variable['ensemble'] = 'r0i0p0'

    # add missing cmor info
    _add_cmor_info(fx_variable, override=True)

    return fx_variable


def _get_fx_file(variable, fx_variable, config_user):
    """Get fx files (searching all possible mips)."""
    # make it a dict
    if isinstance(fx_variable, str):
        fx_varname = fx_variable
        fx_variable = {'short_name': fx_varname}
    else:
        fx_varname = fx_variable['short_name']

    # assemble info from master variable
    var = dict(variable)
    var_project = variable['project']
    # check if project in config-developer
    try:
        get_project_config(var_project)
    except ValueError:
        raise RecipeError(
            f"Requested fx variable '{fx_varname}' with parent variable"
            f"'{variable}' does not have a '{var_project}' project"
            f"in config-developer.")
    cmor_table = CMOR_TABLES[var_project]
    valid_fx_vars = []

    # force only the mip declared by user
    if 'mip' in fx_variable:
        fx_mips = [fx_variable['mip']]
    else:
        # Get all fx-related mips (original var mip,
        # 'fx' and extend from cmor tables)
        fx_mips = [variable['mip']]
        fx_mips.extend(mip for mip in cmor_table.tables if 'fx' in mip)

    # Search all mips for available variables
    # priority goes to user specified mip if available
    searched_mips = []
    fx_files = []
    for fx_mip in fx_mips:
        fx_cmor_variable = cmor_table.get_variable(fx_mip, fx_varname)
        if fx_cmor_variable is not None:
            fx_var_dict = dict(fx_variable)
            searched_mips.append(fx_mip)
            fx_var_dict['mip'] = fx_mip
            fx_var_dict = _add_fxvar_keys(fx_var_dict, var)
            valid_fx_vars.append(fx_var_dict)
            logger.debug("For fx variable '%s', found table '%s'", fx_varname,
                         fx_mip)
            fx_files = _get_input_files(fx_var_dict, config_user)[0]

            # If files found, return them
            if fx_files:
                logger.debug("Found fx variables '%s':\n%s", fx_varname,
                             pformat(fx_files))
                break

    # If fx variable was not found in any table, raise exception
    if not searched_mips:
        raise RecipeError(
            f"Requested fx variable '{fx_varname}' not available in "
            f"any 'fx'-related CMOR table ({fx_mips}) for '{var_project}'")

    # flag a warning
    if not fx_files:
        logger.warning("Missing data for fx variable '%s'", fx_varname)

    # allow for empty lists corrected for by NE masks
    if fx_files:
        fx_files = fx_files[0]
    if valid_fx_vars:
        valid_fx_vars = valid_fx_vars[0]

    return fx_files, valid_fx_vars


def _exclude_dataset(settings, variable, step):
    """Exclude dataset from specific preprocessor step if requested."""
    exclude = {
        _special_name_to_dataset(variable, dataset)
        for dataset in settings[step].pop('exclude', [])
    }
    if variable['dataset'] in exclude:
        settings.pop(step)
        logger.debug("Excluded dataset '%s' from preprocessor step '%s'",
                     variable['dataset'], step)


def _update_weighting_settings(settings, variable):
    """Update settings for the weighting preprocessors."""
    if 'weighting_landsea_fraction' not in settings:
        return
    _exclude_dataset(settings, variable, 'weighting_landsea_fraction')


def _update_fx_files(step_name, settings, variable, config_user, fx_vars):
    """Update settings with mask fx file list or dict."""
    if not fx_vars:
        return

    fx_vars = [_get_fx_file(variable, fxvar, config_user) for fxvar in fx_vars]

    fx_dict = {fx_var[1]['short_name']: fx_var[0] for fx_var in fx_vars}
    settings['fx_variables'] = fx_dict
    logger.info('Using fx_files: %s for variable %s during step %s',
                pformat(settings['fx_variables']), variable['short_name'],
                step_name)


def _update_fx_settings(settings, variable, config_user):
    """Update fx settings depending on the needed method."""

    # get fx variables either from user defined attribute or fixed
    def _get_fx_vars_from_attribute(step_settings, step_name):
        user_fx_vars = step_settings.get('fx_variables')
        if not user_fx_vars:
            if step_name in ('mask_landsea', 'weighting_landsea_fraction'):
                user_fx_vars = ['sftlf']
                if variable['project'] != 'obs4mips':
                    user_fx_vars.append('sftof')
            elif step_name == 'mask_landseaice':
                user_fx_vars = ['sftgif']
            elif step_name in ('area_statistics', 'volume_statistics',
                               'zonal_statistics'):
                user_fx_vars = []
        return user_fx_vars

    fx_steps = [
        'mask_landsea', 'mask_landseaice', 'weighting_landsea_fraction',
        'area_statistics', 'volume_statistics', 'zonal_statistics'
    ]

    for step_name, step_settings in settings.items():
        if step_name in fx_steps:
            fx_vars = _get_fx_vars_from_attribute(step_settings, step_name)
            _update_fx_files(step_name, step_settings, variable, config_user,
                             fx_vars)


def _read_attributes(filename):
    """Read the attributes from a netcdf file."""
    attributes = {}
    if not (os.path.exists(filename)
            and os.path.splitext(filename)[1].lower() == '.nc'):
        return attributes

    with Dataset(filename, 'r') as dataset:
        for attr in dataset.ncattrs():
            attributes[attr] = dataset.getncattr(attr)
    return attributes


def _get_input_files(variable, config_user):
    """Get the input files for a single dataset (locally and via download)."""
    (input_files, dirnames,
     filenames) = get_input_filelist(variable=variable,
                                     rootpath=config_user['rootpath'],
                                     drs=config_user['drs'])

    # Set up downloading using synda if requested.
    # Do not download if files are already available locally.
    if config_user['synda_download'] and not input_files:
        input_files = synda_search(variable)
        dirnames = None
        filenames = None

    return (input_files, dirnames, filenames)


def _get_ancestors(variable, config_user):
    """Get the input files for a single dataset and setup provenance."""
    (input_files, dirnames,
     filenames) = _get_input_files(variable, config_user)

    logger.info("Using input files for variable %s of dataset %s:\n%s",
                variable['short_name'], variable['dataset'],
                '\n'.join(input_files))
    if (not config_user.get('skip-nonexistent')
            or variable['dataset'] == variable.get('reference_dataset')):
        check.data_availability(input_files, variable, dirnames, filenames)

    # Set up provenance tracking
    for i, filename in enumerate(input_files):
        attributes = _read_attributes(filename)
        input_files[i] = TrackedFile(filename, attributes)

    return input_files


def _apply_preprocessor_profile(settings, profile_settings):
    """Apply settings from preprocessor profile."""
    profile_settings = deepcopy(profile_settings)
    for step, args in profile_settings.items():
        # Remove disabled preprocessor functions
        if args is False:
            if step in settings:
                del settings[step]
            continue
        # Enable/update functions without keywords
        if step not in settings:
            settings[step] = {}
        if isinstance(args, dict):
            settings[step].update(args)


def _get_common_attributes(products):
    """Get common attributes for the output products."""
    attributes = {}
    some_product = next(iter(products))
    for key, value in some_product.attributes.items():
        if all(p.attributes.get(key, object()) == value for p in products):
            attributes[key] = value

    # Ensure start_year and end_year attributes are available
    for product in products:
        start = product.attributes['start_year']
        if 'start_year' not in attributes or start < attributes['start_year']:
            attributes['start_year'] = start
        end = product.attributes['end_year']
        if 'end_year' not in attributes or end > attributes['end_year']:
            attributes['end_year'] = end

    return attributes


def _get_downstream_settings(step, order, products):
    """Get downstream preprocessor settings shared between products."""
    settings = {}
    remaining_steps = order[order.index(step) + 1:]
    some_product = next(iter(products))
    for key, value in some_product.settings.items():
        if key in remaining_steps:
            if all(p.settings.get(key, object()) == value for p in products):
                settings[key] = value
    return settings


def _update_multi_dataset_settings(variable, settings):
    """Configure multi dataset statistics."""
    for step in MULTI_MODEL_FUNCTIONS:
        if not settings.get(step):
            continue
        # Exclude dataset if requested
        _exclude_dataset(settings, variable, step)


def _get_tag(step, identifier, statistic):
    # Avoid . in filename for percentiles
    statistic = statistic.replace('.', '-')

    if step == 'ensemble_statistics':
        tag = 'Ensemble' + statistic.title()
    elif identifier == '':
        tag = 'MultiModel' + statistic.title()
    else:
        tag = identifier + statistic.title()

    return tag


def _update_multiproduct(input_products, order, preproc_dir, step):
    """Return new products that are aggregated over multiple datasets.

    These new products will replace the original products at runtime.
    Therefore, they need to have all the settings for the remaining steps.

    The functions in _multimodel.py take output_products as function arguments.
    These are the output_products created here. But since those functions are
    called from the input products, the products that are created here need to
    be added to their ancestors products' settings ().
    """
    products = {p for p in input_products if step in p.settings}
    if not products:
        return input_products, dict()

    settings = list(products)[0].settings[step]

    if step == 'ensemble_statistics':
        grouping = ['project', 'dataset', 'exp']
    else:
        grouping = settings.get('groupby', None)

    downstream_settings = _get_downstream_settings(step, order, products)

    relevant_settings = {
        'output_products': defaultdict(dict)
    }  # pass to ancestors

    output_products = set()
    for identifier, products in _group_products(products, by=grouping):
        common_attributes = _get_common_attributes(products)

        for statistic in settings.get('statistics'):

            common_attributes[step] = _get_tag(step, identifier, statistic)

            filename = get_multiproduct_filename(common_attributes,
                                                 preproc_dir)
            common_attributes['filename'] = filename

            statistic_product = PreprocessorFile(common_attributes,
                                                 downstream_settings)

            output_products.add(statistic_product)

            relevant_settings['output_products'][identifier][
                statistic] = statistic_product

    return output_products, relevant_settings


def update_ancestors(ancestors, step, downstream_settings):
    """Retroactively add settings to ancestor products."""
    for product in ancestors:
        settings = product.settings[step]
        for key, value in downstream_settings.items():
            settings[key] = value


def _update_extract_shape(settings, config_user):
    if 'extract_shape' in settings:
        shapefile = settings['extract_shape'].get('shapefile')
        if shapefile:
            if not os.path.exists(shapefile):
                shapefile = os.path.join(
                    config_user['auxiliary_data_dir'],
                    shapefile,
                )
                settings['extract_shape']['shapefile'] = shapefile
        check.extract_shape(settings['extract_shape'])


def _match_products(products, variables):
    """Match a list of input products to output product attributes."""
    grouped_products = defaultdict(list)

    if not products:
        return grouped_products

    def get_matching(attributes):
        """Find the output filename which matches input attributes best."""
        best_score = 0
        filenames = []
        for variable in variables:
            filename = variable['filename']
            score = sum(v == variable.get(k) for k, v in attributes.items())

            if score > best_score:
                best_score = score
                filenames = [filename]
            elif score == best_score:
                filenames.append(filename)

        if not filenames:
            logger.warning(
                "Unable to find matching output file for input file %s",
                filename)

        return filenames

    # Group input files by output file
    for product in products:
        matching_filenames = get_matching(product.attributes)
        for filename in matching_filenames:
            grouped_products[filename].append(product)

    return grouped_products


def _get_preprocessor_products(variables, profile, order, ancestor_products,
                               config_user):
    """Get preprocessor product definitions for a set of datasets.

    It updates recipe settings as needed by various preprocessors and
    sets the correct ancestry.
    """
    products = set()
    preproc_dir = config_user['preproc_dir']

    for variable in variables:
        variable['filename'] = get_output_file(variable, preproc_dir)

    grouped_ancestors = _match_products(ancestor_products, variables)

    for variable in variables:
        settings = _get_default_settings(
            variable,
            config_user,
            derive='derive' in profile,
        )
        _apply_preprocessor_profile(settings, profile)
        _update_multi_dataset_settings(variable, settings)
        _update_target_levels(
            variable=variable,
            variables=variables,
            settings=settings,
            config_user=config_user,
        )
        _update_extract_shape(settings, config_user)
        _update_weighting_settings(settings, variable)
        _update_fx_settings(settings=settings,
                            variable=variable,
                            config_user=config_user)
        _update_target_grid(
            variable=variable,
            variables=variables,
            settings=settings,
            config_user=config_user,
        )
        _update_regrid_time(variable, settings)
        ancestors = grouped_ancestors.get(variable['filename'])
        if not ancestors:
            ancestors = _get_ancestors(variable, config_user)
            if config_user.get('skip-nonexistent') and not ancestors:
                logger.info("Skipping: no data found for %s", variable)
                continue
        product = PreprocessorFile(
            attributes=variable,
            settings=settings,
            ancestors=ancestors,
        )

        products.add(product)

    ensemble_step = 'ensemble_statistics'
    multi_model_step = 'multi_model_statistics'

    if ensemble_step in profile:
        check.ensemble_statistics(settings[ensemble_step])

        ensemble_products, ensemble_settings = _update_multiproduct(
            products, order, preproc_dir, ensemble_step)

        # check for ensemble_settings to bypass tests
        update_ancestors(
            ancestors=products,
            step=ensemble_step,
            downstream_settings=ensemble_settings,
        )
    else:
        ensemble_products = products

    if multi_model_step in profile:
        check.multimodel_statistics(settings[multi_model_step])

        multimodel_products, multimodel_settings = _update_multiproduct(
            ensemble_products, order, preproc_dir, multi_model_step)

        # check for multi_model_settings to bypass tests
        update_ancestors(
            ancestors=products,
            step=multi_model_step,
            downstream_settings=multimodel_settings,
        )

        if ensemble_step in profile:
            # Update multi-product settings (workaround for lack of better
            # ancestry tracking)
            update_ancestors(
                ancestors=ensemble_products,
                step=multi_model_step,
                downstream_settings=multimodel_settings,
            )
    else:
        multimodel_products = set()

    for product in products | multimodel_products | ensemble_products:
        product.check()

    return products


def _get_single_preprocessor_task(variables,
                                  profile,
                                  config_user,
                                  name,
                                  ancestor_tasks=None):
    """Create preprocessor tasks for a set of datasets w/ special case fx."""
    if ancestor_tasks is None:
        ancestor_tasks = []
    order = _extract_preprocessor_order(profile)
    ancestor_products = [p for task in ancestor_tasks for p in task.products]

    if variables[0].get('frequency') == 'fx':
        check.check_for_temporal_preprocs(profile)
        ancestor_products = None

    products = _get_preprocessor_products(variables=variables,
                                          profile=profile,
                                          order=order,
                                          ancestor_products=ancestor_products,
                                          config_user=config_user)

    if not products:
        raise RecipeError(
            "Did not find any input data for task {}".format(name))

    task = PreprocessingTask(
        products=products,
        ancestors=ancestor_tasks,
        name=name,
        order=order,
        debug=config_user['save_intermediary_cubes'],
        write_ncl_interface=config_user['write_ncl_interface'],
    )

    logger.info("PreprocessingTask %s created. It will create the files:\n%s",
                task.name, '\n'.join(p.filename for p in task.products))

    return task


def _extract_preprocessor_order(profile):
    """Extract the order of the preprocessing steps from the profile."""
    custom_order = profile.pop('custom_order', False)
    if not custom_order:
        return DEFAULT_ORDER
    order = tuple(p for p in profile if p not in INITIAL_STEPS + FINAL_STEPS)
    return INITIAL_STEPS + order + FINAL_STEPS


def _split_settings(settings, step, order=DEFAULT_ORDER):
    """Split settings, using step as a separator."""
    before = {}
    for _step in order:
        if _step == step:
            break
        if _step in settings:
            before[_step] = settings[_step]
    after = {
        k: v
        for k, v in settings.items() if not (k == step or k in before)
    }
    return before, after


def _split_derive_profile(profile):
    """Split the derive preprocessor profile."""
    order = _extract_preprocessor_order(profile)
    before, after = _split_settings(profile, 'derive', order)
    after['derive'] = True
    after['fix_file'] = False
    after['fix_metadata'] = False
    after['fix_data'] = False
    if order != DEFAULT_ORDER:
        before['custom_order'] = True
        after['custom_order'] = True
    return before, after


def _get_derive_input_variables(variables, config_user):
    """Determine the input sets of `variables` needed for deriving."""
    derive_input = {}

    def append(group_prefix, var):
        """Append variable `var` to a derive input group."""
        group = group_prefix + var['short_name']
        var['variable_group'] = group
        if group not in derive_input:
            derive_input[group] = []
        derive_input[group].append(var)

    for variable in variables:
        group_prefix = variable['variable_group'] + '_derive_input_'
        if not variable.get('force_derivation') and _get_input_files(
                variable, config_user)[0]:
            # No need to derive, just process normally up to derive step
            var = deepcopy(variable)
            append(group_prefix, var)
        else:
            # Process input data needed to derive variable
            required_vars = get_required(variable['short_name'],
                                         variable['project'])
            for var in required_vars:
                _augment(var, variable)
                _add_cmor_info(var, override=True)
                files = _get_input_files(var, config_user)[0]
                if var.get('optional') and not files:
                    logger.info(
                        "Skipping: no data found for %s which is marked as "
                        "'optional'", var)
                else:
                    append(group_prefix, var)

    # An empty derive_input (due to all variables marked as 'optional' is
    # handled at a later step
    return derive_input


def _get_preprocessor_task(variables, profiles, config_user, task_name):
    """Create preprocessor task(s) for a set of datasets."""
    # First set up the preprocessor profile
    variable = variables[0]
    preproc_name = variable.get('preprocessor')
    if preproc_name not in profiles:
        raise RecipeError(
            "Unknown preprocessor {} in variable {} of diagnostic {}".format(
                preproc_name, variable['short_name'], variable['diagnostic']))
    profile = deepcopy(profiles[variable['preprocessor']])
    logger.info("Creating preprocessor '%s' task for variable '%s'",
                variable['preprocessor'], variable['short_name'])
    variables = _limit_datasets(variables, profile,
                                config_user.get('max_datasets'))
    for variable in variables:
        _add_cmor_info(variable)
    # Create preprocessor task(s)
    derive_tasks = []
    # set up tasks
    if variable.get('derive'):
        # Create tasks to prepare the input data for the derive step
        derive_profile, profile = _split_derive_profile(profile)
        derive_input = _get_derive_input_variables(variables, config_user)

        for derive_variables in derive_input.values():
            for derive_variable in derive_variables:
                _add_cmor_info(derive_variable, override=True)
            derive_name = task_name.split(
                TASKSEP)[0] + TASKSEP + derive_variables[0]['variable_group']
            task = _get_single_preprocessor_task(
                derive_variables,
                derive_profile,
                config_user,
                name=derive_name,
            )
            derive_tasks.append(task)

    # Create (final) preprocessor task
    task = _get_single_preprocessor_task(
        variables,
        profile,
        config_user,
        ancestor_tasks=derive_tasks,
        name=task_name,
    )

    return task


class Recipe:
    """Recipe object."""

    info_keys = ('project', 'activity', 'dataset', 'exp', 'ensemble',
                 'version')
    """List of keys to be used to compose the alias, ordered by priority."""
    def __init__(self,
                 raw_recipe,
                 config_user,
                 initialize_tasks=True,
                 recipe_file=None):
        """Parse a recipe file into an object."""
        self._cfg = deepcopy(config_user)
        self._cfg['write_ncl_interface'] = self._need_ncl(
            raw_recipe['diagnostics'])
        self._filename = os.path.basename(recipe_file)
        self._preprocessors = raw_recipe.get('preprocessors', {})
        if 'default' not in self._preprocessors:
            self._preprocessors['default'] = {}
        self.diagnostics = self._initialize_diagnostics(
            raw_recipe['diagnostics'], raw_recipe.get('datasets', []))
        self.entity = self._initialize_provenance(
            raw_recipe.get('documentation', {}))
        self.tasks = self.initialize_tasks() if initialize_tasks else None

    @staticmethod
    def _need_ncl(raw_diagnostics):
        if not raw_diagnostics:
            return False
        for diagnostic in raw_diagnostics.values():
            if not diagnostic.get('scripts'):
                continue
            for script in diagnostic['scripts'].values():
                if script.get('script', '').lower().endswith('.ncl'):
                    logger.info("NCL script detected, checking NCL version")
                    check.ncl_version()
                    return True
        return False

    def _initialize_provenance(self, raw_documentation):
        """Initialize the recipe provenance."""
        doc = deepcopy(raw_documentation)
        for key in doc:
            if key in TAGS:
                doc[key] = replace_tags(key, doc[key])

        return get_recipe_provenance(doc, self._filename)

    def _initialize_diagnostics(self, raw_diagnostics, raw_datasets):
        """Define diagnostics in recipe."""
        logger.debug("Retrieving diagnostics from recipe")
        check.diagnostics(raw_diagnostics)

        diagnostics = {}

        for name, raw_diagnostic in raw_diagnostics.items():
            diagnostic = {}
            diagnostic['name'] = name
            diagnostic['preprocessor_output'] = \
                self._initialize_preprocessor_output(
                    name,
                    raw_diagnostic.get('variables', {}),
                    raw_datasets +
                    raw_diagnostic.get('additional_datasets', []))
            variable_names = tuple(raw_diagnostic.get('variables', {}))
            diagnostic['scripts'] = self._initialize_scripts(
                name, raw_diagnostic.get('scripts'), variable_names)
            for key in ('themes', 'realms'):
                if key in raw_diagnostic:
                    for script in diagnostic['scripts'].values():
                        script['settings'][key] = raw_diagnostic[key]
            diagnostics[name] = diagnostic

        return diagnostics

    @staticmethod
    def _initialize_datasets(raw_datasets):
        """Define datasets used by variable."""
        datasets = deepcopy(raw_datasets)

        for dataset in datasets:
            for key in dataset:
                DATASET_KEYS.add(key)
        return datasets

    @staticmethod
    def _expand_ensemble(variables):
        """Expand ensemble members to multiple datasets.

        Expansion only supports ensembles defined as strings, not lists.
        """
        expanded = []
        regex = re.compile(r'\(\d+:\d+\)')

        def expand_ensemble(variable):
            ens = variable.get('ensemble', "")
            match = regex.search(ens)
            if match:
                start, end = match.group(0)[1:-1].split(':')
                for i in range(int(start), int(end) + 1):
                    expand = deepcopy(variable)
                    expand['ensemble'] = regex.sub(str(i), ens, 1)
                    expand_ensemble(expand)
            else:
                expanded.append(variable)

        for variable in variables:
            ensemble = variable.get('ensemble', "")
            if isinstance(ensemble, (list, tuple)):
                for elem in ensemble:
                    if regex.search(elem):
                        raise RecipeError(
                            f"In variable {variable}: ensemble expansion "
                            "cannot be combined with ensemble lists")
                expanded.append(variable)
            else:
                expand_ensemble(variable)

        return expanded

    def _initialize_variables(self, raw_variable, raw_datasets):
        """Define variables for all datasets."""
        variables = []

        raw_variable = deepcopy(raw_variable)
        datasets = self._initialize_datasets(
            raw_datasets + raw_variable.pop('additional_datasets', []))
        check.duplicate_datasets(datasets)

        for index, dataset in enumerate(datasets):
            variable = deepcopy(raw_variable)
            variable.update(dataset)

            variable['recipe_dataset_index'] = index
            if 'end_year' in variable and 'max_years' in self._cfg:
                variable['end_year'] = min(
                    variable['end_year'],
                    variable['start_year'] + self._cfg['max_years'] - 1)
            variables.append(variable)

        required_keys = {
            'short_name',
            'mip',
            'dataset',
            'project',
            'preprocessor',
            'diagnostic',
        }
        if 'fx' not in raw_variable.get('mip', ''):
            required_keys.update({'start_year', 'end_year'})
        for variable in variables:
            if 'institute' not in variable:
                institute = get_institutes(variable)
                if institute:
                    variable['institute'] = institute
            if 'activity' not in variable:
                activity = get_activity(variable)
                if activity:
                    variable['activity'] = activity
            check.variable(variable, required_keys)
        variables = self._expand_ensemble(variables)
        return variables

    def _initialize_preprocessor_output(self, diagnostic_name, raw_variables,
                                        raw_datasets):
        """Define variables in diagnostic."""
        logger.debug("Populating list of variables for diagnostic %s",
                     diagnostic_name)

        preprocessor_output = {}

        for variable_group, raw_variable in raw_variables.items():
            if raw_variable is None:
                raw_variable = {}
            else:
                raw_variable = deepcopy(raw_variable)
            raw_variable['variable_group'] = variable_group
            if 'short_name' not in raw_variable:
                raw_variable['short_name'] = variable_group
            raw_variable['diagnostic'] = diagnostic_name
            raw_variable['preprocessor'] = str(
                raw_variable.get('preprocessor', 'default'))
            preprocessor_output[variable_group] = \
                self._initialize_variables(raw_variable, raw_datasets)

        self._set_alias(preprocessor_output)

        return preprocessor_output

    def _set_alias(self, preprocessor_output):
        """Add unique alias for datasets.

        Generates a unique alias for each dataset that will be shared by all
        variables. Tries to make it as small as possible to make it useful for
        plot legends, filenames and such

        It is composed using the keys in Recipe.info_keys that differ from
        dataset to dataset. Once a diverging key is found, others are added
        to the alias only if the previous ones where not enough to fully
        identify the dataset.

        If key values are not strings, they will be joint using '-' if they
        are iterables or replaced by they string representation if they are not

        Function will not modify alias if it is manually added to the recipe
        but it will use the dataset info to compute the others

        Examples
        --------
        - {project: CMIP5, model: EC-Earth, ensemble: r1i1p1}
        - {project: CMIP6, model: EC-Earth, ensemble: r1i1p1f1}
        will generate alias 'CMIP5' and 'CMIP6'

        - {project: CMIP5, model: EC-Earth, experiment: historical}
        - {project: CMIP5, model: MPI-ESM, experiment: piControl}
        will generate alias 'EC-Earth,' and 'MPI-ESM'

        - {project: CMIP5, model: EC-Earth, experiment: historical}
        - {project: CMIP5, model: EC-Earth, experiment: piControl}
        will generate alias 'historical' and 'piControl'

        - {project: CMIP5, model: EC-Earth, experiment: historical}
        - {project: CMIP6, model: EC-Earth, experiment: historical}
        - {project: CMIP5, model: MPI-ESM, experiment: historical}
        - {project: CMIP6, model: MPI-ESM experiment: historical}
        will generate alias 'CMIP5_EC-EARTH', 'CMIP6_EC-EARTH', 'CMIP5_MPI-ESM'
        and 'CMIP6_MPI-ESM'

        - {project: CMIP5, model: EC-Earth, experiment: historical}
        will generate alias 'EC-Earth'

        Parameters
        ----------
        preprocessor_output : dict
            preprocessor output dictionary
        """
        datasets_info = set()

        def _key_str(obj):
            if isinstance(obj, str):
                return obj
            try:
                return '-'.join(obj)
            except TypeError:
                return str(obj)

        for variable in preprocessor_output.values():
            for dataset in variable:
                alias = tuple(
                    _key_str(dataset.get(key, None)) for key in self.info_keys)
                datasets_info.add(alias)
                if 'alias' not in dataset:
                    dataset['alias'] = alias

        alias = dict()
        for info in datasets_info:
            alias[info] = []

        datasets_info = list(datasets_info)
        self._get_next_alias(alias, datasets_info, 0)

        for info in datasets_info:
            alias[info] = '_'.join(
                [str(value) for value in alias[info] if value is not None])
            if not alias[info]:
                alias[info] = info[self.info_keys.index('dataset')]

        for variable in preprocessor_output.values():
            for dataset in variable:
                dataset['alias'] = alias.get(dataset['alias'],
                                             dataset['alias'])

    @classmethod
    def _get_next_alias(cls, alias, datasets_info, i):
        if i >= len(cls.info_keys):
            return
        key_values = set(info[i] for info in datasets_info)
        if len(key_values) == 1:
            for info in iter(datasets_info):
                alias[info].append(None)
        else:
            for info in datasets_info:
                alias[info].append(info[i])
        for key in key_values:
            cls._get_next_alias(
                alias,
                [info for info in datasets_info if info[i] == key],
                i + 1,
            )

    def _initialize_scripts(self, diagnostic_name, raw_scripts,
                            variable_names):
        """Define script in diagnostic."""
        if not raw_scripts:
            return {}

        logger.debug("Setting script for diagnostic %s", diagnostic_name)

        scripts = {}

        for script_name, raw_settings in raw_scripts.items():
            settings = deepcopy(raw_settings)
            script = settings.pop('script')
            ancestors = []
            for id_glob in settings.pop('ancestors', variable_names):
                if TASKSEP not in id_glob:
                    id_glob = diagnostic_name + TASKSEP + id_glob
                ancestors.append(id_glob)
            settings['recipe'] = self._filename
            settings['version'] = __version__
            settings['script'] = script_name
            # Add output dirs to settings
            for dir_name in ('run_dir', 'plot_dir', 'work_dir'):
                settings[dir_name] = os.path.join(self._cfg[dir_name],
                                                  diagnostic_name, script_name)
            # Copy other settings
            if self._cfg['write_ncl_interface']:
                settings['exit_on_ncl_warning'] = self._cfg['exit_on_warning']
            for key in (
                    'output_file_type',
                    'log_level',
                    'write_plots',
                    'write_netcdf',
                    'profile_diagnostic',
                    'auxiliary_data_dir',
            ):
                settings[key] = self._cfg[key]

            scripts[script_name] = {
                'script': script,
                'output_dir': settings['work_dir'],
                'settings': settings,
                'ancestors': ancestors,
            }

        return scripts

    def _resolve_diagnostic_ancestors(self, tasks):
        """Resolve diagnostic ancestors."""
        tasks = {t.name: t for t in tasks}
        for diagnostic_name, diagnostic in self.diagnostics.items():
            for script_name, script_cfg in diagnostic['scripts'].items():
                task_id = diagnostic_name + TASKSEP + script_name
                if isinstance(tasks[task_id], DiagnosticTask):
                    logger.debug("Linking tasks for diagnostic %s script %s",
                                 diagnostic_name, script_name)
                    ancestors = []
                    for id_glob in script_cfg['ancestors']:
                        ancestor_ids = fnmatch.filter(tasks, id_glob)
                        if not ancestor_ids:
                            raise RecipeError(
                                "Could not find any ancestors matching {}".
                                format(id_glob))
                        logger.debug("Pattern %s matches %s", id_glob,
                                     ancestor_ids)
                        ancestors.extend(tasks[a] for a in ancestor_ids)
                    tasks[task_id].ancestors = ancestors

    def initialize_tasks(self):
        """Define tasks in recipe."""
        logger.info("Creating tasks from recipe")
        tasks = set()

        priority = 0
        for diagnostic_name, diagnostic in self.diagnostics.items():
            logger.info("Creating tasks for diagnostic %s", diagnostic_name)

            # Create preprocessor tasks
            for variable_group in diagnostic['preprocessor_output']:
                task_name = diagnostic_name + TASKSEP + variable_group
                logger.info("Creating preprocessor task %s", task_name)
                task = _get_preprocessor_task(
                    variables=diagnostic['preprocessor_output']
                    [variable_group],
                    profiles=self._preprocessors,
                    config_user=self._cfg,
                    task_name=task_name,
                )
                for task0 in task.flatten():
                    task0.priority = priority
                tasks.add(task)
                priority += 1

            # Create diagnostic tasks
            for script_name, script_cfg in diagnostic['scripts'].items():
                task_name = diagnostic_name + TASKSEP + script_name
                logger.info("Creating diagnostic task %s", task_name)
                task = DiagnosticTask(
                    script=script_cfg['script'],
                    output_dir=script_cfg['output_dir'],
                    settings=script_cfg['settings'],
                    name=task_name,
                )
                task.priority = priority
                tasks.add(task)
                priority += 1

        check.tasks_valid(tasks)

        # Resolve diagnostic ancestors
        self._resolve_diagnostic_ancestors(tasks)

        # Select only requested tasks
        tasks = get_flattened_tasks(tasks)
        if not self._cfg.get('run_diagnostic'):
            tasks = {t for t in tasks if isinstance(t, PreprocessingTask)}
        if self._cfg.get('diagnostics'):
            names = {t.name for t in tasks}
            selection = set()
            for pattern in self._cfg.get('diagnostics'):
                selection |= set(fnmatch.filter(names, pattern))
            tasks = {t for t in tasks if t.name in selection}

        tasks = get_flattened_tasks(tasks)
        logger.info("These tasks will be executed: %s",
                    ', '.join(t.name for t in tasks))

        # Initialize task provenance
        for task in tasks:
            task.initialize_provenance(self.entity)

        # TODO: check that no loops are created (will throw RecursionError)

        # Return smallest possible set of tasks
        return get_independent_tasks(tasks)

    def __str__(self):
        """Get human readable summary."""
        return '\n\n'.join(str(task) for task in self.tasks)

    def run(self):
        """Run all tasks in the recipe."""
        run_tasks(self.tasks,
                  max_parallel_tasks=self._cfg['max_parallel_tasks'])<|MERGE_RESOLUTION|>--- conflicted
+++ resolved
@@ -3,10 +3,7 @@
 import logging
 import os
 import re
-<<<<<<< HEAD
-=======
 from collections import OrderedDict, defaultdict
->>>>>>> 64002701
 from copy import deepcopy
 from pprint import pformat
 
@@ -39,10 +36,6 @@
 TASKSEP = os.sep
 
 
-<<<<<<< HEAD
-def read_recipe_file(filename, config_user, initialize_tasks=True):
-    """Read a recipe from file."""
-=======
 def ordered_safe_load(stream):
     """Load a YAML file using OrderedDict instead of dict."""
     class OrderedSafeLoader(yaml.SafeLoader):
@@ -63,15 +56,39 @@
     """Check a recipe file and return it in raw form."""
     # Note that many checks can only be performed after the automatically
     # computed entries have been filled in by creating a Recipe object.
->>>>>>> 64002701
     check.recipe_with_schema(filename)
     with open(filename, 'r') as file:
-        raw_recipe = yaml.safe_load(file)
-
+        contents = file.read()
+        raw_recipe = yaml.safe_load(contents)
+        raw_recipe['preprocessors'] = ordered_safe_load(contents).get(
+            'preprocessors', {})
+
+    check.diagnostics(raw_recipe['diagnostics'])
+    return raw_recipe
+
+
+def read_recipe_file(filename, config_user, initialize_tasks=True):
+    """Read a recipe from file."""
+    raw_recipe = load_raw_recipe(filename)
     return Recipe(raw_recipe,
                   config_user,
                   initialize_tasks,
                   recipe_file=filename)
+
+
+def _get_value(key, datasets):
+    """Get a value for key by looking at the other datasets."""
+    values = {dataset[key] for dataset in datasets if key in dataset}
+
+    if len(values) > 1:
+        raise RecipeError("Ambiguous values {} for property {}".format(
+            values, key))
+
+    value = None
+    if len(values) == 1:
+        value = values.pop()
+
+    return value
 
 
 def _add_cmor_info(variable, override=False):
