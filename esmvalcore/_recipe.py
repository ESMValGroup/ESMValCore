--- conflicted
+++ resolved
@@ -449,19 +449,9 @@
             settings['add_fx_variables']['fx_variables'].update({
                 fx_var: fx_info
             })
-<<<<<<< HEAD
             logger.info(
                 'Using fx files for variable %s during step %s: %s',
                 variable['short_name'], step_name, pformat(fx_files))
-=======
-
-    logger.debug('Using fx_files: %s for variable %s during step %s',
-                 pformat(settings['add_fx_variables']['fx_variables']),
-                 variable['short_name'], step_name)
-    logger.info('Using fx_files: %s for variable %s during step %s',
-                list(settings['add_fx_variables']['fx_variables']),
-                variable['short_name'], step_name)
->>>>>>> b562249b
 
 
 def _fx_list_to_dict(fx_vars):
