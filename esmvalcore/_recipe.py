"""Recipe parser."""
import fnmatch
import logging
import os
import re
from collections import OrderedDict
from copy import deepcopy
from pprint import pformat

import yaml
from netCDF4 import Dataset

from . import __version__
from . import _recipe_checks as check
from ._config import TAGS, get_activity, get_institutes, replace_tags
from ._data_finder import (get_input_filelist, get_output_file,
                           get_statistic_output_file)
from ._provenance import TrackedFile, get_recipe_provenance
from ._recipe_checks import RecipeError
from ._task import (DiagnosticTask, get_flattened_tasks, get_independent_tasks,
                    run_tasks)
from .cmor.table import CMOR_TABLES
from .preprocessor import (DEFAULT_ORDER, FINAL_STEPS, INITIAL_STEPS,
                           MULTI_MODEL_FUNCTIONS, PreprocessingTask,
                           PreprocessorFile)
from .preprocessor._derive import get_required
from .preprocessor._download import synda_search
from .preprocessor._io import DATASET_KEYS, concatenate_callback
from .preprocessor._regrid import (get_cmor_levels, get_reference_levels,
                                   parse_cell_spec)

logger = logging.getLogger(__name__)

TASKSEP = os.sep


def ordered_safe_load(stream):
    """Load a YAML file using OrderedDict instead of dict."""
    class OrderedSafeLoader(yaml.SafeLoader):
        """Loader class that uses OrderedDict to load a map."""
    def construct_mapping(loader, node):
        """Load a map as an OrderedDict."""
        loader.flatten_mapping(node)
        return OrderedDict(loader.construct_pairs(node))

    OrderedSafeLoader.add_constructor(
        yaml.resolver.BaseResolver.DEFAULT_MAPPING_TAG, construct_mapping)

    return yaml.load(stream, OrderedSafeLoader)


def load_raw_recipe(filename):
    """Check a recipe file and return it in raw form."""
    # Note that many checks can only be performed after the automatically
    # computed entries have been filled in by creating a Recipe object.
    check.recipe_with_schema(filename)
    with open(filename, 'r') as file:
        contents = file.read()
        raw_recipe = yaml.safe_load(contents)
        raw_recipe['preprocessors'] = ordered_safe_load(contents).get(
            'preprocessors', {})

    check.diagnostics(raw_recipe['diagnostics'])
    return raw_recipe


def read_recipe_file(filename, config_user, initialize_tasks=True):
    """Read a recipe from file."""
    raw_recipe = load_raw_recipe(filename)
    return Recipe(raw_recipe,
                  config_user,
                  initialize_tasks,
                  recipe_file=filename)


def _get_value(key, datasets):
    """Get a value for key by looking at the other datasets."""
    values = {dataset[key] for dataset in datasets if key in dataset}

    if len(values) > 1:
        raise RecipeError("Ambigous values {} for property {}".format(
            values, key))

    value = None
    if len(values) == 1:
        value = values.pop()

    return value


def _add_cmor_info(variable, override=False):
    """Add information from CMOR tables to variable."""
    logger.debug("If not present: adding keys from CMOR table to %s", variable)
    # Copy the following keys from CMOR table
    cmor_keys = [
        'standard_name', 'long_name', 'units', 'modeling_realm', 'frequency'
    ]
    project = variable['project']
    mip = variable['mip']
    short_name = variable['short_name']
    derive = variable.get('derive', False)
    table = CMOR_TABLES.get(project)
    if table:
        table_entry = table.get_variable(mip, short_name, derive)
    else:
        table_entry = None
    if table_entry is None:
        raise RecipeError(
            f"Unable to load CMOR table (project) '{project}' for variable "
            f"'{short_name}' with mip '{mip}'")

    for key in cmor_keys:
        if key not in variable or override:
            value = getattr(table_entry, key, None)
            if value is not None:
                variable[key] = value
            else:
                logger.debug(
                    "Failed to add key %s to variable %s from CMOR table", key,
                    variable)

    # Check that keys are available
    check.variable(variable, required_keys=cmor_keys)


def _special_name_to_dataset(variable, special_name):
    """Convert special names to dataset names."""
    if special_name in ('reference_dataset', 'alternative_dataset'):
        if special_name not in variable:
            raise RecipeError(
                "Preprocessor {} uses {}, but {} is not defined for "
                "variable {} of diagnostic {}".format(
                    variable['preprocessor'],
                    special_name,
                    special_name,
                    variable['short_name'],
                    variable['diagnostic'],
                ))
        special_name = variable[special_name]

    return special_name


def _update_target_levels(variable, variables, settings, config_user):
    """Replace the target levels dataset name with a filename if needed."""
    levels = settings.get('extract_levels', {}).get('levels')
    if not levels:
        return

    levels = _special_name_to_dataset(variable, levels)

    # If levels is a dataset name, replace it by a dict with a 'dataset' entry
    if any(levels == v['dataset'] for v in variables):
        settings['extract_levels']['levels'] = {'dataset': levels}
        levels = settings['extract_levels']['levels']

    if not isinstance(levels, dict):
        return

    if 'cmor_table' in levels and 'coordinate' in levels:
        settings['extract_levels']['levels'] = get_cmor_levels(
            levels['cmor_table'], levels['coordinate'])
    elif 'dataset' in levels:
        dataset = levels['dataset']
        if variable['dataset'] == dataset:
            del settings['extract_levels']
        else:
            variable_data = _get_dataset_info(dataset, variables)
            filename = _dataset_to_file(variable_data, config_user)
            settings['extract_levels']['levels'] = get_reference_levels(
                filename=filename,
                project=variable_data['project'],
                dataset=dataset,
                short_name=variable_data['short_name'],
                mip=variable_data['mip'],
                frequency=variable_data['frequency'],
                fix_dir=os.path.splitext(
                    variable_data['filename'])[0] + '_fixed',
            )


def _update_target_grid(variable, variables, settings, config_user):
    """Replace the target grid dataset name with a filename if needed."""
    grid = settings.get('regrid', {}).get('target_grid')
    if not grid:
        return

    grid = _special_name_to_dataset(variable, grid)

    if variable['dataset'] == grid:
        del settings['regrid']
    elif any(grid == v['dataset'] for v in variables):
        settings['regrid']['target_grid'] = _dataset_to_file(
            _get_dataset_info(grid, variables), config_user)
    else:
        # Check that MxN grid spec is correct
        parse_cell_spec(settings['regrid']['target_grid'])


def _update_regrid_time(variable, settings):
    """Input data frequency automatically for regrid_time preprocessor."""
    regrid_time = settings.get('regrid_time')
    if regrid_time is None:
        return
    frequency = settings.get('regrid_time', {}).get('frequency')
    if not frequency:
        settings['regrid_time']['frequency'] = variable['frequency']


def _get_dataset_info(dataset, variables):
    for var in variables:
        if var['dataset'] == dataset:
            return var
    raise RecipeError("Unable to find matching file for dataset"
                      "{}".format(dataset))


def _augment(base, update):
    """Update dict base with values from dict update."""
    for key in update:
        if key not in base:
            base[key] = update[key]


def _dataset_to_file(variable, config_user):
    """Find the first file belonging to dataset from variable info."""
    (files, dirnames, filenames) = _get_input_files(variable, config_user)
    if not files and variable.get('derive'):
        required_vars = get_required(variable['short_name'],
                                     variable['project'])
        for required_var in required_vars:
            _augment(required_var, variable)
            _add_cmor_info(required_var, override=True)
            (files, dirnames, filenames) = _get_input_files(required_var,
                                                            config_user)
            if files:
                variable = required_var
                break
    check.data_availability(files, variable, dirnames, filenames)
    return files[0]


def _limit_datasets(variables, profile, max_datasets=0):
    """Try to limit the number of datasets to max_datasets."""
    if not max_datasets:
        return variables

    logger.info("Limiting the number of datasets to %s", max_datasets)

    required_datasets = [
        (profile.get('extract_levels') or {}).get('levels'),
        (profile.get('regrid') or {}).get('target_grid'),
        variables[0].get('reference_dataset'),
        variables[0].get('alternative_dataset'),
    ]

    limited = [v for v in variables if v['dataset'] in required_datasets]
    for variable in variables:
        if len(limited) >= max_datasets:
            break
        if variable not in limited:
            limited.append(variable)

    logger.info("Only considering %s",
                ', '.join(v['alias'] for v in limited))

    return limited


def _get_default_settings(variable, config_user, derive=False):
    """Get default preprocessor settings."""
    settings = {}

    # Set up downloading using synda if requested.
    if config_user['synda_download']:
        # TODO: make this respect drs or download to preproc dir?
        download_folder = os.path.join(config_user['preproc_dir'], 'downloads')
        settings['download'] = {
            'dest_folder': download_folder,
        }

    # Configure loading
    settings['load'] = {
        'callback': concatenate_callback,
    }
    # Configure merge
    settings['concatenate'] = {}

    # Configure fixes
    fix = {
        'project': variable['project'],
        'dataset': variable['dataset'],
        'short_name': variable['short_name'],
        'mip': variable['mip'],
    }
    # File fixes
    fix_dir = os.path.splitext(variable['filename'])[0] + '_fixed'
    settings['fix_file'] = dict(fix)
    settings['fix_file']['output_dir'] = fix_dir
    # Cube fixes
<<<<<<< HEAD
    # Only supply mip if the CMOR check fixes are implemented.
    if variable.get('cmor_table'):
        fix['cmor_table'] = variable['cmor_table']
        fix['mip'] = variable['mip']
        fix['frequency'] = variable['frequency']
        fix['check_level'] = config_user.get('check_level', None)
    settings['fix_data'] = dict(fix)
=======
    fix['frequency'] = variable['frequency']
>>>>>>> 637bd47e
    settings['fix_metadata'] = dict(fix)
    settings['fix_data'] = dict(fix)

    # Configure time extraction
    if 'start_year' in variable and 'end_year' in variable \
            and variable['frequency'] != 'fx':
        settings['extract_time'] = {
            'start_year': variable['start_year'],
            'end_year': variable['end_year'] + 1,
            'start_month': 1,
            'end_month': 1,
            'start_day': 1,
            'end_day': 1,
        }

    if derive:
        settings['derive'] = {
            'short_name': variable['short_name'],
            'standard_name': variable['standard_name'],
            'long_name': variable['long_name'],
            'units': variable['units'],
        }

    # Configure CMOR metadata check
<<<<<<< HEAD
    if variable.get('cmor_table'):
        settings['cmor_check_metadata'] = {
            'cmor_table': variable['cmor_table'],
            'mip': variable['mip'],
            'short_name': variable['short_name'],
            'frequency': variable['frequency'],
            'check_level': config_user.get('check_level', None)
        }
    # Configure final CMOR data check
    if variable.get('cmor_table'):
        settings['cmor_check_data'] = {
            'cmor_table': variable['cmor_table'],
            'mip': variable['mip'],
            'short_name': variable['short_name'],
            'frequency': variable['frequency'],
            'check_level': config_user.get('check_level', None)
        }
=======
    settings['cmor_check_metadata'] = {
        'cmor_table': variable['project'],
        'mip': variable['mip'],
        'short_name': variable['short_name'],
        'frequency': variable['frequency'],
    }
    # Configure final CMOR data check
    settings['cmor_check_data'] = {
        'cmor_table': variable['project'],
        'mip': variable['mip'],
        'short_name': variable['short_name'],
        'frequency': variable['frequency'],
    }
>>>>>>> 637bd47e

    # Clean up fixed files
    if not config_user['save_intermediary_cubes']:
        settings['cleanup'] = {
            'remove': [fix_dir],
        }

    # Configure saving cubes to file
    settings['save'] = {'compress': config_user['compress_netcdf']}

    return settings


def _add_fxvar_keys(fx_var_dict, variable):
    """Add keys specific to fx variable to use get_input_filelist."""
    fx_variable = dict(variable)

    # set variable names
    fx_variable['variable_group'] = fx_var_dict['short_name']
    fx_variable['short_name'] = fx_var_dict['short_name']

    # specificities of project
    if fx_variable['project'] == 'CMIP5':
        fx_variable['mip'] = 'fx'
        fx_variable['ensemble'] = 'r0i0p0'
    elif fx_variable['project'] == 'CMIP6':
        fx_variable['grid'] = variable['grid']
        if 'mip' in fx_var_dict:
            fx_variable['mip'] = fx_var_dict['mip']
    elif fx_variable['project'] in ['OBS', 'OBS6', 'obs4mips']:
        fx_variable['mip'] = 'fx'
    # add missing cmor info
    _add_cmor_info(fx_variable, override=True)
    return fx_variable


def _get_correct_fx_file(variable, fx_varname, config_user):
    """Get fx files (searching all possible mips)."""
    # TODO: allow user to specify certain mip if desired
    var = dict(variable)
    var_project = variable['project']
    cmor_table = CMOR_TABLES[var_project]

    # Get all fx-related mips ('fx' always first, original mip last)
    fx_mips = ['fx']
    fx_mips.extend(
        [key for key in cmor_table.tables if 'fx' in key and key != 'fx'])
    fx_mips.append(variable['mip'])

    # Search all mips for available variables
    searched_mips = []
    for fx_mip in fx_mips:
        fx_variable = cmor_table.get_variable(fx_mip, fx_varname)
        if fx_variable is not None:
            searched_mips.append(fx_mip)
            fx_var = _add_fxvar_keys(
                {'short_name': fx_varname, 'mip': fx_mip}, var)
            logger.debug("For CMIP6 fx variable '%s', found table '%s'",
                         fx_varname, fx_mip)
            fx_files = _get_input_files(fx_var, config_user)[0]

            # If files found, return them
            if fx_files:
                logger.debug("Found CMIP6 fx variables '%s':\n%s",
                             fx_varname, pformat(fx_files))
                break
    else:
        # No files found
        fx_files = []

    # If fx variable was not found in any table, raise exception
    if not searched_mips:
        raise RecipeError(
            f"Requested fx variable '{fx_varname}' not available in "
            f"any 'fx'-related CMOR table ({fx_mips}) for '{var_project}'")

    # allow for empty lists corrected for by NE masks
    if fx_files:
        fx_files = fx_files[0]

    return fx_files


def _get_landsea_fraction_fx_dict(variable, config_user):
    """Get dict of available ``sftlf`` and ``sftof`` variables."""
    fx_dict = {}
    fx_vars = ['sftlf']
    if variable['project'] != 'obs4mips':
        fx_vars.append('sftof')
    for fx_var in fx_vars:
        fx_dict[fx_var] = _get_correct_fx_file(variable, fx_var, config_user)
    return fx_dict


def _exclude_dataset(settings, variable, step):
    """Exclude dataset from specific preprocessor step if requested."""
    exclude = {
        _special_name_to_dataset(variable, dataset)
        for dataset in settings[step].pop('exclude', [])
    }
    if variable['dataset'] in exclude:
        settings.pop(step)
        logger.debug("Excluded dataset '%s' from preprocessor step '%s'",
                     variable['dataset'], step)


def _update_weighting_settings(settings, variable):
    """Update settings for the weighting preprocessors."""
    if 'weighting_landsea_fraction' not in settings:
        return
    _exclude_dataset(settings, variable, 'weighting_landsea_fraction')


def _update_fx_settings(settings, variable, config_user):
    """Find and set the FX mask settings."""
    msg = f"Using fx files for %s of dataset {variable['dataset']}:\n%s"
    if 'mask_landsea' in settings:
        logger.debug('Getting fx mask settings now...')
        fx_dict = _get_landsea_fraction_fx_dict(variable, config_user)
        fx_list = [fx_file for fx_file in fx_dict.values() if fx_file]
        settings['mask_landsea']['fx_files'] = fx_list
        logger.info(msg, 'land/sea masking', pformat(fx_dict))

    if 'mask_landseaice' in settings:
        logger.debug('Getting fx mask settings now...')
        settings['mask_landseaice']['fx_files'] = []
        fx_files_dict = {
            'sftgif': _get_correct_fx_file(variable, 'sftgif', config_user)}
        if fx_files_dict['sftgif']:
            settings['mask_landseaice']['fx_files'].append(
                fx_files_dict['sftgif'])
        logger.info(msg, 'land/sea ice masking', pformat(fx_files_dict))

    if 'weighting_landsea_fraction' in settings:
        logger.debug("Getting fx files for landsea fraction weighting now...")
        fx_dict = _get_landsea_fraction_fx_dict(variable, config_user)
        settings['weighting_landsea_fraction']['fx_files'] = fx_dict
        logger.info(msg, 'land/sea fraction weighting', pformat(fx_dict))

    for step in ('area_statistics', 'volume_statistics'):
        if settings.get(step, {}).get('fx_files'):
            var = dict(variable)
            var['fx_files'] = settings.get(step, {}).get('fx_files')
            fx_files_dict = {
                fxvar: _get_correct_fx_file(variable, fxvar, config_user)
                for fxvar in var['fx_files']}
            settings[step]['fx_files'] = fx_files_dict
            logger.info(msg, step, pformat(fx_files_dict))


def _read_attributes(filename):
    """Read the attributes from a netcdf file."""
    attributes = {}
    if not (os.path.exists(filename)
            and os.path.splitext(filename)[1].lower() == '.nc'):
        return attributes

    with Dataset(filename, 'r') as dataset:
        for attr in dataset.ncattrs():
            attributes[attr] = dataset.getncattr(attr)
    return attributes


def _get_input_files(variable, config_user):
    """Get the input files for a single dataset (locally and via download)."""
    (input_files, dirnames, filenames) = get_input_filelist(
        variable=variable,
        rootpath=config_user['rootpath'],
        drs=config_user['drs'])

    # Set up downloading using synda if requested.
    # Do not download if files are already available locally.
    if config_user['synda_download'] and not input_files:
        input_files = synda_search(variable)
        dirnames = None
        filenames = None

    return (input_files, dirnames, filenames)


def _get_ancestors(variable, config_user):
    """Get the input files for a single dataset and setup provenance."""
    (input_files, dirnames, filenames) = _get_input_files(variable,
                                                          config_user)

    logger.info("Using input files for variable %s of dataset %s:\n%s",
                variable['short_name'], variable['dataset'],
                '\n'.join(input_files))
    if (not config_user.get('skip-nonexistent')
            or variable['dataset'] == variable.get('reference_dataset')):
        check.data_availability(input_files, variable, dirnames, filenames)

    # Set up provenance tracking
    for i, filename in enumerate(input_files):
        attributes = _read_attributes(filename)
        input_files[i] = TrackedFile(filename, attributes)

    return input_files


def _apply_preprocessor_profile(settings, profile_settings):
    """Apply settings from preprocessor profile."""
    profile_settings = deepcopy(profile_settings)
    for step, args in profile_settings.items():
        # Remove disabled preprocessor functions
        if args is False:
            if step in settings:
                del settings[step]
            continue
        # Enable/update functions without keywords
        if step not in settings:
            settings[step] = {}
        if isinstance(args, dict):
            settings[step].update(args)


def _get_statistic_attributes(products):
    """Get attributes for the statistic output products."""
    attributes = {}
    some_product = next(iter(products))
    for key, value in some_product.attributes.items():
        if all(p.attributes.get(key, object()) == value for p in products):
            attributes[key] = value

    # Ensure start_year and end_year attributes are available
    for product in products:
        start = product.attributes['start_year']
        if 'start_year' not in attributes or start < attributes['start_year']:
            attributes['start_year'] = start
        end = product.attributes['end_year']
        if 'end_year' not in attributes or end > attributes['end_year']:
            attributes['end_year'] = end

    return attributes


def _get_remaining_common_settings(step, order, products):
    """Get preprocessor settings that are shared between products."""
    settings = {}
    remaining_steps = order[order.index(step) + 1:]
    some_product = next(iter(products))
    for key, value in some_product.settings.items():
        if key in remaining_steps:
            if all(p.settings.get(key, object()) == value for p in products):
                settings[key] = value
    return settings


def _update_multi_dataset_settings(variable, settings):
    """Configure multi dataset statistics."""
    for step in MULTI_MODEL_FUNCTIONS:
        if not settings.get(step):
            continue
        # Exclude dataset if requested
        _exclude_dataset(settings, variable, step)


def _update_statistic_settings(products, order, preproc_dir):
    """Define statistic output products."""
    # TODO: move this to multi model statistics function?
    # But how to check, with a dry-run option?
    step = 'multi_model_statistics'

    products = {p for p in products if step in p.settings}
    if not products:
        return

    some_product = next(iter(products))
    for statistic in some_product.settings[step]['statistics']:
        attributes = _get_statistic_attributes(products)
        attributes['dataset'] = attributes['alias'] = 'MultiModel{}'.format(
            statistic.title())
        attributes['filename'] = get_statistic_output_file(
            attributes, preproc_dir)
        common_settings = _get_remaining_common_settings(step, order, products)
        statistic_product = PreprocessorFile(attributes, common_settings)
        for product in products:
            settings = product.settings[step]
            if 'output_products' not in settings:
                settings['output_products'] = {}
            settings['output_products'][statistic] = statistic_product


def _update_extract_shape(settings, config_user):
    if 'extract_shape' in settings:
        shapefile = settings['extract_shape'].get('shapefile')
        if shapefile:
            if not os.path.exists(shapefile):
                shapefile = os.path.join(
                    config_user['auxiliary_data_dir'],
                    shapefile,
                )
                settings['extract_shape']['shapefile'] = shapefile
        check.extract_shape(settings['extract_shape'])


def _match_products(products, variables):
    """Match a list of input products to output product attributes."""
    grouped_products = {}

    def get_matching(attributes):
        """Find the output filename which matches input attributes best."""
        score = 0
        filenames = []
        for variable in variables:
            filename = variable['filename']
            tmp = sum(v == variable.get(k) for k, v in attributes.items())
            if tmp > score:
                score = tmp
                filenames = [filename]
            elif tmp == score:
                filenames.append(filename)
        if not filenames:
            logger.warning(
                "Unable to find matching output file for input file %s",
                filename)
        return filenames

    # Group input files by output file
    for product in products:
        for filename in get_matching(product.attributes):
            if filename not in grouped_products:
                grouped_products[filename] = []
            grouped_products[filename].append(product)

    return grouped_products


def _get_preprocessor_products(variables, profile, order, ancestor_products,
                               config_user):
    """Get preprocessor product definitions for a set of datasets."""
    products = set()

    for variable in variables:
        variable['filename'] = get_output_file(variable,
                                               config_user['preproc_dir'])

    if ancestor_products:
        grouped_ancestors = _match_products(ancestor_products, variables)
    else:
        grouped_ancestors = {}

    for variable in variables:
        settings = _get_default_settings(
            variable,
            config_user,
            derive='derive' in profile,
        )
        _apply_preprocessor_profile(settings, profile)
        _update_multi_dataset_settings(variable, settings)
        _update_target_levels(
            variable=variable,
            variables=variables,
            settings=settings,
            config_user=config_user,
        )
        _update_extract_shape(settings, config_user)
        _update_weighting_settings(settings, variable)
        _update_fx_settings(
            settings=settings, variable=variable,
            config_user=config_user)
        _update_target_grid(
            variable=variable,
            variables=variables,
            settings=settings,
            config_user=config_user,
        )
        _update_regrid_time(variable, settings)
        ancestors = grouped_ancestors.get(variable['filename'])
        if not ancestors:
            ancestors = _get_ancestors(variable, config_user)
            if config_user.get('skip-nonexistent') and not ancestors:
                logger.info("Skipping: no data found for %s", variable)
                continue
        product = PreprocessorFile(
            attributes=variable,
            settings=settings,
            ancestors=ancestors,
        )
        products.add(product)

    _update_statistic_settings(products, order, config_user['preproc_dir'])

    for product in products:
        product.check()

    return products


def _get_single_preprocessor_task(variables,
                                  profile,
                                  config_user,
                                  name,
                                  ancestor_tasks=None):
    """Create preprocessor tasks for a set of datasets w/ special case fx."""
    if ancestor_tasks is None:
        ancestor_tasks = []
    order = _extract_preprocessor_order(profile)
    ancestor_products = [p for task in ancestor_tasks for p in task.products]

    if variables[0].get('frequency') == 'fx':
        check.check_for_temporal_preprocs(profile)
        ancestor_products = None

    products = _get_preprocessor_products(
        variables=variables,
        profile=profile,
        order=order,
        ancestor_products=ancestor_products,
        config_user=config_user,
    )

    if not products:
        raise RecipeError(
            "Did not find any input data for task {}".format(name))

    task = PreprocessingTask(
        products=products,
        ancestors=ancestor_tasks,
        name=name,
        order=order,
        debug=config_user['save_intermediary_cubes'],
        write_ncl_interface=config_user['write_ncl_interface'],
    )

    logger.info("PreprocessingTask %s created. It will create the files:\n%s",
                task.name, '\n'.join(p.filename for p in task.products))

    return task


def _extract_preprocessor_order(profile):
    """Extract the order of the preprocessing steps from the profile."""
    custom_order = profile.pop('custom_order', False)
    if not custom_order:
        return DEFAULT_ORDER
    order = tuple(p for p in profile if p not in INITIAL_STEPS + FINAL_STEPS)
    return INITIAL_STEPS + order + FINAL_STEPS


def _split_settings(settings, step, order=DEFAULT_ORDER):
    """Split settings, using step as a separator."""
    before = {}
    for _step in order:
        if _step == step:
            break
        if _step in settings:
            before[_step] = settings[_step]
    after = {
        k: v
        for k, v in settings.items() if not (k == step or k in before)
    }
    return before, after


def _split_derive_profile(profile):
    """Split the derive preprocessor profile."""
    order = _extract_preprocessor_order(profile)
    before, after = _split_settings(profile, 'derive', order)
    after['derive'] = True
    after['fix_file'] = False
    after['fix_metadata'] = False
    after['fix_data'] = False
    if order != DEFAULT_ORDER:
        before['custom_order'] = True
        after['custom_order'] = True
    return before, after


def _get_derive_input_variables(variables, config_user):
    """Determine the input sets of `variables` needed for deriving."""
    derive_input = {}

    def append(group_prefix, var):
        """Append variable `var` to a derive input group."""
        group = group_prefix + var['short_name']
        var['variable_group'] = group
        if group not in derive_input:
            derive_input[group] = []
        derive_input[group].append(var)

    for variable in variables:
        group_prefix = variable['variable_group'] + '_derive_input_'
        if not variable.get('force_derivation') and _get_input_files(
                variable,
                config_user)[0]:
            # No need to derive, just process normally up to derive step
            var = deepcopy(variable)
            append(group_prefix, var)
        else:
            # Process input data needed to derive variable
            required_vars = get_required(variable['short_name'],
                                         variable['project'])
            for var in required_vars:
                _augment(var, variable)
                _add_cmor_info(var, override=True)
                files = _get_input_files(var, config_user)[0]
                if var.get('optional') and not files:
                    logger.info(
                        "Skipping: no data found for %s which is marked as "
                        "'optional'", var)
                else:
                    append(group_prefix, var)

    # An empty derive_input (due to all variables marked as 'optional' is
    # handled at a later step
    return derive_input


def _get_preprocessor_task(variables, profiles, config_user, task_name):
    """Create preprocessor task(s) for a set of datasets."""
    # First set up the preprocessor profile
    variable = variables[0]
    preproc_name = variable.get('preprocessor')
    if preproc_name not in profiles:
        raise RecipeError(
            "Unknown preprocessor {} in variable {} of diagnostic {}".format(
                preproc_name, variable['short_name'], variable['diagnostic']))
    profile = deepcopy(profiles[variable['preprocessor']])
    logger.info("Creating preprocessor '%s' task for variable '%s'",
                variable['preprocessor'], variable['short_name'])
    variables = _limit_datasets(variables, profile,
                                config_user.get('max_datasets'))
    for variable in variables:
        _add_cmor_info(variable)
    # Create preprocessor task(s)
    derive_tasks = []
    if variable.get('derive'):
        # Create tasks to prepare the input data for the derive step
        derive_profile, profile = _split_derive_profile(profile)
        derive_input = _get_derive_input_variables(variables, config_user)

        for derive_variables in derive_input.values():
            for derive_variable in derive_variables:
                _add_cmor_info(derive_variable, override=True)
            derive_name = task_name.split(
                TASKSEP)[0] + TASKSEP + derive_variables[0]['variable_group']
            task = _get_single_preprocessor_task(
                derive_variables,
                derive_profile,
                config_user,
                name=derive_name,
            )
            derive_tasks.append(task)

    # Create (final) preprocessor task
    task = _get_single_preprocessor_task(
        variables,
        profile,
        config_user,
        ancestor_tasks=derive_tasks,
        name=task_name,
    )

    return task


class Recipe:
    """Recipe object."""

    info_keys = (
        'project', 'activity', 'dataset', 'exp', 'ensemble', 'version'
    )
    """List of keys to be used to compose the alias, ordered by priority."""

    def __init__(self,
                 raw_recipe,
                 config_user,
                 initialize_tasks=True,
                 recipe_file=None):
        """Parse a recipe file into an object."""
        self._cfg = deepcopy(config_user)
        self._cfg['write_ncl_interface'] = self._need_ncl(
            raw_recipe['diagnostics'])
        self._filename = os.path.basename(recipe_file)
        self._preprocessors = raw_recipe.get('preprocessors', {})
        if 'default' not in self._preprocessors:
            self._preprocessors['default'] = {}
        self.diagnostics = self._initialize_diagnostics(
            raw_recipe['diagnostics'], raw_recipe.get('datasets', []))
        self.entity = self._initalize_provenance(
            raw_recipe.get('documentation', {}))
        self.tasks = self.initialize_tasks() if initialize_tasks else None

    @staticmethod
    def _need_ncl(raw_diagnostics):
        if not raw_diagnostics:
            return False
        for diagnostic in raw_diagnostics.values():
            if not diagnostic.get('scripts'):
                continue
            for script in diagnostic['scripts'].values():
                if script.get('script', '').lower().endswith('.ncl'):
                    logger.info("NCL script detected, checking NCL version")
                    check.ncl_version()
                    return True
        return False

    def _initalize_provenance(self, raw_documentation):
        """Initialize the recipe provenance."""
        doc = deepcopy(raw_documentation)
        for key in doc:
            if key in TAGS:
                doc[key] = replace_tags(key, doc[key])

        return get_recipe_provenance(doc, self._filename)

    def _initialize_diagnostics(self, raw_diagnostics, raw_datasets):
        """Define diagnostics in recipe."""
        logger.debug("Retrieving diagnostics from recipe")

        diagnostics = {}

        for name, raw_diagnostic in raw_diagnostics.items():
            diagnostic = {}
            diagnostic['name'] = name
            diagnostic['preprocessor_output'] = \
                self._initialize_preprocessor_output(
                    name,
                    raw_diagnostic.get('variables', {}),
                    raw_datasets +
                    raw_diagnostic.get('additional_datasets', []))
            variable_names = tuple(raw_diagnostic.get('variables', {}))
            diagnostic['scripts'] = self._initialize_scripts(
                name, raw_diagnostic.get('scripts'), variable_names)
            for key in ('themes', 'realms'):
                if key in raw_diagnostic:
                    for script in diagnostic['scripts'].values():
                        script['settings'][key] = raw_diagnostic[key]
            diagnostics[name] = diagnostic

        return diagnostics

    @staticmethod
    def _initialize_datasets(raw_datasets):
        """Define datasets used by variable."""
        datasets = deepcopy(raw_datasets)

        for dataset in datasets:
            for key in dataset:
                DATASET_KEYS.add(key)
        return datasets

    @staticmethod
    def _expand_ensemble(variables):
        """
        Expand ensemble members to multiple datasets

        Expansion only support ensembles defined as strings, not lists
        """
        expanded = []
        regex = re.compile(r'\(\d+:\d+\)')
        for variable in variables:
            ensemble = variable.get('ensemble', "")
            if not isinstance(ensemble, str):
                expanded.append(variable)
                continue
            match = regex.search(ensemble)
            if not match:
                expanded.append(variable)
                continue
            start, end = match.group(0)[1: -1].split(':')
            for i in range(int(start), int(end) + 1):
                expand = deepcopy(variable)
                expand['ensemble'] = regex.sub(str(i), ensemble, 1)
                expanded.append(expand)
        return expanded

    def _initialize_variables(self, raw_variable, raw_datasets):
        """Define variables for all datasets."""
        variables = []

        raw_variable = deepcopy(raw_variable)
        datasets = self._initialize_datasets(
            raw_datasets + raw_variable.pop('additional_datasets', []))
        check.duplicate_datasets(datasets)

        for index, dataset in enumerate(datasets):
            variable = deepcopy(raw_variable)
            variable.update(dataset)

            variable['recipe_dataset_index'] = index
            if 'end_year' in variable and 'max_years' in self._cfg:
                variable['end_year'] = min(
                    variable['end_year'],
                    variable['start_year'] + self._cfg['max_years'] - 1)
            variables.append(variable)

        required_keys = {
            'short_name',
            'mip',
            'dataset',
            'project',
            'preprocessor',
            'diagnostic',
        }
        if 'fx' not in raw_variable.get('mip', ''):
            required_keys.update({'start_year', 'end_year'})
        for variable in variables:
            if 'institute' not in variable:
                institute = get_institutes(variable)
                if institute:
                    variable['institute'] = institute
            if 'activity' not in variable:
                activity = get_activity(variable)
                if activity:
                    variable['activity'] = activity
            check.variable(variable, required_keys)
        variables = self._expand_ensemble(variables)
        return variables

    def _initialize_preprocessor_output(self, diagnostic_name, raw_variables,
                                        raw_datasets):
        """Define variables in diagnostic."""
        logger.debug("Populating list of variables for diagnostic %s",
                     diagnostic_name)

        preprocessor_output = {}

        for variable_group, raw_variable in raw_variables.items():
            if raw_variable is None:
                raw_variable = {}
            else:
                raw_variable = deepcopy(raw_variable)
            raw_variable['variable_group'] = variable_group
            if 'short_name' not in raw_variable:
                raw_variable['short_name'] = variable_group
            raw_variable['diagnostic'] = diagnostic_name
            raw_variable['preprocessor'] = str(
                raw_variable.get('preprocessor', 'default'))
            preprocessor_output[variable_group] = \
                self._initialize_variables(raw_variable, raw_datasets)

        self._set_alias(preprocessor_output)

        return preprocessor_output

    def _set_alias(self, preprocessor_output):
        """
        Add unique alias for datasets.

        Generates a unique alias for each dataset that will be shared by all
        variables. Tries to make it as small as possible to make it useful for
        plot legends, filenames and such

        It is composed using the keys in Recipe.info_keys that differ from
        dataset to dataset. Once a diverging key is found, others are added
        to the alias only if the previous ones where not enough to fully
        identify the dataset.

        If key values are not strings, they will be joint using '-' if they
        are iterables or replaced by they string representation if they are not

        Function will not modify alias if it is manually added to the recipe
        but it will use the dataset info to compute the others

        Examples:
        --------
        - {project: CMIP5, model: EC-Earth, ensemble: r1i1p1}
        - {project: CMIP6, model: EC-Earth, ensemble: r1i1p1f1}
        will generate alias 'CMIP5' and 'CMIP6'

        - {project: CMIP5, model: EC-Earth, experiment: historical}
        - {project: CMIP5, model: MPI-ESM, experiment: piControl}
        will generate alias 'EC-Earth,' and 'MPI-ESM'

        - {project: CMIP5, model: EC-Earth, experiment: historical}
        - {project: CMIP5, model: EC-Earth, experiment: piControl}
        will generate alias 'historical' and 'piControl'

        - {project: CMIP5, model: EC-Earth, experiment: historical}
        - {project: CMIP6, model: EC-Earth, experiment: historical}
        - {project: CMIP5, model: MPI-ESM, experiment: historical}
        - {project: CMIP6, model: MPI-ESM experiment: historical}
        will generate alias 'CMIP5_EC-EARTH', 'CMIP6_EC-EARTH', 'CMIP5_MPI-ESM'
        and 'CMIP6_MPI-ESM'

        - {project: CMIP5, model: EC-Earth, experiment: historical}
        will generate alias 'EC-Earth'

        Parameters:
        ----------
        preprocessor_output : dict
            preprocessor output dictionary
        """
        datasets_info = set()

        def _key_str(obj):
            if isinstance(obj, str):
                return obj
            try:
                return '-'.join(obj)
            except TypeError:
                return str(obj)

        for variable in preprocessor_output.values():
            for dataset in variable:
                alias = tuple(
                    _key_str(dataset.get(key, None)) for key in self.info_keys)
                datasets_info.add(alias)
                if 'alias' not in dataset:
                    dataset['alias'] = alias

        alias = dict()
        for info in datasets_info:
            alias[info] = []

        datasets_info = list(datasets_info)
        self._get_next_alias(alias, datasets_info, 0)

        for info in datasets_info:
            alias[info] = '_'.join(
                [str(value) for value in alias[info] if value is not None])
            if not alias[info]:
                alias[info] = info[self.info_keys.index('dataset')]

        for variable in preprocessor_output.values():
            for dataset in variable:
                dataset['alias'] = alias.get(dataset['alias'],
                                             dataset['alias'])

    @classmethod
    def _get_next_alias(cls, alias, datasets_info, i):
        if i >= len(cls.info_keys):
            return
        key_values = set(info[i] for info in datasets_info)
        if len(key_values) == 1:
            for info in iter(datasets_info):
                alias[info].append(None)
        else:
            for info in datasets_info:
                alias[info].append(info[i])
        for key in key_values:
            cls._get_next_alias(
                alias,
                [info for info in datasets_info if info[i] == key],
                i + 1,
            )

    def _initialize_scripts(self, diagnostic_name, raw_scripts,
                            variable_names):
        """Define script in diagnostic."""
        if not raw_scripts:
            return {}

        logger.debug("Setting script for diagnostic %s", diagnostic_name)

        scripts = {}

        for script_name, raw_settings in raw_scripts.items():
            settings = deepcopy(raw_settings)
            script = settings.pop('script')
            ancestors = []
            for id_glob in settings.pop('ancestors', variable_names):
                if TASKSEP not in id_glob:
                    id_glob = diagnostic_name + TASKSEP + id_glob
                ancestors.append(id_glob)
            settings['recipe'] = self._filename
            settings['version'] = __version__
            settings['script'] = script_name
            # Add output dirs to settings
            for dir_name in ('run_dir', 'plot_dir', 'work_dir'):
                settings[dir_name] = os.path.join(self._cfg[dir_name],
                                                  diagnostic_name, script_name)
            # Copy other settings
            if self._cfg['write_ncl_interface']:
                settings['exit_on_ncl_warning'] = self._cfg['exit_on_warning']
            for key in (
                    'output_file_type',
                    'log_level',
                    'write_plots',
                    'write_netcdf',
                    'profile_diagnostic',
                    'auxiliary_data_dir',
            ):
                settings[key] = self._cfg[key]

            scripts[script_name] = {
                'script': script,
                'output_dir': settings['work_dir'],
                'settings': settings,
                'ancestors': ancestors,
            }

        return scripts

    def _resolve_diagnostic_ancestors(self, tasks):
        """Resolve diagnostic ancestors."""
        tasks = {t.name: t for t in tasks}
        for diagnostic_name, diagnostic in self.diagnostics.items():
            for script_name, script_cfg in diagnostic['scripts'].items():
                task_id = diagnostic_name + TASKSEP + script_name
                if isinstance(tasks[task_id], DiagnosticTask):
                    logger.debug("Linking tasks for diagnostic %s script %s",
                                 diagnostic_name, script_name)
                    ancestors = []
                    for id_glob in script_cfg['ancestors']:
                        ancestor_ids = fnmatch.filter(tasks, id_glob)
                        if not ancestor_ids:
                            raise RecipeError(
                                "Could not find any ancestors matching {}".
                                format(id_glob))
                        logger.debug("Pattern %s matches %s", id_glob,
                                     ancestor_ids)
                        ancestors.extend(tasks[a] for a in ancestor_ids)
                    tasks[task_id].ancestors = ancestors

    def initialize_tasks(self):
        """Define tasks in recipe."""
        logger.info("Creating tasks from recipe")
        tasks = set()

        priority = 0
        for diagnostic_name, diagnostic in self.diagnostics.items():
            logger.info("Creating tasks for diagnostic %s", diagnostic_name)

            # Create preprocessor tasks
            for variable_group in diagnostic['preprocessor_output']:
                task_name = diagnostic_name + TASKSEP + variable_group
                logger.info("Creating preprocessor task %s", task_name)
                task = _get_preprocessor_task(
                    variables=diagnostic['preprocessor_output']
                    [variable_group],
                    profiles=self._preprocessors,
                    config_user=self._cfg,
                    task_name=task_name,
                )
                for task0 in task.flatten():
                    task0.priority = priority
                tasks.add(task)
                priority += 1

            # Create diagnostic tasks
            for script_name, script_cfg in diagnostic['scripts'].items():
                task_name = diagnostic_name + TASKSEP + script_name
                logger.info("Creating diagnostic task %s", task_name)
                task = DiagnosticTask(
                    script=script_cfg['script'],
                    output_dir=script_cfg['output_dir'],
                    settings=script_cfg['settings'],
                    name=task_name,
                )
                task.priority = priority
                tasks.add(task)
                priority += 1

        check.tasks_valid(tasks)

        # Resolve diagnostic ancestors
        self._resolve_diagnostic_ancestors(tasks)

        # Select only requested tasks
        tasks = get_flattened_tasks(tasks)
        if not self._cfg.get('run_diagnostic'):
            tasks = {t for t in tasks if isinstance(t, PreprocessingTask)}
        if self._cfg.get('diagnostics'):
            names = {t.name for t in tasks}
            selection = set()
            for pattern in self._cfg.get('diagnostics'):
                selection |= set(fnmatch.filter(names, pattern))
            tasks = {t for t in tasks if t.name in selection}

        tasks = get_flattened_tasks(tasks)
        logger.info("These tasks will be executed: %s",
                    ', '.join(t.name for t in tasks))

        # Initialize task provenance
        for task in tasks:
            task.initialize_provenance(self.entity)

        # TODO: check that no loops are created (will throw RecursionError)

        # Return smallest possible set of tasks
        return get_independent_tasks(tasks)

    def __str__(self):
        """Get human readable summary."""
        return '\n\n'.join(str(task) for task in self.tasks)

    def run(self):
        """Run all tasks in the recipe."""
        run_tasks(self.tasks,
                  max_parallel_tasks=self._cfg['max_parallel_tasks'])<|MERGE_RESOLUTION|>--- conflicted
+++ resolved
@@ -298,17 +298,8 @@
     settings['fix_file'] = dict(fix)
     settings['fix_file']['output_dir'] = fix_dir
     # Cube fixes
-<<<<<<< HEAD
-    # Only supply mip if the CMOR check fixes are implemented.
-    if variable.get('cmor_table'):
-        fix['cmor_table'] = variable['cmor_table']
-        fix['mip'] = variable['mip']
-        fix['frequency'] = variable['frequency']
-        fix['check_level'] = config_user.get('check_level', None)
-    settings['fix_data'] = dict(fix)
-=======
     fix['frequency'] = variable['frequency']
->>>>>>> 637bd47e
+    fix['check_level'] = config_user.get('check_level', None)
     settings['fix_metadata'] = dict(fix)
     settings['fix_data'] = dict(fix)
 
@@ -333,30 +324,12 @@
         }
 
     # Configure CMOR metadata check
-<<<<<<< HEAD
-    if variable.get('cmor_table'):
-        settings['cmor_check_metadata'] = {
-            'cmor_table': variable['cmor_table'],
-            'mip': variable['mip'],
-            'short_name': variable['short_name'],
-            'frequency': variable['frequency'],
-            'check_level': config_user.get('check_level', None)
-        }
-    # Configure final CMOR data check
-    if variable.get('cmor_table'):
-        settings['cmor_check_data'] = {
-            'cmor_table': variable['cmor_table'],
-            'mip': variable['mip'],
-            'short_name': variable['short_name'],
-            'frequency': variable['frequency'],
-            'check_level': config_user.get('check_level', None)
-        }
-=======
     settings['cmor_check_metadata'] = {
         'cmor_table': variable['project'],
         'mip': variable['mip'],
         'short_name': variable['short_name'],
         'frequency': variable['frequency'],
+        'check_level': config_user.get('check_level', None)
     }
     # Configure final CMOR data check
     settings['cmor_check_data'] = {
@@ -364,8 +337,8 @@
         'mip': variable['mip'],
         'short_name': variable['short_name'],
         'frequency': variable['frequency'],
+        'check_level': config_user.get('check_level', None)
     }
->>>>>>> 637bd47e
 
     # Clean up fixed files
     if not config_user['save_intermediary_cubes']:
