--- conflicted
+++ resolved
@@ -130,23 +130,13 @@
     if special_name in ('reference_dataset', 'alternative_dataset'):
         if special_name not in variable:
             raise RecipeError(
-<<<<<<< HEAD
-                "Preprocessor {} uses {}, but {} is not defined for "
-                "variable {} of diagnostic {}".format(
-                    variable['preprocessor'],
-                    special_name,
-                    special_name,
-                    variable['cmor_name'],
-                    variable['diagnostic'],
-=======
                 "Preprocessor {preproc} uses {name}, but {name} is not "
-                "defined for variable {short_name} of diagnostic "
+                "defined for variable {cmor_name} of diagnostic "
                 "{diagnostic}".format(
                     preproc=variable['preprocessor'],
                     name=special_name,
-                    short_name=variable['short_name'],
+                    cmor_name=variable['cmor_name'],
                     diagnostic=variable['diagnostic'],
->>>>>>> 5d26d1e6
                 ))
         special_name = variable[special_name]
 
@@ -370,12 +360,8 @@
     fx_variable.update(fx_var_dict)
 
     # set variable names
-<<<<<<< HEAD
     fx_variable['variable_group'] = fx_var_dict['cmor_name']
     fx_variable['cmor_name'] = fx_var_dict['cmor_name']
-=======
-    fx_variable['variable_group'] = fx_var_dict['short_name']
->>>>>>> 5d26d1e6
 
     # add special ensemble for CMIP5 only
     if fx_variable['project'] == 'CMIP5':
@@ -428,20 +414,12 @@
         if fx_cmor_variable is not None:
             fx_var_dict = dict(fx_variable)
             searched_mips.append(fx_mip)
-<<<<<<< HEAD
-            fx_var = _add_fxvar_keys(
-                {'cmor_name': fx_varname, 'mip': fx_mip}, var)
-            logger.debug("For CMIP6 fx variable '%s', found table '%s'",
-                         fx_varname, fx_mip)
-            fx_files = _get_input_files(fx_var, config_user)[0]
-=======
             fx_var_dict['mip'] = fx_mip
             fx_var_dict = _add_fxvar_keys(fx_var_dict, var)
             valid_fx_vars.append(fx_var_dict)
             logger.debug("For fx variable '%s', found table '%s'", fx_varname,
                          fx_mip)
             fx_files = _get_input_files(fx_var_dict, config_user)[0]
->>>>>>> 5d26d1e6
 
             # If files found, return them
             if fx_files:
