"""Recipe parser."""
import fnmatch
import logging
import os
from collections import OrderedDict
from copy import deepcopy

import yaml
from netCDF4 import Dataset

from . import __version__
from . import _recipe_checks as check
<<<<<<< HEAD
from ._config import TAGS, get_institutes, replace_tags
from ._data_finder import (get_input_filelist, get_output_file,
                           get_statistic_output_file)
=======
from ._config import TAGS, get_institutes, get_activity, replace_tags
from ._data_finder import (get_input_filelist, get_input_fx_filelist,
                           get_output_file, get_statistic_output_file)
>>>>>>> 79341118
from ._provenance import TrackedFile, get_recipe_provenance
from ._recipe_checks import RecipeError
from ._task import (DiagnosticTask, get_flattened_tasks, get_independent_tasks,
                    run_tasks)
from .cmor.table import CMOR_TABLES
from .preprocessor import (DEFAULT_ORDER, FINAL_STEPS, INITIAL_STEPS,
                           MULTI_MODEL_FUNCTIONS, PreprocessingTask,
                           PreprocessorFile)
from .preprocessor._derive import get_required
from .preprocessor._download import synda_search
from .preprocessor._io import DATASET_KEYS, concatenate_callback
from .preprocessor._regrid import (get_cmor_levels, get_reference_levels,
                                   parse_cell_spec)

logger = logging.getLogger(__name__)

TASKSEP = os.sep


def ordered_safe_load(stream):
    """Load a YAML file using OrderedDict instead of dict."""
    class OrderedSafeLoader(yaml.SafeLoader):
        """Loader class that uses OrderedDict to load a map."""

    def construct_mapping(loader, node):
        """Load a map as an OrderedDict."""
        loader.flatten_mapping(node)
        return OrderedDict(loader.construct_pairs(node))

    OrderedSafeLoader.add_constructor(
        yaml.resolver.BaseResolver.DEFAULT_MAPPING_TAG, construct_mapping)

    return yaml.load(stream, OrderedSafeLoader)


def load_raw_recipe(filename):
    """Check a recipe file and return it in raw form."""
    # Note that many checks can only be performed after the automatically
    # computed entries have been filled in by creating a Recipe object.
    check.recipe_with_schema(filename)
    with open(filename, 'r') as file:
        contents = file.read()
        raw_recipe = yaml.safe_load(contents)
        raw_recipe['preprocessors'] = ordered_safe_load(contents).get(
            'preprocessors', {})

    check.diagnostics(raw_recipe['diagnostics'])
    return raw_recipe


def read_recipe_file(filename, config_user, initialize_tasks=True):
    """Read a recipe from file."""
    raw_recipe = load_raw_recipe(filename)
    return Recipe(
        raw_recipe, config_user, initialize_tasks, recipe_file=filename)


def _get_value(key, datasets):
    """Get a value for key by looking at the other datasets."""
    values = {dataset[key] for dataset in datasets if key in dataset}

    if len(values) > 1:
        raise RecipeError("Ambigous values {} for property {}".format(
            values, key))

    value = None
    if len(values) == 1:
        value = values.pop()

    return value


def _update_from_others(variable, keys, datasets):
    """Get values for keys by copying from the other datasets."""
    for key in keys:
        if key not in variable:
            value = _get_value(key, datasets)
            if value is not None:
                variable[key] = value


def _add_cmor_info(variable, override=False):
    """Add information from CMOR tables to variable."""
    logger.debug("If not present: adding keys from CMOR table to %s", variable)

    if 'cmor_table' not in variable or 'mip' not in variable:
        logger.debug("Skipping because cmor_table or mip not specified")
        return

    if variable['cmor_table'] not in CMOR_TABLES:
        logger.warning("Unknown CMOR table %s", variable['cmor_table'])

    derive = variable.get('derive', False)
    # Copy the following keys from CMOR table
    cmor_keys = [
        'standard_name', 'long_name', 'units', 'modeling_realm', 'frequency'
    ]
    cmor_table = variable['cmor_table']
    mip = variable['mip']
    short_name = variable['short_name']
    table_entry = CMOR_TABLES[cmor_table].get_variable(mip, short_name, derive)

    if table_entry is None:
        raise RecipeError(
            "Unable to load CMOR table '{}' for variable '{}' with mip '{}'".
            format(cmor_table, short_name, mip))

    for key in cmor_keys:
        if key not in variable or override:
            value = getattr(table_entry, key, None)
            if value is not None:
                variable[key] = value
            else:
                logger.debug(
                    "Failed to add key %s to variable %s from CMOR table", key,
                    variable)

    # Check that keys are available
    check.variable(variable, required_keys=cmor_keys)


def _special_name_to_dataset(variable, special_name):
    """Convert special names to dataset names."""
    if special_name in ('reference_dataset', 'alternative_dataset'):
        if special_name not in variable:
            raise RecipeError(
                "Preprocessor {} uses {}, but {} is not defined for "
                "variable {} of diagnostic {}".format(
                    variable['preprocessor'], special_name, special_name,
                    variable['short_name'], variable['diagnostic']))
        special_name = variable[special_name]

    return special_name


def _update_target_levels(variable, variables, settings, config_user):
    """Replace the target levels dataset name with a filename if needed."""
    levels = settings.get('extract_levels', {}).get('levels')
    if not levels:
        return

    levels = _special_name_to_dataset(variable, levels)

    # If levels is a dataset name, replace it by a dict with a 'dataset' entry
    if any(levels == v['dataset'] for v in variables):
        settings['extract_levels']['levels'] = {'dataset': levels}
        levels = settings['extract_levels']['levels']

    if not isinstance(levels, dict):
        return

    if 'cmor_table' in levels and 'coordinate' in levels:
        settings['extract_levels']['levels'] = get_cmor_levels(
            levels['cmor_table'], levels['coordinate'])
    elif 'dataset' in levels:
        dataset = levels['dataset']
        if variable['dataset'] == dataset:
            del settings['extract_levels']
        else:
            variable_data = _get_dataset_info(dataset, variables)
            filename = \
                _dataset_to_file(variable_data, config_user)
            settings['extract_levels']['levels'] = get_reference_levels(
                filename, variable_data['project'], dataset,
                variable_data['short_name'],
                os.path.splitext(variable_data['filename'])[0] + '_fixed')


def _update_target_grid(variable, variables, settings, config_user):
    """Replace the target grid dataset name with a filename if needed."""
    grid = settings.get('regrid', {}).get('target_grid')
    if not grid:
        return

    grid = _special_name_to_dataset(variable, grid)

    if variable['dataset'] == grid:
        del settings['regrid']
    elif any(grid == v['dataset'] for v in variables):
        settings['regrid']['target_grid'] = _dataset_to_file(
            _get_dataset_info(grid, variables), config_user)
    else:
        # Check that MxN grid spec is correct
        parse_cell_spec(settings['regrid']['target_grid'])


def _update_regrid_time(variable, settings):
    """Input data frequency automatically for regrid_time preprocessor."""
    regrid_time = settings.get('regrid_time')
    if regrid_time is None:
        return
    frequency = settings.get('regrid_time', {}).get('frequency')
    if not frequency:
        settings['regrid_time']['frequency'] = variable['frequency']


def _get_dataset_info(dataset, variables):
    for var in variables:
        if var['dataset'] == dataset:
            return var
    raise RecipeError("Unable to find matching file for dataset"
                      "{}".format(dataset))


def _augment(base, update):
    """Update dict base with values from dict update."""
    for key in update:
        if key not in base:
            base[key] = update[key]


def _dataset_to_file(variable, config_user):
    """Find the first file belonging to dataset from variable info."""
    files = get_input_filelist(
        variable=variable,
        rootpath=config_user['rootpath'],
        drs=config_user['drs'])
    if not files and variable.get('derive'):
        first_required = get_required(variable['short_name'])[0]
        _augment(first_required, variable)
        files = get_input_filelist(
            variable=first_required,
            rootpath=config_user['rootpath'],
            drs=config_user['drs'])
    check.data_availability(files, variable)
    return files[0]


def _limit_datasets(variables, profile, max_datasets=0):
    """Try to limit the number of datasets to max_datasets."""
    if not max_datasets:
        return variables

    logger.info("Limiting the number of datasets to %s", max_datasets)

    required_datasets = [
        (profile.get('extract_levels') or {}).get('levels'),
        (profile.get('regrid') or {}).get('target_grid'),
        variables[0].get('reference_dataset'),
        variables[0].get('alternative_dataset'),
    ]

    limited = [v for v in variables if v['dataset'] in required_datasets]
    for variable in variables:
        if len(limited) >= max_datasets:
            break
        if variable not in limited:
            limited.append(variable)

    logger.info("Only considering %s",
                ', '.join(v['dataset'] for v in limited))

    return limited


def _get_default_settings(variable, config_user, derive=False):
    """Get default preprocessor settings."""
    settings = {}

    # Set up downloading using synda if requested.
    if config_user['synda_download']:
        # TODO: make this respect drs or download to preproc dir?
        download_folder = os.path.join(config_user['preproc_dir'], 'downloads')
        settings['download'] = {
            'dest_folder': download_folder,
        }

    # Configure loading
    settings['load'] = {
        'callback': concatenate_callback,
    }
    # Configure merge
    settings['concatenate'] = {}

    # Configure fixes
    fix = {
        'project': variable['project'],
        'dataset': variable['dataset'],
        'short_name': variable['short_name'],
    }
    # File fixes
    fix_dir = os.path.splitext(variable['filename'])[0] + '_fixed'
    settings['fix_file'] = dict(fix)
    settings['fix_file']['output_dir'] = fix_dir
    # Cube fixes
    # Only supply mip if the CMOR check fixes are implemented.
    if variable.get('cmor_table'):
        fix['cmor_table'] = variable['cmor_table']
        fix['mip'] = variable['mip']
        fix['frequency'] = variable['frequency']
    settings['fix_data'] = dict(fix)
    settings['fix_metadata'] = dict(fix)

    # Configure time extraction
    settings['extract_time'] = {
        'start_year': variable['start_year'],
        'end_year': variable['end_year'] + 1,
        'start_month': 1,
        'end_month': 1,
        'start_day': 1,
        'end_day': 1,
    }

    if derive:
        settings['derive'] = {
            'short_name': variable['short_name'],
            'standard_name': variable['standard_name'],
            'long_name': variable['long_name'],
            'units': variable['units'],
        }

    # Configure CMOR metadata check
    if variable.get('cmor_table'):
        settings['cmor_check_metadata'] = {
            'cmor_table': variable['cmor_table'],
            'mip': variable['mip'],
            'short_name': variable['short_name'],
            'frequency': variable['frequency'],
        }
    # Configure final CMOR data check
    if variable.get('cmor_table'):
        settings['cmor_check_data'] = {
            'cmor_table': variable['cmor_table'],
            'mip': variable['mip'],
            'short_name': variable['short_name'],
            'frequency': variable['frequency'],
        }

    # Clean up fixed files
    if not config_user['save_intermediary_cubes']:
        settings['cleanup'] = {
            'remove': [fix_dir],
        }

    # Configure saving cubes to file
    settings['save'] = {'compress': config_user['compress_netcdf']}

    return settings


def _add_fxvar_keys(fx_var_dict, variable):
    """Add keys specific to fx variable to use get_input_filelist."""
    fx_variable = dict(variable)

    # set variable names
    fx_variable['variable_group'] = fx_var_dict['short_name']
    fx_variable['short_name'] = fx_var_dict['short_name']

    # specificities of project
    if fx_variable['project'] == 'CMIP5':
        fx_variable['mip'] = 'fx'
        fx_variable['ensemble'] = 'r0i0p0'
    elif fx_variable['project'] == 'CMIP6':
        fx_variable['grid'] = variable['grid']
        if 'mip' in fx_var_dict:
            fx_variable['mip'] = fx_var_dict['mip']
    # add missing cmor info
    _add_cmor_info(fx_variable, override=True)

    return fx_variable


def _get_correct_fx_file(variable, fx_varname, config_user):
    """Wrapper to standard file getter to recover the correct fx file."""
    var = dict(variable)
    if var['project'] == 'CMIP5':
        fx_var = _add_fxvar_keys({'short_name': fx_varname, 'mip': 'fx'}, var)
    elif var['project'] == 'CMIP6':
        if fx_varname == 'sftlf':
            fx_var = _add_fxvar_keys({'short_name': fx_varname, 'mip': 'fx'},
                                     var)
        elif fx_varname == 'sftof':
            fx_var = _add_fxvar_keys({'short_name': fx_varname, 'mip': 'Ofx'},
                                     var)
        # TODO allow availability for multiple mip's for sftgif
        elif fx_varname == 'sftgif':
            fx_var = _add_fxvar_keys({'short_name': fx_varname, 'mip': 'fx'},
                                     var)
    fx_files = get_input_filelist(variable=fx_var,
                                  rootpath=config_user['rootpath'],
                                  drs=config_user['drs'])[0]

    return fx_files


def _update_fx_settings(settings, variable, config_user):
    """Find and set the FX derive/mask settings."""
    # update for derive
    if 'derive' in settings:
        fx_files = {}
        for var in get_required(variable['short_name']):
            if 'fx_files' in var:
                _augment(var, variable)
                for fxvar in var['fx_files']:
                    fx_files[fxvar] = _get_correct_fx_file(var, fxvar,
                                                           config_user)
        settings['derive']['fx_files'] = fx_files

    # update for landsea
    if 'mask_landsea' in settings:
        fx_files_dict = {}
        # Configure ingestion of land/sea masks
        logger.debug('Getting fx mask settings now...')
        settings['mask_landsea']['fx_files'] = []
        fx_files_dict = {
            'sftlf': _get_correct_fx_file(variable, 'sftlf', config_user),
            'sftof': _get_correct_fx_file(variable, 'sftof', config_user)}
        # allow both sftlf and sftof
        if fx_files_dict['sftlf']:
            settings['mask_landsea']['fx_files'].append(fx_files_dict['sftlf'])
        if fx_files_dict['sftof']:
            settings['mask_landsea']['fx_files'].append(fx_files_dict['sftof'])

    if 'mask_landseaice' in settings:
        logger.debug('Getting fx mask settings now...')
        settings['mask_landseaice']['fx_files'] = []
        fx_files_dict = {
            'sftgif': _get_correct_fx_file(variable, 'sftgif', config_user)}
        if fx_files_dict['sftgif']:
            settings['mask_landseaice']['fx_files'].append(
                fx_files_dict['sftgif'])

    for step in ('area_statistics', 'volume_statistics'):
        if settings.get(step, {}).get('fx_files'):
            var = dict(variable)
            var['fx_files'] = settings.get(step, {}).get('fx_files')
            fx_files_dict = {
                fxvar: _get_correct_fx_file(variable, fxvar, config_user)
                for fxvar in var['fx_files']}
            settings[step]['fx_files'] = fx_files_dict


def _read_attributes(filename):
    """Read the attributes from a netcdf file."""
    attributes = {}
    if not (os.path.exists(filename)
            and os.path.splitext(filename)[1].lower() == '.nc'):
        return attributes

    with Dataset(filename, 'r') as dataset:
        for attr in dataset.ncattrs():
            attributes[attr] = dataset.getncattr(attr)
    return attributes


def _get_input_files(variable, config_user):
    """Get the input files for a single dataset."""
    # Find input files locally.
    input_files = get_input_filelist(
        variable=variable,
        rootpath=config_user['rootpath'],
        drs=config_user['drs'])

    # Set up downloading using synda if requested.
    # Do not download if files are already available locally.
    if config_user['synda_download'] and not input_files:
        input_files = synda_search(variable)

    logger.info("Using input files for variable %s of dataset %s:\n%s",
                variable['short_name'], variable['dataset'],
                '\n'.join(input_files))
    if (not config_user.get('skip-nonexistent')
            or variable['dataset'] == variable.get('reference_dataset')):
        if variable['frequency'] != 'fx':
            # check only if we are not dealing with fx variables;
            # it is ok to have an empty list for fx vars
            check.data_availability(input_files, variable)

    # Set up provenance tracking
    for i, filename in enumerate(input_files):
        attributes = _read_attributes(filename)
        input_files[i] = TrackedFile(filename, attributes)

    return input_files


def _apply_preprocessor_profile(settings, profile_settings):
    """Apply settings from preprocessor profile."""
    profile_settings = deepcopy(profile_settings)
    for step, args in profile_settings.items():
        # Remove disabled preprocessor functions
        if args is False:
            if step in settings:
                del settings[step]
            continue
        # Enable/update functions without keywords
        if step not in settings:
            settings[step] = {}
        if isinstance(args, dict):
            settings[step].update(args)


def _get_statistic_attributes(products):
    """Get attributes for the statistic output products."""
    attributes = {}
    some_product = next(iter(products))
    for key, value in some_product.attributes.items():
        if all(p.attributes.get(key, object()) == value for p in products):
            attributes[key] = value

    # Ensure start_year and end_year attributes are available
    for product in products:
        start = product.attributes['start_year']
        if 'start_year' not in attributes or start < attributes['start_year']:
            attributes['start_year'] = start
        end = product.attributes['end_year']
        if 'end_year' not in attributes or end > attributes['end_year']:
            attributes['end_year'] = end

    return attributes


def _get_remaining_common_settings(step, order, products):
    """Get preprocessor settings that are shared between products."""
    settings = {}
    remaining_steps = order[order.index(step) + 1:]
    some_product = next(iter(products))
    for key, value in some_product.settings.items():
        if key in remaining_steps:
            if all(p.settings.get(key, object()) == value for p in products):
                settings[key] = value
    return settings


def _update_multi_dataset_settings(variable, settings):
    """Configure multi dataset statistics."""
    for step in MULTI_MODEL_FUNCTIONS:
        if not settings.get(step):
            continue
        # Exclude dataset if requested
        exclude = {
            _special_name_to_dataset(variable, dataset)
            for dataset in settings[step].pop('exclude', [])
        }
        if variable['dataset'] in exclude:
            settings.pop(step)


def _update_statistic_settings(products, order, preproc_dir):
    """Define statistic output products."""
    # TODO: move this to multi model statistics function?
    # But how to check, with a dry-run option?
    step = 'multi_model_statistics'

    products = {p for p in products if step in p.settings}
    if not products:
        return

    some_product = next(iter(products))
    for statistic in some_product.settings[step]['statistics']:
        attributes = _get_statistic_attributes(products)
        attributes['dataset'] = 'MultiModel{}'.format(statistic.title())
        attributes['filename'] = get_statistic_output_file(
            attributes, preproc_dir)
        common_settings = _get_remaining_common_settings(step, order, products)
        statistic_product = PreprocessorFile(attributes, common_settings)
        for product in products:
            settings = product.settings[step]
            if 'output_products' not in settings:
                settings['output_products'] = {}
            settings['output_products'][statistic] = statistic_product


def _match_products(products, variables):
    """Match a list of input products to output product attributes."""
    grouped_products = {}

    def get_matching(attributes):
        """Find the output filename which matches input attributes best."""
        score = 0
        filenames = []
        for variable in variables:
            filename = variable['filename']
            tmp = sum(v == variable.get(k) for k, v in attributes.items())
            if tmp > score:
                score = tmp
                filenames = [filename]
            elif tmp == score:
                filenames.append(filename)
        if not filenames:
            logger.warning(
                "Unable to find matching output file for input file %s",
                filename)
        return filenames

    # Group input files by output file
    for product in products:
        for filename in get_matching(product.attributes):
            if filename not in grouped_products:
                grouped_products[filename] = []
            grouped_products[filename].append(product)

    return grouped_products


def _get_preprocessor_products(variables, profile, order, ancestor_products,
                               config_user):
    """Get preprocessor product definitions for a set of datasets."""
    products = set()

    for variable in variables:
        variable['filename'] = get_output_file(variable,
                                               config_user['preproc_dir'])

    if ancestor_products:
        grouped_ancestors = _match_products(ancestor_products, variables)
    else:
        grouped_ancestors = {}

    for variable in variables:
        settings = _get_default_settings(
            variable, config_user, derive='derive' in profile)
        _apply_preprocessor_profile(settings, profile)
        _update_multi_dataset_settings(variable, settings)
        _update_target_levels(
            variable=variable,
            variables=variables,
            settings=settings,
            config_user=config_user)
        _update_fx_settings(
            settings=settings, variable=variable,
            config_user=config_user)
        _update_target_grid(
            variable=variable,
            variables=variables,
            settings=settings,
            config_user=config_user)
        _update_regrid_time(variable, settings)
        ancestors = grouped_ancestors.get(variable['filename'])
        if not ancestors:
            ancestors = _get_input_files(variable, config_user)
            if config_user.get('skip-nonexistent') and not ancestors:
                logger.info("Skipping: no data found for %s", variable)
                continue
        product = PreprocessorFile(
            attributes=variable, settings=settings, ancestors=ancestors)
        products.add(product)

    _update_statistic_settings(products, order, config_user['preproc_dir'])

    for product in products:
        product.check()

    return products


def _get_single_preprocessor_task(variables,
                                  profile,
                                  config_user,
                                  name,
                                  ancestor_tasks=None):
    """Create preprocessor tasks for a set of datasets w/ special case fx."""
    if ancestor_tasks is None:
        ancestor_tasks = []
    order = _extract_preprocessor_order(profile)
    ancestor_products = [p for task in ancestor_tasks for p in task.products]

    if variables[0]['frequency'] == 'fx':
        profile['extract_time'] = False
        check.check_for_temporal_preprocs(profile)
        ancestor_products = None

    products = _get_preprocessor_products(
        variables=variables,
        profile=profile,
        order=order,
        ancestor_products=ancestor_products,
        config_user=config_user,
    )

    if not products:
        raise RecipeError(
            "Did not find any input data for task {}".format(name))

    task = PreprocessingTask(
        products=products,
        ancestors=ancestor_tasks,
        name=name,
        order=order,
        debug=config_user['save_intermediary_cubes'],
        write_ncl_interface=config_user['write_ncl_interface'],
    )

    logger.info("PreprocessingTask %s created. It will create the files:\n%s",
                task.name, '\n'.join(p.filename for p in task.products))

    return task


def _extract_preprocessor_order(profile):
    """Extract the order of the preprocessing steps from the profile."""
    custom_order = profile.pop('custom_order', False)
    if not custom_order:
        return DEFAULT_ORDER
    order = tuple(p for p in profile if p not in INITIAL_STEPS + FINAL_STEPS)
    return INITIAL_STEPS + order + FINAL_STEPS


def _split_settings(settings, step, order=DEFAULT_ORDER):
    """Split settings, using step as a separator."""
    before = {}
    for _step in order:
        if _step == step:
            break
        if _step in settings:
            before[_step] = settings[_step]
    after = {
        k: v
        for k, v in settings.items() if not (k == step or k in before)
    }
    return before, after


def _split_derive_profile(profile):
    """Split the derive preprocessor profile."""
    order = _extract_preprocessor_order(profile)
    before, after = _split_settings(profile, 'derive', order)
    after['derive'] = True
    after['fix_file'] = False
    after['fix_metadata'] = False
    after['fix_data'] = False
    if order != DEFAULT_ORDER:
        before['custom_order'] = True
        after['custom_order'] = True
    return before, after


def _get_derive_input_variables(variables, config_user):
    """Determine the input sets of `variables` needed for deriving."""
    derive_input = {}

    def append(group_prefix, var):
        """Append variable `var` to a derive input group."""
        group = group_prefix + var['short_name']
        var['variable_group'] = group
        if group not in derive_input:
            derive_input[group] = []
        derive_input[group].append(var)

    for variable in variables:
        group_prefix = variable['variable_group'] + '_derive_input_'
        if not variable.get('force_derivation') and get_input_filelist(
                variable=variable,
                rootpath=config_user['rootpath'],
                drs=config_user['drs']):
            # No need to derive, just process normally up to derive step
            var = deepcopy(variable)
            append(group_prefix, var)
        else:
            # Process input data needed to derive variable
            for var in get_required(variable['short_name']):
                _augment(var, variable)
                append(group_prefix, var)

    return derive_input


def _get_preprocessor_task(variables, profiles, config_user, task_name):
    """Create preprocessor task(s) for a set of datasets."""
    # First set up the preprocessor profile
    variable = variables[0]
    preproc_name = variable.get('preprocessor')
    if preproc_name not in profiles:
        raise RecipeError(
            "Unknown preprocessor {} in variable {} of diagnostic {}".format(
                preproc_name, variable['short_name'], variable['diagnostic']))
    profile = deepcopy(profiles[variable['preprocessor']])
    logger.info("Creating preprocessor '%s' task for variable '%s'",
                variable['preprocessor'], variable['short_name'])
    variables = _limit_datasets(variables, profile,
                                config_user.get('max_datasets'))
    for variable in variables:
        _add_cmor_info(variable)
    # Create preprocessor task(s)
    derive_tasks = []
    if variable.get('derive'):
        # Create tasks to prepare the input data for the derive step
        derive_profile, profile = _split_derive_profile(profile)
        derive_input = _get_derive_input_variables(variables, config_user)

        for derive_variables in derive_input.values():
            for derive_variable in derive_variables:
                _add_cmor_info(derive_variable, override=True)
            derive_name = task_name.split(
                TASKSEP)[0] + TASKSEP + derive_variables[0]['variable_group']
            task = _get_single_preprocessor_task(
                derive_variables,
                derive_profile,
                config_user,
                name=derive_name)
            derive_tasks.append(task)

    # Create (final) preprocessor task
    task = _get_single_preprocessor_task(
        variables,
        profile,
        config_user,
        ancestor_tasks=derive_tasks,
        name=task_name)

    return task


class Recipe:
    """Recipe object."""

    info_keys = ('project', 'dataset', 'exp', 'ensemble', 'version')
    """List of keys to be used to compose the alias, ordered by priority."""

    def __init__(self,
                 raw_recipe,
                 config_user,
                 initialize_tasks=True,
                 recipe_file=None):
        """Parse a recipe file into an object."""
        self._cfg = deepcopy(config_user)
        self._cfg['write_ncl_interface'] = self._need_ncl(
            raw_recipe['diagnostics'])
        self._filename = os.path.basename(recipe_file)
        self._preprocessors = raw_recipe.get('preprocessors', {})
        if 'default' not in self._preprocessors:
            self._preprocessors['default'] = {}
        self.diagnostics = self._initialize_diagnostics(
            raw_recipe['diagnostics'], raw_recipe.get('datasets', []))
        self.entity = self._initalize_provenance(
            raw_recipe.get('documentation', {}))
        self.tasks = self.initialize_tasks() if initialize_tasks else None

    @staticmethod
    def _need_ncl(raw_diagnostics):
        if not raw_diagnostics:
            return False
        for diagnostic in raw_diagnostics.values():
            if not diagnostic.get('scripts'):
                continue
            for script in diagnostic['scripts'].values():
                if script.get('script', '').lower().endswith('.ncl'):
                    logger.info("NCL script detected, checking NCL version")
                    check.ncl_version()
                    return True
        return False

    def _initalize_provenance(self, raw_documentation):
        """Initialize the recipe provenance."""
        doc = deepcopy(raw_documentation)
        for key in doc:
            if key in TAGS:
                doc[key] = replace_tags(key, doc[key])

        return get_recipe_provenance(doc, self._filename)

    def _initialize_diagnostics(self, raw_diagnostics, raw_datasets):
        """Define diagnostics in recipe."""
        logger.debug("Retrieving diagnostics from recipe")

        diagnostics = {}

        for name, raw_diagnostic in raw_diagnostics.items():
            diagnostic = {}
            diagnostic['name'] = name
            diagnostic['preprocessor_output'] = \
                self._initialize_preprocessor_output(
                    name,
                    raw_diagnostic.get('variables', {}),
                    raw_datasets +
                    raw_diagnostic.get('additional_datasets', []))
            variable_names = tuple(raw_diagnostic.get('variables', {}))
            diagnostic['scripts'] = self._initialize_scripts(
                name, raw_diagnostic.get('scripts'), variable_names)
            for key in ('themes', 'realms'):
                if key in raw_diagnostic:
                    for script in diagnostic['scripts'].values():
                        script['settings'][key] = raw_diagnostic[key]
            diagnostics[name] = diagnostic

        return diagnostics

    @staticmethod
    def _initialize_datasets(raw_datasets):
        """Define datasets used by variable."""
        datasets = deepcopy(raw_datasets)

        for dataset in datasets:
            for key in dataset:
                DATASET_KEYS.add(key)

        check.duplicate_datasets(datasets)
        return datasets

    def _initialize_variables(self, raw_variable, raw_datasets):
        """Define variables for all datasets."""
        variables = []

        raw_variable = deepcopy(raw_variable)
        datasets = self._initialize_datasets(
            raw_datasets + raw_variable.pop('additional_datasets', []))

        for index, dataset in enumerate(datasets):
            variable = deepcopy(raw_variable)
            variable.update(dataset)
            variable['recipe_dataset_index'] = index
            if ('cmor_table' not in variable
                    and variable.get('project') in CMOR_TABLES):
                variable['cmor_table'] = variable['project']
            if 'end_year' in variable and 'max_years' in self._cfg:
                variable['end_year'] = min(
                    variable['end_year'],
                    variable['start_year'] + self._cfg['max_years'] - 1)
            variables.append(variable)

        required_keys = {
            'short_name',
            'mip',
            'dataset',
            'project',
            'start_year',
            'end_year',
            'preprocessor',
            'diagnostic',
        }

        for variable in variables:
            _update_from_others(variable, ['cmor_table', 'mip'], datasets)
            institute = get_institutes(variable)
            if institute:
                variable['institute'] = institute
            activity = get_activity(variable)
            if activity:
                variable['activity'] = activity
            check.variable(variable, required_keys)

        return variables

    def _initialize_preprocessor_output(self, diagnostic_name, raw_variables,
                                        raw_datasets):
        """Define variables in diagnostic."""
        logger.debug("Populating list of variables for diagnostic %s",
                     diagnostic_name)

        preprocessor_output = {}

        for variable_group, raw_variable in raw_variables.items():
            if raw_variable is None:
                raw_variable = {}
            else:
                raw_variable = deepcopy(raw_variable)
            raw_variable['variable_group'] = variable_group
            if 'short_name' not in raw_variable:
                raw_variable['short_name'] = variable_group
            raw_variable['diagnostic'] = diagnostic_name
            raw_variable['preprocessor'] = str(
                raw_variable.get('preprocessor', 'default'))
            preprocessor_output[variable_group] = \
                self._initialize_variables(raw_variable, raw_datasets)

        self._set_alias(preprocessor_output)

        return preprocessor_output

    def _set_alias(self, preprocessor_output):
        """
        Add unique alias for datasets.

        Generates a unique alias for each dataset that will be shared by all
        variables. Tries to make it as small as possible to make it useful for
        plot legends, filenames and such

        It is composed using the keys in Recipe.info_keys that differ from
        dataset to dataset. Once a diverging key is found, others are added
        to the alias only if the previous ones where not enough to fully
        identify the dataset.

        If key values are not strings, they will be joint using '-' if they
        are iterables or replaced by they string representation if they are not

        Function will not modify alias if it is manually added to the recipe
        but it will use the dataset info to compute the others

        Examples:
        --------
        - {project: CMIP5, model: EC-Earth, ensemble: r1i1p1}
        - {project: CMIP6, model: EC-Earth, ensemble: r1i1p1f1}
        will generate alias 'CMIP5' and 'CMIP6'

        - {project: CMIP5, model: EC-Earth, experiment: historical}
        - {project: CMIP5, model: MPI-ESM, experiment: piControl}
        will generate alias 'EC-Earth,' and 'MPI-ESM'

        - {project: CMIP5, model: EC-Earth, experiment: historical}
        - {project: CMIP5, model: EC-Earth, experiment: piControl}
        will generate alias 'historical' and 'piControl'

        - {project: CMIP5, model: EC-Earth, experiment: historical}
        - {project: CMIP6, model: EC-Earth, experiment: historical}
        - {project: CMIP5, model: MPI-ESM, experiment: historical}
        - {project: CMIP6, model: MPI-ESM experiment: historical}
        will generate alias 'CMIP5_EC-EARTH', 'CMIP6_EC-EARTH', 'CMIP5_MPI-ESM'
        and 'CMIP6_MPI-ESM'

        - {project: CMIP5, model: EC-Earth, experiment: historical}
        will generate alias 'EC-Earth'

        Parameters:
        ----------
        preprocessor_output : dict
            preprocessor output dictionary
        """
        datasets_info = set()

        def _key_str(obj):
            if isinstance(obj, str):
                return obj
            try:
                return '-'.join(obj)
            except TypeError:
                return str(obj)

        for variable in preprocessor_output.values():
            for dataset in variable:
                alias = tuple(
                    _key_str(dataset.get(key, None)) for key in self.info_keys
                )
                datasets_info.add(alias)
                if 'alias' not in dataset:
                    dataset['alias'] = alias

        alias = dict()
        for info in datasets_info:
            alias[info] = []

        datasets_info = list(datasets_info)
        self._get_next_alias(alias, datasets_info, 0)

        for info in datasets_info:
            alias[info] = '_'.join(
                [str(value) for value in alias[info] if value is not None]
            )
            if not alias[info]:
                alias[info] = info[self.info_keys.index('dataset')]

        for variable in preprocessor_output.values():
            for dataset in variable:
                dataset['alias'] = alias.get(
                    dataset['alias'], dataset['alias']
                )

    @classmethod
    def _get_next_alias(cls, alias, datasets_info, i):
        if i >= len(cls.info_keys):
            return
        key_values = set(info[i] for info in datasets_info)
        if len(key_values) == 1:
            for info in iter(datasets_info):
                alias[info].append(None)
        else:
            for info in datasets_info:
                alias[info].append(info[i])
        for key in key_values:
            cls._get_next_alias(
                alias,
                [info for info in datasets_info if info[i] == key],
                i + 1
            )

    def _initialize_scripts(self, diagnostic_name, raw_scripts,
                            variable_names):
        """Define script in diagnostic."""
        if not raw_scripts:
            return {}

        logger.debug("Setting script for diagnostic %s", diagnostic_name)

        scripts = {}

        for script_name, raw_settings in raw_scripts.items():
            settings = deepcopy(raw_settings)
            script = settings.pop('script')
            ancestors = []
            for id_glob in settings.pop('ancestors', variable_names):
                if TASKSEP not in id_glob:
                    id_glob = diagnostic_name + TASKSEP + id_glob
                ancestors.append(id_glob)
            settings['recipe'] = self._filename
            settings['version'] = __version__
            settings['script'] = script_name
            # Add output dirs to settings
            for dir_name in ('run_dir', 'plot_dir', 'work_dir'):
                settings[dir_name] = os.path.join(self._cfg[dir_name],
                                                  diagnostic_name, script_name)
            # Copy other settings
            if self._cfg['write_ncl_interface']:
                settings['exit_on_ncl_warning'] = self._cfg['exit_on_warning']
            for key in (
                    'max_data_filesize',
                    'output_file_type',
                    'log_level',
                    'write_plots',
                    'write_netcdf',
                    'profile_diagnostic',
                    'auxiliary_data_dir',
            ):
                settings[key] = self._cfg[key]

            scripts[script_name] = {
                'script': script,
                'output_dir': settings['work_dir'],
                'settings': settings,
                'ancestors': ancestors,
            }

        return scripts

    def _resolve_diagnostic_ancestors(self, tasks):
        """Resolve diagnostic ancestors."""
        tasks = {t.name: t for t in tasks}
        for diagnostic_name, diagnostic in self.diagnostics.items():
            for script_name, script_cfg in diagnostic['scripts'].items():
                task_id = diagnostic_name + TASKSEP + script_name
                if isinstance(tasks[task_id], DiagnosticTask):
                    logger.debug("Linking tasks for diagnostic %s script %s",
                                 diagnostic_name, script_name)
                    ancestors = []
                    for id_glob in script_cfg['ancestors']:
                        ancestor_ids = fnmatch.filter(tasks, id_glob)
                        if not ancestor_ids:
                            raise RecipeError(
                                "Could not find any ancestors matching {}".
                                format(id_glob))
                        logger.debug("Pattern %s matches %s", id_glob,
                                     ancestor_ids)
                        ancestors.extend(tasks[a] for a in ancestor_ids)
                    tasks[task_id].ancestors = ancestors

    def initialize_tasks(self):
        """Define tasks in recipe."""
        logger.info("Creating tasks from recipe")
        tasks = set()

        for diagnostic_name, diagnostic in self.diagnostics.items():
            logger.info("Creating tasks for diagnostic %s", diagnostic_name)

            # Create preprocessor tasks
            for variable_group in diagnostic['preprocessor_output']:
                task_name = diagnostic_name + TASKSEP + variable_group
                logger.info("Creating preprocessor task %s", task_name)
                task = _get_preprocessor_task(
                    variables=diagnostic['preprocessor_output']
                    [variable_group],
                    profiles=self._preprocessors,
                    config_user=self._cfg,
                    task_name=task_name)
                tasks.add(task)

            # Create diagnostic tasks
            for script_name, script_cfg in diagnostic['scripts'].items():
                task_name = diagnostic_name + TASKSEP + script_name
                logger.info("Creating diagnostic task %s", task_name)
                task = DiagnosticTask(
                    script=script_cfg['script'],
                    output_dir=script_cfg['output_dir'],
                    settings=script_cfg['settings'],
                    name=task_name)
                tasks.add(task)

        check.tasks_valid(tasks)

        # Resolve diagnostic ancestors
        self._resolve_diagnostic_ancestors(tasks)

        # Select only requested tasks
        tasks = get_flattened_tasks(tasks)
        if not self._cfg.get('run_diagnostic'):
            tasks = {t for t in tasks if isinstance(t, PreprocessingTask)}
        if self._cfg.get('diagnostics'):
            names = {t.name for t in tasks}
            selection = set()
            for pattern in self._cfg.get('diagnostics'):
                selection |= set(fnmatch.filter(names, pattern))
            tasks = {t for t in tasks if t.name in selection}

        tasks = get_flattened_tasks(tasks)
        logger.info("These tasks will be executed: %s",
                    ', '.join(t.name for t in tasks))

        # Initialize task provenance
        for task in tasks:
            task.initialize_provenance(self.entity)

        # TODO: check that no loops are created (will throw RecursionError)

        # Return smallest possible set of tasks
        return get_independent_tasks(tasks)

    def __str__(self):
        """Get human readable summary."""
        return '\n\n'.join(str(task) for task in self.tasks)

    def run(self):
        """Run all tasks in the recipe."""
        run_tasks(
            self.tasks, max_parallel_tasks=self._cfg['max_parallel_tasks'])<|MERGE_RESOLUTION|>--- conflicted
+++ resolved
@@ -10,15 +10,9 @@
 
 from . import __version__
 from . import _recipe_checks as check
-<<<<<<< HEAD
 from ._config import TAGS, get_institutes, replace_tags
 from ._data_finder import (get_input_filelist, get_output_file,
                            get_statistic_output_file)
-=======
-from ._config import TAGS, get_institutes, get_activity, replace_tags
-from ._data_finder import (get_input_filelist, get_input_fx_filelist,
-                           get_output_file, get_statistic_output_file)
->>>>>>> 79341118
 from ._provenance import TrackedFile, get_recipe_provenance
 from ._recipe_checks import RecipeError
 from ._task import (DiagnosticTask, get_flattened_tasks, get_independent_tasks,
