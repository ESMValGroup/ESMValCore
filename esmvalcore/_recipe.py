--- conflicted
+++ resolved
@@ -852,6 +852,7 @@
 
     info_keys = ('project', 'dataset', 'exp', 'ensemble', 'version')
     """List of keys to be used to compose the alias, ordered by priority."""
+
     def __init__(self,
                  raw_recipe,
                  config_user,
@@ -998,24 +999,7 @@
             if activity:
                 variable['activity'] = activity
             check.variable(variable, required_keys)
-<<<<<<< HEAD
-            if 'fx_files' in variable:
-                for fx_file in variable['fx_files']:
-                    DATASET_KEYS.add(fx_file)
-                # Get the fx files
-                variable['fx_files'] = get_input_fx_filelist(
-                    variable=variable,
-                    rootpath=self._cfg['rootpath'],
-                    drs=self._cfg['drs'])
-                logger.info("Using fx files for var %s of dataset %s:\n%s",
-                            variable['short_name'], variable['dataset'],
-                            variable['fx_files'])
         variables = self._expand_ensemble(variables)
-        for variable in variables:
-            print(variables)
-=======
-
->>>>>>> 8a762f02
         return variables
 
     def _initialize_preprocessor_output(self, diagnostic_name, raw_variables,
