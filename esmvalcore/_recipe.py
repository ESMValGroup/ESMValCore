--- conflicted
+++ resolved
@@ -3,11 +3,8 @@
 import logging
 import os
 import re
-<<<<<<< HEAD
 from collections import defaultdict
-=======
 import warnings
->>>>>>> 24a15b41
 from copy import deepcopy
 from pathlib import Path
 from pprint import pformat
@@ -34,11 +31,7 @@
     get_input_filelist,
     get_multiproduct_filename,
     get_output_file,
-<<<<<<< HEAD
-=======
     get_start_end_date,
-    get_statistic_output_file,
->>>>>>> 24a15b41
 )
 from ._provenance import TrackedFile, get_recipe_provenance
 from ._task import DiagnosticTask, ResumeTask, TaskSet
@@ -483,16 +476,6 @@
     """Update settings with mask fx file list or dict."""
     if not fx_vars:
         return
-<<<<<<< HEAD
-
-    fx_vars = [_get_fx_file(variable, fxvar, config_user) for fxvar in fx_vars]
-
-    fx_dict = {fx_var[1]['short_name']: fx_var[0] for fx_var in fx_vars}
-    settings['fx_variables'] = fx_dict
-    logger.info('Using fx_files: %s for variable %s during step %s',
-                pformat(settings['fx_variables']), variable['short_name'],
-                step_name)
-=======
     for fx_var, fx_info in fx_vars.items():
         if not fx_info:
             fx_info = {}
@@ -522,28 +505,10 @@
             continue
         user_fx_vars.update({fx_var: None})
     return user_fx_vars
->>>>>>> 24a15b41
 
 
 def _update_fx_settings(settings, variable, config_user):
     """Update fx settings depending on the needed method."""
-<<<<<<< HEAD
-
-    # get fx variables either from user defined attribute or fixed
-    def _get_fx_vars_from_attribute(step_settings, step_name):
-        user_fx_vars = step_settings.get('fx_variables')
-        if not user_fx_vars:
-            if step_name in ('mask_landsea', 'weighting_landsea_fraction'):
-                user_fx_vars = ['sftlf']
-                if variable['project'] != 'obs4mips':
-                    user_fx_vars.append('sftof')
-            elif step_name == 'mask_landseaice':
-                user_fx_vars = ['sftgif']
-            elif step_name in ('area_statistics', 'volume_statistics',
-                               'zonal_statistics'):
-                user_fx_vars = []
-        return user_fx_vars
-=======
     # Add default values to the option 'fx_variables' if it is not explicitly
     # specified and transform fx variables to dicts
     def _update_fx_vars_in_settings(step_settings, step_name):
@@ -579,7 +544,6 @@
             step_settings['fx_variables'] = {}
         elif isinstance(user_fx_vars, list):
             step_settings['fx_variables'] = _fx_list_to_dict(user_fx_vars)
->>>>>>> 24a15b41
 
     fx_steps = [
         'mask_landsea', 'mask_landseaice', 'weighting_landsea_fraction',
@@ -587,11 +551,6 @@
     ]
     for step_name in settings:
         if step_name in fx_steps:
-<<<<<<< HEAD
-            fx_vars = _get_fx_vars_from_attribute(step_settings, step_name)
-            _update_fx_files(step_name, step_settings, variable, config_user,
-                             fx_vars)
-=======
             _update_fx_vars_in_settings(settings[step_name], step_name)
             _update_fx_files(step_name, settings, variable, config_user,
                              settings[step_name]['fx_variables'])
@@ -599,7 +558,6 @@
             # The fx_variables information is saved in
             # the 'add_fx_variables' step.
             settings[step_name].pop('fx_variables', None)
->>>>>>> 24a15b41
 
 
 def _read_attributes(filename):
@@ -916,12 +874,6 @@
     return grouped_products
 
 
-<<<<<<< HEAD
-def _get_preprocessor_products(variables, profile, order, ancestor_products,
-                               config_user):
-    """Get preprocessor product definitions for a set of datasets.
-
-=======
 def _allow_skipping(ancestors, variable, config_user):
     """Allow skipping of datasets."""
     allow_skipping = all([
@@ -936,7 +888,6 @@
                                config_user, name):
     """Get preprocessor product definitions for a set of datasets.
 
->>>>>>> 24a15b41
     It updates recipe settings as needed by various preprocessors and
     sets the correct ancestry.
     """
@@ -944,12 +895,6 @@
     preproc_dir = config_user['preproc_dir']
 
     for variable in variables:
-<<<<<<< HEAD
-        variable['filename'] = get_output_file(variable, preproc_dir)
-
-    grouped_ancestors = _match_products(ancestor_products, variables)
-
-=======
         _update_timerange(variable, config_user)
         variable['filename'] = get_output_file(variable,
                                                config_user['preproc_dir'])
@@ -958,8 +903,8 @@
         grouped_ancestors = _match_products(ancestor_products, variables)
     else:
         grouped_ancestors = {}
+    
     missing_vars = set()
->>>>>>> 24a15b41
     for variable in variables:
         settings = _get_default_settings(
             variable,
@@ -997,20 +942,17 @@
 
         products.add(product)
 
-<<<<<<< HEAD
-    ensemble_step = 'ensemble_statistics'
-    multi_model_step = 'multi_model_statistics'
-=======
+
     if missing_vars:
         separator = "\n- "
         raise InputFilesNotFound(
             f'Missing data for preprocessor {name}:{separator}'
             f'{separator.join(sorted(missing_vars))}')
 
-    _update_statistic_settings(products, order, config_user['preproc_dir'])
     check.reference_for_bias_preproc(products)
->>>>>>> 24a15b41
-
+
+    ensemble_step = 'ensemble_statistics'
+    multi_model_step = 'multi_model_statistics'
     if ensemble_step in profile:
         check.ensemble_statistics(settings[ensemble_step])
 
@@ -1091,13 +1033,6 @@
         check.check_for_temporal_preprocs(profile)
         ancestor_products = None
 
-<<<<<<< HEAD
-    products = _get_preprocessor_products(variables=variables,
-                                          profile=profile,
-                                          order=order,
-                                          ancestor_products=ancestor_products,
-                                          config_user=config_user)
-=======
     products = _get_preprocessor_products(
         variables=variables,
         profile=profile,
@@ -1106,7 +1041,6 @@
         config_user=config_user,
         name=name,
     )
->>>>>>> 24a15b41
 
     if not products:
         raise RecipeError(
@@ -1381,13 +1315,8 @@
         return datasets
 
     @staticmethod
-<<<<<<< HEAD
-    def _expand_ensemble(variables):
-        """Expand ensemble members to multiple datasets.
-=======
     def _expand_tag(variables, input_tag):
         """Expand tags such as ensemble members or startdates.
->>>>>>> 24a15b41
 
         Expansion only supports ensembles defined as strings, not lists.
         Returns the expanded datasets.
