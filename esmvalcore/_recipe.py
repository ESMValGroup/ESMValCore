"""Recipe parser."""
import fnmatch
import logging
import os
import re
from collections import OrderedDict
from copy import deepcopy
from pprint import pformat

import yaml
from netCDF4 import Dataset

from . import __version__
from . import _recipe_checks as check
from ._config import TAGS, get_activity, get_institutes, replace_tags
from ._data_finder import (get_input_filelist, get_output_file,
                           get_statistic_output_file)
from ._provenance import TrackedFile, get_recipe_provenance
from ._recipe_checks import RecipeError
from ._task import (DiagnosticTask, get_flattened_tasks, get_independent_tasks,
                    run_tasks)
from .cmor.table import CMOR_TABLES
from .preprocessor import (DEFAULT_ORDER, FINAL_STEPS, INITIAL_STEPS,
                           MULTI_MODEL_FUNCTIONS, PreprocessingTask,
                           PreprocessorFile)
from .preprocessor._derive import get_required
from .preprocessor._download import synda_search
from .preprocessor._io import DATASET_KEYS, concatenate_callback
from .preprocessor._regrid import (get_cmor_levels, get_reference_levels,
                                   parse_cell_spec)

logger = logging.getLogger(__name__)

TASKSEP = os.sep


def ordered_safe_load(stream):
    """Load a YAML file using OrderedDict instead of dict."""
    class OrderedSafeLoader(yaml.SafeLoader):
        """Loader class that uses OrderedDict to load a map."""
    def construct_mapping(loader, node):
        """Load a map as an OrderedDict."""
        loader.flatten_mapping(node)
        return OrderedDict(loader.construct_pairs(node))

    OrderedSafeLoader.add_constructor(
        yaml.resolver.BaseResolver.DEFAULT_MAPPING_TAG, construct_mapping)

    return yaml.load(stream, OrderedSafeLoader)


def load_raw_recipe(filename):
    """Check a recipe file and return it in raw form."""
    # Note that many checks can only be performed after the automatically
    # computed entries have been filled in by creating a Recipe object.
    check.recipe_with_schema(filename)
    with open(filename, 'r') as file:
        contents = file.read()
        raw_recipe = yaml.safe_load(contents)
        raw_recipe['preprocessors'] = ordered_safe_load(contents).get(
            'preprocessors', {})

    check.diagnostics(raw_recipe['diagnostics'])
    return raw_recipe


def read_recipe_file(filename, config_user, initialize_tasks=True):
    """Read a recipe from file."""
    raw_recipe = load_raw_recipe(filename)
    return Recipe(raw_recipe,
                  config_user,
                  initialize_tasks,
                  recipe_file=filename)


def _get_value(key, datasets):
    """Get a value for key by looking at the other datasets."""
    values = {dataset[key] for dataset in datasets if key in dataset}

    if len(values) > 1:
        raise RecipeError("Ambigous values {} for property {}".format(
            values, key))

    value = None
    if len(values) == 1:
        value = values.pop()

    return value


def _update_from_others(variable, keys, datasets):
    """Get values for keys by copying from the other datasets."""
    for key in keys:
        if key not in variable:
            value = _get_value(key, datasets)
            if value is not None:
                variable[key] = value


def _add_cmor_info(variable, override=False):
    """Add information from CMOR tables to variable."""
    logger.debug("If not present: adding keys from CMOR table to %s", variable)

    if 'cmor_table' not in variable or 'mip' not in variable:
        logger.debug("Skipping because cmor_table or mip not specified")
        return

    if variable['cmor_table'] not in CMOR_TABLES:
        logger.warning("Unknown CMOR table %s", variable['cmor_table'])

    derive = variable.get('derive', False)
    # Copy the following keys from CMOR table
    cmor_keys = [
        'standard_name', 'long_name', 'units', 'modeling_realm', 'frequency'
    ]
    cmor_table = variable['cmor_table']
    mip = variable['mip']
    short_name = variable['short_name']
    table_entry = CMOR_TABLES[cmor_table].get_variable(mip, short_name, derive)

    if table_entry is None:
        raise RecipeError(
            "Unable to load CMOR table '{}' for variable '{}' with mip '{}'".
            format(cmor_table, short_name, mip))

    for key in cmor_keys:
        if key not in variable or override:
            value = getattr(table_entry, key, None)
            if value is not None:
                variable[key] = value
            else:
                logger.debug(
                    "Failed to add key %s to variable %s from CMOR table", key,
                    variable)

    # Check that keys are available
    check.variable(variable, required_keys=cmor_keys)


def _special_name_to_dataset(variable, special_name):
    """Convert special names to dataset names."""
    if special_name in ('reference_dataset', 'alternative_dataset'):
        if special_name not in variable:
            raise RecipeError(
                "Preprocessor {} uses {}, but {} is not defined for "
                "variable {} of diagnostic {}".format(
                    variable['preprocessor'],
                    special_name,
                    special_name,
                    variable['short_name'],
                    variable['diagnostic'],
                ))
        special_name = variable[special_name]

    return special_name


def _update_target_levels(variable, variables, settings, config_user):
    """Replace the target levels dataset name with a filename if needed."""
    levels = settings.get('extract_levels', {}).get('levels')
    if not levels:
        return

    levels = _special_name_to_dataset(variable, levels)

    # If levels is a dataset name, replace it by a dict with a 'dataset' entry
    if any(levels == v['dataset'] for v in variables):
        settings['extract_levels']['levels'] = {'dataset': levels}
        levels = settings['extract_levels']['levels']

    if not isinstance(levels, dict):
        return

    if 'cmor_table' in levels and 'coordinate' in levels:
        settings['extract_levels']['levels'] = get_cmor_levels(
            levels['cmor_table'], levels['coordinate'])
    elif 'dataset' in levels:
        dataset = levels['dataset']
        if variable['dataset'] == dataset:
            del settings['extract_levels']
        else:
            variable_data = _get_dataset_info(dataset, variables)
            filename = \
                _dataset_to_file(variable_data, config_user)
            settings['extract_levels']['levels'] = get_reference_levels(
                filename, variable_data['project'], dataset,
                variable_data['short_name'],
                os.path.splitext(variable_data['filename'])[0] + '_fixed')


def _update_target_grid(variable, variables, settings, config_user):
    """Replace the target grid dataset name with a filename if needed."""
    grid = settings.get('regrid', {}).get('target_grid')
    if not grid:
        return

    grid = _special_name_to_dataset(variable, grid)

    if variable['dataset'] == grid:
        del settings['regrid']
    elif any(grid == v['dataset'] for v in variables):
        settings['regrid']['target_grid'] = _dataset_to_file(
            _get_dataset_info(grid, variables), config_user)
    else:
        # Check that MxN grid spec is correct
        parse_cell_spec(settings['regrid']['target_grid'])


def _update_regrid_time(variable, settings):
    """Input data frequency automatically for regrid_time preprocessor."""
    regrid_time = settings.get('regrid_time')
    if regrid_time is None:
        return
    frequency = settings.get('regrid_time', {}).get('frequency')
    if not frequency:
        settings['regrid_time']['frequency'] = variable['frequency']


def _get_dataset_info(dataset, variables):
    for var in variables:
        if var['dataset'] == dataset:
            return var
    raise RecipeError("Unable to find matching file for dataset"
                      "{}".format(dataset))


def _augment(base, update):
    """Update dict base with values from dict update."""
    for key in update:
        if key not in base:
            base[key] = update[key]


def _dataset_to_file(variable, config_user):
    """Find the first file belonging to dataset from variable info."""
    files = _get_input_files(variable, config_user)
    if not files and variable.get('derive'):
        required_vars = get_required(variable['short_name'],
                                     variable['project'])
        for required_var in required_vars:
            _augment(required_var, variable)
            _add_cmor_info(required_var, override=True)
            files = _get_input_files(required_var, config_user)
            if files:
                variable = required_var
                break
    check.data_availability(files, variable)
    return files[0]


def _limit_datasets(variables, profile, max_datasets=0):
    """Try to limit the number of datasets to max_datasets."""
    if not max_datasets:
        return variables

    logger.info("Limiting the number of datasets to %s", max_datasets)

    required_datasets = [
        (profile.get('extract_levels') or {}).get('levels'),
        (profile.get('regrid') or {}).get('target_grid'),
        variables[0].get('reference_dataset'),
        variables[0].get('alternative_dataset'),
    ]

    limited = [v for v in variables if v['dataset'] in required_datasets]
    for variable in variables:
        if len(limited) >= max_datasets:
            break
        if variable not in limited:
            limited.append(variable)

    logger.info("Only considering %s", ', '.join(v['alias'] for v in limited))

    return limited


def _get_default_settings(variable, config_user, derive=False):
    """Get default preprocessor settings."""
    settings = {}

    # Set up downloading using synda if requested.
    if config_user['synda_download']:
        # TODO: make this respect drs or download to preproc dir?
        download_folder = os.path.join(config_user['preproc_dir'], 'downloads')
        settings['download'] = {
            'dest_folder': download_folder,
        }

    # Configure loading
    settings['load'] = {
        'callback': concatenate_callback,
    }
    # Configure merge
    settings['concatenate'] = {}

    # Configure fixes
    fix = {
        'project': variable['project'],
        'dataset': variable['dataset'],
        'short_name': variable['short_name'],
    }
    # File fixes
    fix_dir = os.path.splitext(variable['filename'])[0] + '_fixed'
    settings['fix_file'] = dict(fix)
    settings['fix_file']['output_dir'] = fix_dir
    # Cube fixes
    # Only supply mip if the CMOR check fixes are implemented.
    if variable.get('cmor_table'):
        fix['cmor_table'] = variable['cmor_table']
        fix['mip'] = variable['mip']
        fix['frequency'] = variable['frequency']
    settings['fix_data'] = dict(fix)
    settings['fix_metadata'] = dict(fix)

    # Configure time extraction
    if 'start_year' in variable and 'end_year' in variable \
            and variable['frequency'] != 'fx':
        settings['extract_time'] = {
            'start_year': variable['start_year'],
            'end_year': variable['end_year'] + 1,
            'start_month': 1,
            'end_month': 1,
            'start_day': 1,
            'end_day': 1,
        }

    if derive:
        settings['derive'] = {
            'short_name': variable['short_name'],
            'standard_name': variable['standard_name'],
            'long_name': variable['long_name'],
            'units': variable['units'],
        }

    # Configure CMOR metadata check
    if variable.get('cmor_table'):
        settings['cmor_check_metadata'] = {
            'cmor_table': variable['cmor_table'],
            'mip': variable['mip'],
            'short_name': variable['short_name'],
            'frequency': variable['frequency'],
        }
    # Configure final CMOR data check
    if variable.get('cmor_table'):
        settings['cmor_check_data'] = {
            'cmor_table': variable['cmor_table'],
            'mip': variable['mip'],
            'short_name': variable['short_name'],
            'frequency': variable['frequency'],
        }

    # Clean up fixed files
    if not config_user['save_intermediary_cubes']:
        settings['cleanup'] = {
            'remove': [fix_dir],
        }

    # Configure saving cubes to file
    settings['save'] = {'compress': config_user['compress_netcdf']}

    return settings


def _add_fxvar_keys(fx_var_dict, variable):
    """Add keys specific to fx variable to use get_input_filelist."""
    fx_variable = dict(variable)

    # set variable names
    fx_variable['variable_group'] = fx_var_dict['short_name']
    fx_variable['short_name'] = fx_var_dict['short_name']

    # specificities of project
    if fx_variable['project'] == 'CMIP5':
        fx_variable['mip'] = 'fx'
        fx_variable['ensemble'] = 'r0i0p0'
    elif fx_variable['project'] == 'CMIP6':
        fx_variable['grid'] = variable['grid']
        if 'mip' in fx_var_dict:
            fx_variable['mip'] = fx_var_dict['mip']
    elif fx_variable['project'] in ['OBS', 'OBS6', 'obs4mips']:
        fx_variable['mip'] = 'fx'
    # add missing cmor info
    _add_cmor_info(fx_variable, override=True)
    return fx_variable


def _get_correct_fx_file(variable, fx_varname, config_user):
    """Get fx files (searching all possible mips)."""
    # TODO: allow user to specify certain mip if desired
    var = dict(variable)
<<<<<<< HEAD
    if var['project'] in ['CMIP5', 'OBS', 'OBS6', 'obs4mips']:
        fx_var = _add_fxvar_keys({'short_name': fx_varname, 'mip': 'fx'}, var)
    elif var['project'] == 'CMIP6':
        if fx_varname == 'sftlf':
            fx_var = _add_fxvar_keys({'short_name': fx_varname, 'mip': 'fx'},
                                     var)
        elif fx_varname == 'sftof':
            fx_var = _add_fxvar_keys({'short_name': fx_varname, 'mip': 'Ofx'},
                                     var)
        # TODO allow availability for multiple mip's for sftgif
        elif fx_varname == 'sftgif':
            fx_var = _add_fxvar_keys({'short_name': fx_varname, 'mip': 'fx'},
                                     var)
        elif fx_varname == 'volcello':
            fx_var = _add_fxvar_keys({'short_name': fx_varname, 'mip': 'Ofx'},
                                         var)

        # elif fx_varname == 'volcello':
        #     if var['dataset'] in ['UKESM1-0-LL', 'GFDL-CM4', 'HadGEM3-GC31-LL', ]:
        #         fx_var = _add_fxvar_keys({'short_name': fx_varname, 'mip': var['mip']},
        #                                  var)
        #     else:
        #         fx_var = _add_fxvar_keys({'short_name': fx_varname, 'mip': 'Ofx'},
        #                                  var)
=======
    var_project = variable['project']
    cmor_table = CMOR_TABLES[var_project]
    valid_fx_vars = []

    # Get all fx-related mips ('fx' always first, original mip last)
    fx_mips = ['fx']
    fx_mips.extend(
        [key for key in cmor_table.tables if 'fx' in key and key != 'fx'])
    fx_mips.append(variable['mip'])

    # Search all mips for available variables
    searched_mips = []
    for fx_mip in fx_mips:
        fx_variable = cmor_table.get_variable(fx_mip, fx_varname)
        if fx_variable is not None:
            searched_mips.append(fx_mip)
            fx_var = _add_fxvar_keys({
                'short_name': fx_varname,
                'mip': fx_mip
            }, var)
            logger.debug("For fx variable '%s', found table '%s'", fx_varname,
                         fx_mip)
            fx_files = _get_input_files(fx_var, config_user)

            # If files found, return them
            if fx_files:
                valid_fx_vars.append(fx_var)
                logger.debug("Found fx variables '%s':\n%s", fx_varname,
                             pformat(fx_files))
                break
>>>>>>> e99aff09
    else:
        # No files found
        fx_files = []

    # If fx variable was not found in any table, raise exception
    if not searched_mips:
        raise RecipeError(
            f"Requested fx variable '{fx_varname}' not available in "
            f"any 'fx'-related CMOR table ({fx_mips}) for '{var_project}'")

<<<<<<< HEAD
    fx_files = _get_input_files(fx_var, config_user)

    # If can't find Ofx files, then try with original variable mip
    if not fx_files and fx_var['mip'] == 'Ofx':
        fx_var['mip'] = var['mip']
        fx_files = _get_input_files(fx_var, config_user)

=======
>>>>>>> e99aff09
    # allow for empty lists corrected for by NE masks
    if fx_files:
        fx_files = fx_files[0]

    return fx_files, valid_fx_vars


def _get_landsea_fraction_fx_dict(variable, config_user):
    """Get dict of available ``sftlf`` and ``sftof`` variables."""
    fx_dict = {}
    fx_vars = ['sftlf']
    if variable['project'] != 'obs4mips':
        fx_vars.append('sftof')
    for fx_var in fx_vars:
        fx_dict[fx_var] = _get_correct_fx_file(variable, fx_var,
                                               config_user)[0]
    return fx_dict


def _exclude_dataset(settings, variable, step):
    """Exclude dataset from specific preprocessor step if requested."""
    exclude = {
        _special_name_to_dataset(variable, dataset)
        for dataset in settings[step].pop('exclude', [])
    }
    if variable['dataset'] in exclude:
        settings.pop(step)
        logger.debug("Excluded dataset '%s' from preprocessor step '%s'",
                     variable['dataset'], step)


def _update_weighting_settings(settings, variable):
    """Update settings for the weighting preprocessors."""
    if 'weighting_landsea_fraction' not in settings:
        return
    _exclude_dataset(settings, variable, 'weighting_landsea_fraction')


def _update_fx_settings(settings, variable, config_user):
    """Find and set the FX mask settings."""
    msg = f"Using fx files for %s of dataset {variable['dataset']}:\n%s"
    if 'mask_landsea' in settings:
        logger.debug('Getting fx mask settings now...')
        fx_dict = _get_landsea_fraction_fx_dict(variable, config_user)
        fx_list = [fx_file for fx_file in fx_dict.values() if fx_file]
        settings['mask_landsea']['fx_files'] = fx_list
        logger.info(msg, 'land/sea masking', pformat(fx_dict))

    if 'mask_landseaice' in settings:
        logger.debug('Getting fx mask settings now...')
        settings['mask_landseaice']['fx_files'] = []
        fx_files_dict = {
            'sftgif': _get_correct_fx_file(variable, 'sftgif', config_user)[0]
        }
        if fx_files_dict['sftgif']:
            settings['mask_landseaice']['fx_files'].append(
                fx_files_dict['sftgif'])
        logger.info(msg, 'land/sea ice masking', pformat(fx_files_dict))

    if 'weighting_landsea_fraction' in settings:
        logger.debug("Getting fx files for landsea fraction weighting now...")
        fx_dict = _get_landsea_fraction_fx_dict(variable, config_user)
        settings['weighting_landsea_fraction']['fx_files'] = fx_dict
        logger.info(msg, 'land/sea fraction weighting', pformat(fx_dict))

    for step in ('area_statistics', 'volume_statistics', 'zonal_statistics'):
        var = dict(variable)
        if settings.get(step, {}).get('fx_files') and not \
                var.get("fx_var_preprocess"):
            var['fx_files'] = settings.get(step, {}).get('fx_files')
            fx_files_dict = {
                fxvar: _get_correct_fx_file(variable, fxvar, config_user)[0]
                for fxvar in var['fx_files']
            }
            settings[step]['fx_files'] = fx_files_dict
            logger.info(msg, step, pformat(fx_files_dict))
        if settings.get(step, {}).get('fx_files') and \
                var.get("fx_var_preprocess"):
            var['fx_files'] = settings.get(step, {}).get('fx_files')
            fx_variables = [
                _get_correct_fx_file(variable, fxvar, config_user)[1][0]
                for fxvar in var['fx_files']
            ]
            fx_files_dict = {
                fxvar: get_output_file(cmor_fx_var, config_user['preproc_dir'])
                for fxvar, cmor_fx_var in zip(var['fx_files'], fx_variables)
            }
            settings[step]['fx_files'] = fx_files_dict
            logger.info(msg, step, pformat(fx_files_dict))


def _read_attributes(filename):
    """Read the attributes from a netcdf file."""
    attributes = {}
    if not (os.path.exists(filename)
            and os.path.splitext(filename)[1].lower() == '.nc'):
        return attributes

    with Dataset(filename, 'r') as dataset:
        for attr in dataset.ncattrs():
            attributes[attr] = dataset.getncattr(attr)
    return attributes


def _get_input_files(variable, config_user):
    """Get the input files for a single dataset (locally and via download)."""
    input_files = get_input_filelist(variable=variable,
                                     rootpath=config_user['rootpath'],
                                     drs=config_user['drs'])

    # Set up downloading using synda if requested.
    # Do not download if files are already available locally.
    if config_user['synda_download'] and not input_files:
        input_files = synda_search(variable)

    return input_files


def _get_ancestors(variable, config_user):
    """Get the input files for a single dataset and setup provenance."""
    input_files = _get_input_files(variable, config_user)

    logger.info("Using input files for variable %s of dataset %s:\n%s",
                variable['short_name'], variable['dataset'],
                '\n'.join(input_files))
    if (not config_user.get('skip-nonexistent')
            or variable['dataset'] == variable.get('reference_dataset')):
        check.data_availability(input_files, variable)

    # Set up provenance tracking
    for i, filename in enumerate(input_files):
        attributes = _read_attributes(filename)
        input_files[i] = TrackedFile(filename, attributes)

    return input_files


def _apply_preprocessor_profile(settings, profile_settings):
    """Apply settings from preprocessor profile."""
    profile_settings = deepcopy(profile_settings)
    for step, args in profile_settings.items():
        # Remove disabled preprocessor functions
        if args is False:
            if step in settings:
                del settings[step]
            continue
        # Enable/update functions without keywords
        if step not in settings:
            settings[step] = {}
        if isinstance(args, dict):
            settings[step].update(args)


def _get_statistic_attributes(products):
    """Get attributes for the statistic output products."""
    attributes = {}
    some_product = next(iter(products))
    for key, value in some_product.attributes.items():
        if all(p.attributes.get(key, object()) == value for p in products):
            attributes[key] = value

    # Ensure start_year and end_year attributes are available
    for product in products:
        start = product.attributes['start_year']
        if 'start_year' not in attributes or start < attributes['start_year']:
            attributes['start_year'] = start
        end = product.attributes['end_year']
        if 'end_year' not in attributes or end > attributes['end_year']:
            attributes['end_year'] = end

    return attributes


def _get_remaining_common_settings(step, order, products):
    """Get preprocessor settings that are shared between products."""
    settings = {}
    remaining_steps = order[order.index(step) + 1:]
    some_product = next(iter(products))
    for key, value in some_product.settings.items():
        if key in remaining_steps:
            if all(p.settings.get(key, object()) == value for p in products):
                settings[key] = value
    return settings


def _update_multi_dataset_settings(variable, settings):
    """Configure multi dataset statistics."""
    for step in MULTI_MODEL_FUNCTIONS:
        if not settings.get(step):
            continue
        # Exclude dataset if requested
        _exclude_dataset(settings, variable, step)


def _update_statistic_settings(products, order, preproc_dir):
    """Define statistic output products."""
    # TODO: move this to multi model statistics function?
    # But how to check, with a dry-run option?
    step = 'multi_model_statistics'

    products = {p for p in products if step in p.settings}
    if not products:
        return

    some_product = next(iter(products))
    for statistic in some_product.settings[step]['statistics']:
        attributes = _get_statistic_attributes(products)
        attributes['dataset'] = 'MultiModel{}'.format(statistic.title())
        attributes['filename'] = get_statistic_output_file(
            attributes, preproc_dir)
        common_settings = _get_remaining_common_settings(step, order, products)
        statistic_product = PreprocessorFile(attributes, common_settings)
        for product in products:
            settings = product.settings[step]
            if 'output_products' not in settings:
                settings['output_products'] = {}
            settings['output_products'][statistic] = statistic_product


def _update_extract_shape(settings, config_user):
    if 'extract_shape' in settings:
        shapefile = settings['extract_shape'].get('shapefile')
        if shapefile:
            if not os.path.exists(shapefile):
                shapefile = os.path.join(
                    config_user['auxiliary_data_dir'],
                    shapefile,
                )
                settings['extract_shape']['shapefile'] = shapefile
        check.extract_shape(settings['extract_shape'])


def _match_products(products, variables):
    """Match a list of input products to output product attributes."""
    grouped_products = {}

    def get_matching(attributes):
        """Find the output filename which matches input attributes best."""
        score = 0
        filenames = []
        for variable in variables:
            filename = variable['filename']
            tmp = sum(v == variable.get(k) for k, v in attributes.items())
            if tmp > score:
                score = tmp
                filenames = [filename]
            elif tmp == score:
                filenames.append(filename)
        if not filenames:
            logger.warning(
                "Unable to find matching output file for input file %s",
                filename)
        return filenames

    # Group input files by output file
    for product in products:
        for filename in get_matching(product.attributes):
            if filename not in grouped_products:
                grouped_products[filename] = []
            grouped_products[filename].append(product)

    return grouped_products


def _get_preprocessor_products(variables, profile, order, ancestor_products,
                               config_user):
    """Get preprocessor product definitions for a set of datasets."""
    products = set()

    for variable in variables:
        variable['filename'] = get_output_file(variable,
                                               config_user['preproc_dir'])

    if ancestor_products:
        grouped_ancestors = _match_products(ancestor_products, variables)
    else:
        grouped_ancestors = {}

    for variable in variables:
        settings = _get_default_settings(
            variable,
            config_user,
            derive='derive' in profile,
        )
        _apply_preprocessor_profile(settings, profile)
        _update_multi_dataset_settings(variable, settings)
        _update_target_levels(
            variable=variable,
            variables=variables,
            settings=settings,
            config_user=config_user,
        )
        _update_extract_shape(settings, config_user)
        _update_weighting_settings(settings, variable)
        _update_fx_settings(settings=settings,
                            variable=variable,
                            config_user=config_user)
        _update_target_grid(
            variable=variable,
            variables=variables,
            settings=settings,
            config_user=config_user,
        )
        _update_regrid_time(variable, settings)
        ancestors = grouped_ancestors.get(variable['filename'])
        if not ancestors or variable.get("fx_var_preprocess"):
            ancestors = _get_ancestors(variable, config_user)
            if config_user.get('skip-nonexistent') and not ancestors:
                logger.info("Skipping: no data found for %s", variable)
                continue
        product = PreprocessorFile(
            attributes=variable,
            settings=settings,
            ancestors=ancestors,
        )
        products.add(product)

    _update_statistic_settings(products, order, config_user['preproc_dir'])

    for product in products:
        product.check()

    return products


def _get_single_preprocessor_task(variables,
                                  profile,
                                  config_user,
                                  name,
                                  ancestor_tasks=None):
    """Create preprocessor tasks for a set of datasets w/ special case fx."""
    if ancestor_tasks is None:
        ancestor_tasks = []
    order = _extract_preprocessor_order(profile)
    ancestor_products = [p for task in ancestor_tasks for p in task.products]

    if variables[0].get('frequency') == 'fx':
        check.check_for_temporal_preprocs(profile)
        ancestor_products = None

    products = _get_preprocessor_products(
        variables=variables,
        profile=profile,
        order=order,
        ancestor_products=ancestor_products,
        config_user=config_user,
    )

    if not products:
        raise RecipeError(
            "Did not find any input data for task {}".format(name))

    task = PreprocessingTask(
        products=products,
        ancestors=ancestor_tasks,
        name=name,
        order=order,
        debug=config_user['save_intermediary_cubes'],
        write_ncl_interface=config_user['write_ncl_interface'],
    )

    logger.info("PreprocessingTask %s created. It will create the files:\n%s",
                task.name, '\n'.join(p.filename for p in task.products))

    return task


def _extract_preprocessor_order(profile):
    """Extract the order of the preprocessing steps from the profile."""
    custom_order = profile.pop('custom_order', False)
    if not custom_order:
        return DEFAULT_ORDER
    order = tuple(p for p in profile if p not in INITIAL_STEPS + FINAL_STEPS)
    return INITIAL_STEPS + order + FINAL_STEPS


def _split_settings(settings, step, order=DEFAULT_ORDER):
    """Split settings, using step as a separator."""
    before = {}
    for _step in order:
        if _step == step:
            break
        if _step in settings:
            before[_step] = settings[_step]
    after = {
        k: v
        for k, v in settings.items() if not (k == step or k in before)
    }
    return before, after


def _split_derive_profile(profile):
    """Split the derive preprocessor profile."""
    order = _extract_preprocessor_order(profile)
    before, after = _split_settings(profile, 'derive', order)
    after['derive'] = True
    after['fix_file'] = False
    after['fix_metadata'] = False
    after['fix_data'] = False
    if order != DEFAULT_ORDER:
        before['custom_order'] = True
        after['custom_order'] = True
    return before, after


def _get_derive_input_variables(variables, config_user):
    """Determine the input sets of `variables` needed for deriving."""
    derive_input = {}

    def append(group_prefix, var):
        """Append variable `var` to a derive input group."""
        group = group_prefix + var['short_name']
        var['variable_group'] = group
        if group not in derive_input:
            derive_input[group] = []
        derive_input[group].append(var)

    for variable in variables:
        group_prefix = variable['variable_group'] + '_derive_input_'
        if not variable.get('force_derivation') and _get_input_files(
                variable, config_user):
            # No need to derive, just process normally up to derive step
            var = deepcopy(variable)
            append(group_prefix, var)
        else:
            # Process input data needed to derive variable
            required_vars = get_required(variable['short_name'],
                                         variable['project'])
            for var in required_vars:
                _augment(var, variable)
                _add_cmor_info(var, override=True)
                files = _get_input_files(var, config_user)
                if var.get('optional') and not files:
                    logger.info(
                        "Skipping: no data found for %s which is marked as "
                        "'optional'", var)
                else:
                    append(group_prefix, var)

    # An empty derive_input (due to all variables marked as 'optional' is
    # handled at a later step
    return derive_input


def _get_preprocessor_task(variables, profiles, config_user, task_name):
    """Create preprocessor task(s) for a set of datasets."""
    # First set up the preprocessor profile
    variable = variables[0]
    preproc_name = variable.get('preprocessor')
    if preproc_name not in profiles:
        raise RecipeError(
            "Unknown preprocessor {} in variable {} of diagnostic {}".format(
                preproc_name, variable['short_name'], variable['diagnostic']))
    profile = deepcopy(profiles[variable['preprocessor']])
    logger.info("Creating preprocessor '%s' task for variable '%s'",
                variable['preprocessor'], variable['short_name'])
    variables = _limit_datasets(variables, profile,
                                config_user.get('max_datasets'))
    for variable in variables:
        _add_cmor_info(variable)
    # Create preprocessor task(s)
    derive_tasks = []
    fx_preproc_tasks = []
    # set up tasks
    if variable.get('derive'):
        # Create tasks to prepare the input data for the derive step
        derive_profile, profile = _split_derive_profile(profile)
        derive_input = _get_derive_input_variables(variables, config_user)

        for derive_variables in derive_input.values():
            for derive_variable in derive_variables:
                _add_cmor_info(derive_variable, override=True)
            derive_name = task_name.split(
                TASKSEP)[0] + TASKSEP + derive_variables[0]['variable_group']
            task = _get_single_preprocessor_task(
                derive_variables,
                derive_profile,
                config_user,
                name=derive_name,
            )
            derive_tasks.append(task)

    # special case: fx variable pre-processing
    for step in ('area_statistics', 'volume_statistics', 'zonal_statistics'):
        if profile.get(step, {}).get('fx_files') and \
                variable.get("fx_var_preprocess"):
            fx_vars = profile.get(step, {}).get('fx_files')

            # Create tasks to prepare the input data for the fx var
            order = _extract_preprocessor_order(profile)
            before, after = _split_settings(profile, step, order)
            for var in variables:
                fx_variables = [
                    _get_correct_fx_file(var, fx_var, config_user)[1][0]
                    for fx_var in fx_vars
                ]
                for fx_variable in fx_variables:
                    fx_name = task_name.split(
                        TASKSEP)[0] + TASKSEP + 'fx_area-volume_stats_' + \
                        fx_variable['variable_group']
                    task = _get_single_preprocessor_task(
                        [fx_variable],
                        before,
                        config_user,
                        name=fx_name,
                    )
                    fx_preproc_tasks.append(task)

    derive_tasks.extend(fx_preproc_tasks)

    # Create (final) preprocessor task
    task = _get_single_preprocessor_task(
        variables,
        profile,
        config_user,
        ancestor_tasks=derive_tasks,
        name=task_name,
    )

    return task


class Recipe:
    """Recipe object."""

    info_keys = ('project', 'dataset', 'exp', 'ensemble', 'version')
    """List of keys to be used to compose the alias, ordered by priority."""
    def __init__(self,
                 raw_recipe,
                 config_user,
                 initialize_tasks=True,
                 recipe_file=None):
        """Parse a recipe file into an object."""
        self._cfg = deepcopy(config_user)
        self._cfg['write_ncl_interface'] = self._need_ncl(
            raw_recipe['diagnostics'])
        self._filename = os.path.basename(recipe_file)
        self._preprocessors = raw_recipe.get('preprocessors', {})
        if 'default' not in self._preprocessors:
            self._preprocessors['default'] = {}
        self.diagnostics = self._initialize_diagnostics(
            raw_recipe['diagnostics'], raw_recipe.get('datasets', []))
        self.entity = self._initalize_provenance(
            raw_recipe.get('documentation', {}))
        self.tasks = self.initialize_tasks() if initialize_tasks else None

    @staticmethod
    def _need_ncl(raw_diagnostics):
        if not raw_diagnostics:
            return False
        for diagnostic in raw_diagnostics.values():
            if not diagnostic.get('scripts'):
                continue
            for script in diagnostic['scripts'].values():
                if script.get('script', '').lower().endswith('.ncl'):
                    logger.info("NCL script detected, checking NCL version")
                    check.ncl_version()
                    return True
        return False

    def _initalize_provenance(self, raw_documentation):
        """Initialize the recipe provenance."""
        doc = deepcopy(raw_documentation)
        for key in doc:
            if key in TAGS:
                doc[key] = replace_tags(key, doc[key])

        return get_recipe_provenance(doc, self._filename)

    def _initialize_diagnostics(self, raw_diagnostics, raw_datasets):
        """Define diagnostics in recipe."""
        logger.debug("Retrieving diagnostics from recipe")

        diagnostics = {}

        for name, raw_diagnostic in raw_diagnostics.items():
            diagnostic = {}
            diagnostic['name'] = name
            diagnostic['preprocessor_output'] = \
                self._initialize_preprocessor_output(
                    name,
                    raw_diagnostic.get('variables', {}),
                    raw_datasets +
                    raw_diagnostic.get('additional_datasets', []))
            variable_names = tuple(raw_diagnostic.get('variables', {}))
            diagnostic['scripts'] = self._initialize_scripts(
                name, raw_diagnostic.get('scripts'), variable_names)
            for key in ('themes', 'realms'):
                if key in raw_diagnostic:
                    for script in diagnostic['scripts'].values():
                        script['settings'][key] = raw_diagnostic[key]
            diagnostics[name] = diagnostic

        return diagnostics

    @staticmethod
    def _initialize_datasets(raw_datasets):
        """Define datasets used by variable."""
        datasets = deepcopy(raw_datasets)

        for dataset in datasets:
            for key in dataset:
                DATASET_KEYS.add(key)
        return datasets

    @staticmethod
    def _expand_ensemble(variables):
        """
        Expand ensemble members to multiple datasets

        Expansion only support ensembles defined as strings, not lists
        """
        expanded = []
        regex = re.compile(r'\(\d+:\d+\)')
        for variable in variables:
            ensemble = variable.get('ensemble', "")
            if not isinstance(ensemble, str):
                expanded.append(variable)
                continue
            match = regex.search(ensemble)
            if not match:
                expanded.append(variable)
                continue
            start, end = match.group(0)[1:-1].split(':')
            for i in range(int(start), int(end) + 1):
                expand = deepcopy(variable)
                expand['ensemble'] = regex.sub(str(i), ensemble, 1)
                expanded.append(expand)
        return expanded

    def _initialize_variables(self, raw_variable, raw_datasets):
        """Define variables for all datasets."""
        variables = []

        raw_variable = deepcopy(raw_variable)
        datasets = self._initialize_datasets(
            raw_datasets + raw_variable.pop('additional_datasets', []))
        check.duplicate_datasets(datasets)

        for index, dataset in enumerate(datasets):
            variable = deepcopy(raw_variable)
            variable.update(dataset)

            variable['recipe_dataset_index'] = index
            if ('cmor_table' not in variable
                    and variable.get('project') in CMOR_TABLES):
                variable['cmor_table'] = variable['project']
            if 'end_year' in variable and 'max_years' in self._cfg:
                variable['end_year'] = min(
                    variable['end_year'],
                    variable['start_year'] + self._cfg['max_years'] - 1)
            variables.append(variable)

        required_keys = {
            'short_name',
            'mip',
            'dataset',
            'project',
            'preprocessor',
            'diagnostic',
        }
        if 'fx' not in raw_variable.get('mip', ''):
            required_keys.update({'start_year', 'end_year'})
        for variable in variables:
            _update_from_others(variable, ['cmor_table', 'mip'], datasets)
            if 'institute' not in variable:
                institute = get_institutes(variable)
                if institute:
                    variable['institute'] = institute
            if 'activity' not in variable:
                activity = get_activity(variable)
                if activity:
                    variable['activity'] = activity
            check.variable(variable, required_keys)
        variables = self._expand_ensemble(variables)
        return variables

    def _initialize_preprocessor_output(self, diagnostic_name, raw_variables,
                                        raw_datasets):
        """Define variables in diagnostic."""
        logger.debug("Populating list of variables for diagnostic %s",
                     diagnostic_name)

        preprocessor_output = {}

        for variable_group, raw_variable in raw_variables.items():
            if raw_variable is None:
                raw_variable = {}
            else:
                raw_variable = deepcopy(raw_variable)
            raw_variable['variable_group'] = variable_group
            if 'short_name' not in raw_variable:
                raw_variable['short_name'] = variable_group
            raw_variable['diagnostic'] = diagnostic_name
            raw_variable['preprocessor'] = str(
                raw_variable.get('preprocessor', 'default'))
            preprocessor_output[variable_group] = \
                self._initialize_variables(raw_variable, raw_datasets)

        self._set_alias(preprocessor_output)

        return preprocessor_output

    def _set_alias(self, preprocessor_output):
        """
        Add unique alias for datasets.

        Generates a unique alias for each dataset that will be shared by all
        variables. Tries to make it as small as possible to make it useful for
        plot legends, filenames and such

        It is composed using the keys in Recipe.info_keys that differ from
        dataset to dataset. Once a diverging key is found, others are added
        to the alias only if the previous ones where not enough to fully
        identify the dataset.

        If key values are not strings, they will be joint using '-' if they
        are iterables or replaced by they string representation if they are not

        Function will not modify alias if it is manually added to the recipe
        but it will use the dataset info to compute the others

        Examples:
        --------
        - {project: CMIP5, model: EC-Earth, ensemble: r1i1p1}
        - {project: CMIP6, model: EC-Earth, ensemble: r1i1p1f1}
        will generate alias 'CMIP5' and 'CMIP6'

        - {project: CMIP5, model: EC-Earth, experiment: historical}
        - {project: CMIP5, model: MPI-ESM, experiment: piControl}
        will generate alias 'EC-Earth,' and 'MPI-ESM'

        - {project: CMIP5, model: EC-Earth, experiment: historical}
        - {project: CMIP5, model: EC-Earth, experiment: piControl}
        will generate alias 'historical' and 'piControl'

        - {project: CMIP5, model: EC-Earth, experiment: historical}
        - {project: CMIP6, model: EC-Earth, experiment: historical}
        - {project: CMIP5, model: MPI-ESM, experiment: historical}
        - {project: CMIP6, model: MPI-ESM experiment: historical}
        will generate alias 'CMIP5_EC-EARTH', 'CMIP6_EC-EARTH', 'CMIP5_MPI-ESM'
        and 'CMIP6_MPI-ESM'

        - {project: CMIP5, model: EC-Earth, experiment: historical}
        will generate alias 'EC-Earth'

        Parameters:
        ----------
        preprocessor_output : dict
            preprocessor output dictionary
        """
        datasets_info = set()

        def _key_str(obj):
            if isinstance(obj, str):
                return obj
            try:
                return '-'.join(obj)
            except TypeError:
                return str(obj)

        for variable in preprocessor_output.values():
            for dataset in variable:
                alias = tuple(
                    _key_str(dataset.get(key, None)) for key in self.info_keys)
                datasets_info.add(alias)
                if 'alias' not in dataset:
                    dataset['alias'] = alias

        alias = dict()
        for info in datasets_info:
            alias[info] = []

        datasets_info = list(datasets_info)
        self._get_next_alias(alias, datasets_info, 0)

        for info in datasets_info:
            alias[info] = '_'.join(
                [str(value) for value in alias[info] if value is not None])
            if not alias[info]:
                alias[info] = info[self.info_keys.index('dataset')]

        for variable in preprocessor_output.values():
            for dataset in variable:
                dataset['alias'] = alias.get(dataset['alias'],
                                             dataset['alias'])

    @classmethod
    def _get_next_alias(cls, alias, datasets_info, i):
        if i >= len(cls.info_keys):
            return
        key_values = set(info[i] for info in datasets_info)
        if len(key_values) == 1:
            for info in iter(datasets_info):
                alias[info].append(None)
        else:
            for info in datasets_info:
                alias[info].append(info[i])
        for key in key_values:
            cls._get_next_alias(
                alias,
                [info for info in datasets_info if info[i] == key],
                i + 1,
            )

    def _initialize_scripts(self, diagnostic_name, raw_scripts,
                            variable_names):
        """Define script in diagnostic."""
        if not raw_scripts:
            return {}

        logger.debug("Setting script for diagnostic %s", diagnostic_name)

        scripts = {}

        for script_name, raw_settings in raw_scripts.items():
            settings = deepcopy(raw_settings)
            script = settings.pop('script')
            ancestors = []
            for id_glob in settings.pop('ancestors', variable_names):
                if TASKSEP not in id_glob:
                    id_glob = diagnostic_name + TASKSEP + id_glob
                ancestors.append(id_glob)
            settings['recipe'] = self._filename
            settings['version'] = __version__
            settings['script'] = script_name
            # Add output dirs to settings
            for dir_name in ('run_dir', 'plot_dir', 'work_dir'):
                settings[dir_name] = os.path.join(self._cfg[dir_name],
                                                  diagnostic_name, script_name)
            # Copy other settings
            if self._cfg['write_ncl_interface']:
                settings['exit_on_ncl_warning'] = self._cfg['exit_on_warning']
            for key in (
                    'max_data_filesize',
                    'output_file_type',
                    'log_level',
                    'write_plots',
                    'write_netcdf',
                    'profile_diagnostic',
                    'auxiliary_data_dir',
            ):
                settings[key] = self._cfg[key]

            scripts[script_name] = {
                'script': script,
                'output_dir': settings['work_dir'],
                'settings': settings,
                'ancestors': ancestors,
            }

        return scripts

    def _resolve_diagnostic_ancestors(self, tasks):
        """Resolve diagnostic ancestors."""
        tasks = {t.name: t for t in tasks}
        for diagnostic_name, diagnostic in self.diagnostics.items():
            for script_name, script_cfg in diagnostic['scripts'].items():
                task_id = diagnostic_name + TASKSEP + script_name
                if isinstance(tasks[task_id], DiagnosticTask):
                    logger.debug("Linking tasks for diagnostic %s script %s",
                                 diagnostic_name, script_name)
                    ancestors = []
                    for id_glob in script_cfg['ancestors']:
                        ancestor_ids = fnmatch.filter(tasks, id_glob)
                        if not ancestor_ids:
                            raise RecipeError(
                                "Could not find any ancestors matching {}".
                                format(id_glob))
                        logger.debug("Pattern %s matches %s", id_glob,
                                     ancestor_ids)
                        ancestors.extend(tasks[a] for a in ancestor_ids)
                    tasks[task_id].ancestors = ancestors

    def initialize_tasks(self):
        """Define tasks in recipe."""
        logger.info("Creating tasks from recipe")
        tasks = set()

        priority = 0
        for diagnostic_name, diagnostic in self.diagnostics.items():
            logger.info("Creating tasks for diagnostic %s", diagnostic_name)

            # Create preprocessor tasks
            for variable_group in diagnostic['preprocessor_output']:
                task_name = diagnostic_name + TASKSEP + variable_group
                logger.info("Creating preprocessor task %s", task_name)
                task = _get_preprocessor_task(
                    variables=diagnostic['preprocessor_output']
                    [variable_group],
                    profiles=self._preprocessors,
                    config_user=self._cfg,
                    task_name=task_name,
                )
                for task0 in task.flatten():
                    task0.priority = priority
                tasks.add(task)
                priority += 1

            # Create diagnostic tasks
            for script_name, script_cfg in diagnostic['scripts'].items():
                task_name = diagnostic_name + TASKSEP + script_name
                logger.info("Creating diagnostic task %s", task_name)
                task = DiagnosticTask(
                    script=script_cfg['script'],
                    output_dir=script_cfg['output_dir'],
                    settings=script_cfg['settings'],
                    name=task_name,
                )
                task.priority = priority
                tasks.add(task)
                priority += 1

        check.tasks_valid(tasks)

        # Resolve diagnostic ancestors
        self._resolve_diagnostic_ancestors(tasks)

        # Select only requested tasks
        tasks = get_flattened_tasks(tasks)
        if not self._cfg.get('run_diagnostic'):
            tasks = {t for t in tasks if isinstance(t, PreprocessingTask)}
        if self._cfg.get('diagnostics'):
            names = {t.name for t in tasks}
            selection = set()
            for pattern in self._cfg.get('diagnostics'):
                selection |= set(fnmatch.filter(names, pattern))
            tasks = {t for t in tasks if t.name in selection}

        tasks = get_flattened_tasks(tasks)
        logger.info("These tasks will be executed: %s",
                    ', '.join(t.name for t in tasks))

        # Initialize task provenance
        for task in tasks:
            task.initialize_provenance(self.entity)

        # TODO: check that no loops are created (will throw RecursionError)

        # Return smallest possible set of tasks
        return get_independent_tasks(tasks)

    def __str__(self):
        """Get human readable summary."""
        return '\n\n'.join(str(task) for task in self.tasks)

    def run(self):
        """Run all tasks in the recipe."""
        run_tasks(self.tasks,
                  max_parallel_tasks=self._cfg['max_parallel_tasks'])<|MERGE_RESOLUTION|>--- conflicted
+++ resolved
@@ -388,32 +388,6 @@
     """Get fx files (searching all possible mips)."""
     # TODO: allow user to specify certain mip if desired
     var = dict(variable)
-<<<<<<< HEAD
-    if var['project'] in ['CMIP5', 'OBS', 'OBS6', 'obs4mips']:
-        fx_var = _add_fxvar_keys({'short_name': fx_varname, 'mip': 'fx'}, var)
-    elif var['project'] == 'CMIP6':
-        if fx_varname == 'sftlf':
-            fx_var = _add_fxvar_keys({'short_name': fx_varname, 'mip': 'fx'},
-                                     var)
-        elif fx_varname == 'sftof':
-            fx_var = _add_fxvar_keys({'short_name': fx_varname, 'mip': 'Ofx'},
-                                     var)
-        # TODO allow availability for multiple mip's for sftgif
-        elif fx_varname == 'sftgif':
-            fx_var = _add_fxvar_keys({'short_name': fx_varname, 'mip': 'fx'},
-                                     var)
-        elif fx_varname == 'volcello':
-            fx_var = _add_fxvar_keys({'short_name': fx_varname, 'mip': 'Ofx'},
-                                         var)
-
-        # elif fx_varname == 'volcello':
-        #     if var['dataset'] in ['UKESM1-0-LL', 'GFDL-CM4', 'HadGEM3-GC31-LL', ]:
-        #         fx_var = _add_fxvar_keys({'short_name': fx_varname, 'mip': var['mip']},
-        #                                  var)
-        #     else:
-        #         fx_var = _add_fxvar_keys({'short_name': fx_varname, 'mip': 'Ofx'},
-        #                                  var)
-=======
     var_project = variable['project']
     cmor_table = CMOR_TABLES[var_project]
     valid_fx_vars = []
@@ -444,7 +418,6 @@
                 logger.debug("Found fx variables '%s':\n%s", fx_varname,
                              pformat(fx_files))
                 break
->>>>>>> e99aff09
     else:
         # No files found
         fx_files = []
@@ -455,16 +428,6 @@
             f"Requested fx variable '{fx_varname}' not available in "
             f"any 'fx'-related CMOR table ({fx_mips}) for '{var_project}'")
 
-<<<<<<< HEAD
-    fx_files = _get_input_files(fx_var, config_user)
-
-    # If can't find Ofx files, then try with original variable mip
-    if not fx_files and fx_var['mip'] == 'Ofx':
-        fx_var['mip'] = var['mip']
-        fx_files = _get_input_files(fx_var, config_user)
-
-=======
->>>>>>> e99aff09
     # allow for empty lists corrected for by NE masks
     if fx_files:
         fx_files = fx_files[0]
