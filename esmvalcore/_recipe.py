"""Recipe parser."""
import fnmatch
import logging
import os
import re
import warnings
from copy import deepcopy
from pprint import pformat

import yaml
from netCDF4 import Dataset

from . import __version__
from . import _recipe_checks as check
from ._config import TAGS, get_activity, get_institutes, get_project_config
from ._data_finder import (
    get_input_filelist,
    get_output_file,
    get_statistic_output_file,
)
from ._provenance import TrackedFile, get_recipe_provenance
from ._recipe_checks import RecipeError
from ._task import DiagnosticTask, TaskSet
from .cmor.check import CheckLevels
from .cmor.table import CMOR_TABLES
from .preprocessor import (
    DEFAULT_ORDER,
    FINAL_STEPS,
    INITIAL_STEPS,
    MULTI_MODEL_FUNCTIONS,
    PreprocessingTask,
    PreprocessorFile,
)
from .preprocessor._derive import get_required
from .preprocessor._download import synda_search
from .preprocessor._io import DATASET_KEYS, concatenate_callback
from .preprocessor._regrid import (
    _spec_to_latlonvals,
    get_cmor_levels,
    get_reference_levels,
    parse_cell_spec,
)

logger = logging.getLogger(__name__)

TASKSEP = os.sep


def read_recipe_file(filename, config_user, initialize_tasks=True):
    """Read a recipe from file."""
    check.recipe_with_schema(filename)
    with open(filename, 'r') as file:
        raw_recipe = yaml.safe_load(file)

<<<<<<< HEAD
def read_recipe_file(filename, config_user,
                     dry_run=False, initialize_tasks=True):
    """Read a recipe from file."""
    raw_recipe = load_raw_recipe(filename)
=======
>>>>>>> 347d19d2
    return Recipe(raw_recipe,
                  config_user,
                  initialize_tasks,
                  dry_check=dry_run,
                  recipe_file=filename)


def _add_cmor_info(variable, override=False):
    """Add information from CMOR tables to variable."""
    logger.debug("If not present: adding keys from CMOR table to %s", variable)
    # Copy the following keys from CMOR table
    cmor_keys = [
        'standard_name', 'long_name', 'units', 'modeling_realm', 'frequency'
    ]
    project = variable['project']
    mip = variable['mip']
    short_name = variable['short_name']
    derive = variable.get('derive', False)
    table = CMOR_TABLES.get(project)
    if table:
        table_entry = table.get_variable(mip, short_name, derive)
    else:
        table_entry = None
    if table_entry is None:
        raise RecipeError(
            f"Unable to load CMOR table (project) '{project}' for variable "
            f"'{short_name}' with mip '{mip}'")
    variable['original_short_name'] = table_entry.short_name
    for key in cmor_keys:
        if key not in variable or override:
            value = getattr(table_entry, key, None)
            if value is not None:
                variable[key] = value
            else:
                logger.debug(
                    "Failed to add key %s to variable %s from CMOR table", key,
                    variable)

    # Check that keys are available
    check.variable(variable, required_keys=cmor_keys)


def _special_name_to_dataset(variable, special_name):
    """Convert special names to dataset names."""
    if special_name in ('reference_dataset', 'alternative_dataset'):
        if special_name not in variable:
            raise RecipeError(
                "Preprocessor {preproc} uses {name}, but {name} is not "
                "defined for variable {short_name} of diagnostic "
                "{diagnostic}".format(
                    preproc=variable['preprocessor'],
                    name=special_name,
                    short_name=variable['short_name'],
                    diagnostic=variable['diagnostic'],
                ))
        special_name = variable[special_name]

    return special_name


def _update_target_levels(variable, variables, settings, config_user):
    """Replace the target levels dataset name with a filename if needed."""
    levels = settings.get('extract_levels', {}).get('levels')
    if not levels:
        return

    levels = _special_name_to_dataset(variable, levels)

    # If levels is a dataset name, replace it by a dict with a 'dataset' entry
    if any(levels == v['dataset'] for v in variables):
        settings['extract_levels']['levels'] = {'dataset': levels}
        levels = settings['extract_levels']['levels']

    if not isinstance(levels, dict):
        return

    if 'cmor_table' in levels and 'coordinate' in levels:
        settings['extract_levels']['levels'] = get_cmor_levels(
            levels['cmor_table'], levels['coordinate'])
    elif 'dataset' in levels:
        dataset = levels['dataset']
        if variable['dataset'] == dataset:
            del settings['extract_levels']
        else:
            variable_data = _get_dataset_info(dataset, variables)
            filename = _dataset_to_file(variable_data, config_user)
            settings['extract_levels']['levels'] = get_reference_levels(
                filename=filename,
                project=variable_data['project'],
                dataset=dataset,
                short_name=variable_data['short_name'],
                mip=variable_data['mip'],
                frequency=variable_data['frequency'],
                fix_dir=os.path.splitext(variable_data['filename'])[0] +
                '_fixed',
            )


def _update_target_grid(variable, variables, settings, config_user):
    """Replace the target grid dataset name with a filename if needed."""
    grid = settings.get('regrid', {}).get('target_grid')
    if not grid:
        return

    grid = _special_name_to_dataset(variable, grid)

    if variable['dataset'] == grid:
        del settings['regrid']
    elif any(grid == v['dataset'] for v in variables):
        settings['regrid']['target_grid'] = _dataset_to_file(
            _get_dataset_info(grid, variables), config_user)
    else:
        # Check that MxN grid spec is correct
        target_grid = settings['regrid']['target_grid']
        if isinstance(target_grid, str):
            parse_cell_spec(target_grid)
        # Check that cdo spec is correct
        elif isinstance(target_grid, dict):
            _spec_to_latlonvals(**target_grid)


def _update_regrid_time(variable, settings):
    """Input data frequency automatically for regrid_time preprocessor."""
    regrid_time = settings.get('regrid_time')
    if regrid_time is None:
        return
    frequency = settings.get('regrid_time', {}).get('frequency')
    if not frequency:
        settings['regrid_time']['frequency'] = variable['frequency']


def _get_dataset_info(dataset, variables):
    for var in variables:
        if var['dataset'] == dataset:
            return var
    raise RecipeError("Unable to find matching file for dataset"
                      "{}".format(dataset))


def _augment(base, update):
    """Update dict base with values from dict update."""
    for key in update:
        if key not in base:
            base[key] = update[key]


def _dataset_to_file(variable, config_user):
    """Find the first file belonging to dataset from variable info."""
    (files, dirnames, filenames) = _get_input_files(variable, config_user)
    if not files and variable.get('derive'):
        required_vars = get_required(variable['short_name'],
                                     variable['project'])
        for required_var in required_vars:
            _augment(required_var, variable)
            _add_cmor_info(required_var, override=True)
            (files, dirnames,
             filenames) = _get_input_files(required_var, config_user)
            if files:
                variable = required_var
                break
<<<<<<< HEAD
    dryrun = config_user.get('dry-run')
    check.data_availability(files, variable, dryrun=dryrun)
=======
    check.data_availability(files, variable, dirnames, filenames)
>>>>>>> 347d19d2
    return files[0]


def _limit_datasets(variables, profile, max_datasets=0):
    """Try to limit the number of datasets to max_datasets."""
    if not max_datasets:
        return variables

    logger.info("Limiting the number of datasets to %s", max_datasets)

    required_datasets = [
        (profile.get('extract_levels') or {}).get('levels'),
        (profile.get('regrid') or {}).get('target_grid'),
        variables[0].get('reference_dataset'),
        variables[0].get('alternative_dataset'),
    ]

    limited = [v for v in variables if v['dataset'] in required_datasets]
    for variable in variables:
        if len(limited) >= max_datasets:
            break
        if variable not in limited:
            limited.append(variable)

    logger.info("Only considering %s", ', '.join(v['alias'] for v in limited))

    return limited


def _get_default_settings(variable, config_user, derive=False):
    """Get default preprocessor settings."""
    settings = {}

    # Set up downloading using synda if requested.
    if config_user.get('synda_download'):
        # TODO: make this respect drs or download to preproc dir?
        download_folder = os.path.join(config_user['preproc_dir'], 'downloads')
        settings['download'] = {
            'dest_folder': download_folder,
        }

    # Configure loading
    settings['load'] = {
        'callback': concatenate_callback,
    }
    # Configure concatenation
    settings['concatenate'] = {}

    # Configure fixes
    fix = {
        'project': variable['project'],
        'dataset': variable['dataset'],
        'short_name': variable['short_name'],
        'mip': variable['mip'],
    }
    # File fixes
    fix_dir = os.path.splitext(variable['filename'])[0] + '_fixed'
    settings['fix_file'] = dict(fix)
    settings['fix_file']['output_dir'] = fix_dir
    # Cube fixes
    fix['frequency'] = variable['frequency']
    fix['check_level'] = config_user.get('check_level', CheckLevels.DEFAULT)
    settings['fix_metadata'] = dict(fix)
    settings['fix_data'] = dict(fix)

    # Configure time extraction
    if 'start_year' in variable and 'end_year' in variable \
            and variable['frequency'] != 'fx':
        settings['clip_start_end_year'] = {
            'start_year': variable['start_year'],
            'end_year': variable['end_year'],
        }

    if derive:
        settings['derive'] = {
            'short_name': variable['short_name'],
            'standard_name': variable['standard_name'],
            'long_name': variable['long_name'],
            'units': variable['units'],
        }

    # Configure CMOR metadata check
<<<<<<< HEAD
    raise_exception = True
    if 'dry-run' in config_user:
        raise_exception = False
    if variable.get('cmor_table'):
        settings['cmor_check_metadata'] = {
            'cmor_table': variable['cmor_table'],
            'mip': variable['mip'],
            'short_name': variable['short_name'],
            'frequency': variable['frequency'],
            'raise_exception': raise_exception,
        }
=======
    settings['cmor_check_metadata'] = {
        'cmor_table': variable['project'],
        'mip': variable['mip'],
        'short_name': variable['short_name'],
        'frequency': variable['frequency'],
        'check_level': config_user.get('check_level', CheckLevels.DEFAULT)
    }
>>>>>>> 347d19d2
    # Configure final CMOR data check
    settings['cmor_check_data'] = dict(settings['cmor_check_metadata'])

    # Clean up fixed files
    if not config_user['save_intermediary_cubes']:
        settings['cleanup'] = {
            'remove': [fix_dir],
        }

    # Configure saving cubes to file
<<<<<<< HEAD
    if 'dry-run' in config_user:
        if not config_user['dry-run']:
            settings['save'] = {'compress': config_user['compress_netcdf']}
        else:
            settings['save'] = {'dryrun': True}
    else:
        settings['save'] = {'compress': config_user['compress_netcdf']}
=======
    settings['save'] = {'compress': config_user['compress_netcdf']}
    if variable['short_name'] != variable['original_short_name']:
        settings['save']['alias'] = variable['short_name']

    # Configure fx settings
    settings['add_fx_variables'] = {
        'fx_variables': {},
        'check_level': config_user.get('check_level', CheckLevels.DEFAULT)
    }
    settings['remove_fx_variables'] = {}
>>>>>>> 347d19d2

    return settings


def _add_fxvar_keys(fx_info, variable):
    """Add keys specific to fx variable to use get_input_filelist."""
    fx_variable = deepcopy(variable)
    fx_variable.update(fx_info)
    fx_variable['variable_group'] = fx_info['short_name']

    # add special ensemble for CMIP5 only
    if fx_variable['project'] == 'CMIP5':
        fx_variable['ensemble'] = 'r0i0p0'

    # add missing cmor info
    _add_cmor_info(fx_variable, override=True)

    return fx_variable


def _search_fx_mip(tables, found_mip, variable, fx_info, config_user):
    fx_files = None
    for mip in tables:
        fx_cmor = tables[mip].get(fx_info['short_name'])
        if fx_cmor:
            found_mip = True
            fx_info['mip'] = mip
            fx_info = _add_fxvar_keys(fx_info, variable)
            logger.debug(
                "For fx variable '%s', found table '%s'",
                fx_info['short_name'], mip)
            fx_files = _get_input_files(fx_info, config_user)[0]
            if fx_files:
                logger.debug(
                    "Found fx variables '%s':\n%s",
                    fx_info['short_name'], pformat(fx_files))
    return found_mip, fx_info, fx_files


def _get_fx_files(variable, fx_info, config_user):
    """Get fx files (searching all possible mips)."""

    # assemble info from master variable
    var_project = variable['project']
    # check if project in config-developer
    try:
        get_project_config(var_project)
    except ValueError:
        raise RecipeError(
            f"Requested fx variable '{fx_info['short_name']}' "
            f"with parent variable '{variable}' does not have "
            f"a '{var_project}' project in config-developer.")
    project_tables = CMOR_TABLES[var_project].tables

    # force only the mip declared by user
    found_mip = False
    if not fx_info['mip']:
        found_mip, fx_info, fx_files = _search_fx_mip(
            project_tables, found_mip, variable, fx_info, config_user)
    else:
        fx_cmor = project_tables[fx_info['mip']].get(fx_info['short_name'])
        if fx_cmor:
            found_mip = True
            fx_info = _add_fxvar_keys(fx_info, variable)
            fx_files = _get_input_files(fx_info, config_user)[0]

    # If fx variable was not found in any table, raise exception
    if not found_mip:
        raise RecipeError(
            f"Requested fx variable '{fx_info['short_name']}' "
            f"not available in any CMOR table for '{var_project}'")

    # flag a warning
    if not fx_files:
        logger.warning(
            "Missing data for fx variable '%s'", fx_info['short_name'])

    # allow for empty lists corrected for by NE masks
    if fx_files:
        if fx_info['frequency'] == 'fx':
            fx_files = fx_files[0]

    return fx_files, fx_info


def _exclude_dataset(settings, variable, step):
    """Exclude dataset from specific preprocessor step if requested."""
    exclude = {
        _special_name_to_dataset(variable, dataset)
        for dataset in settings[step].pop('exclude', [])
    }
    if variable['dataset'] in exclude:
        settings.pop(step)
        logger.debug("Excluded dataset '%s' from preprocessor step '%s'",
                     variable['dataset'], step)


def _update_weighting_settings(settings, variable):
    """Update settings for the weighting preprocessors."""
    if 'weighting_landsea_fraction' not in settings:
        return
    _exclude_dataset(settings, variable, 'weighting_landsea_fraction')


def _update_fx_files(step_name, settings, variable, config_user, fx_vars):
    """Update settings with mask fx file list or dict."""
    if not fx_vars:
        return
    for fx_var, fx_info in fx_vars.items():
        if not fx_info:
            fx_info = {}
        if 'mip' not in fx_info:
            fx_info.update({'mip': None})
        if 'short_name' not in fx_info:
            fx_info.update({'short_name': fx_var})
        fx_files, fx_info = _get_fx_files(variable, fx_info, config_user)
        if fx_files:
            fx_info['filename'] = fx_files
            settings['add_fx_variables']['fx_variables'].update({
                fx_var: fx_info
            })

    logger.info('Using fx_files: %s for variable %s during step %s',
                pformat(settings['add_fx_variables']['fx_variables']),
                variable['short_name'], step_name)


def _fx_list_to_dict(fx_vars):
    """Convert fx list to dictionary. To be deprecated at some point."""
    user_fx_vars = {}
    for fx_var in fx_vars:
        if isinstance(fx_var, dict):
            short_name = fx_var['short_name']
            user_fx_vars.update({short_name: fx_var})
            continue
        user_fx_vars.update({fx_var: None})
    return user_fx_vars


def _update_fx_settings(settings, variable, config_user):
    """Update fx settings depending on the needed method."""
    # get fx variables either from user defined attribute or fixed
    def _get_fx_vars_from_attribute(step_settings, step_name):
        user_fx_vars = step_settings.get('fx_variables')
        if isinstance(user_fx_vars, list):
            user_fx_vars = _fx_list_to_dict(user_fx_vars)
            step_settings['fx_variables'] = user_fx_vars
        if not user_fx_vars:
            if step_name in ('mask_landsea', 'weighting_landsea_fraction'):
                user_fx_vars = {'sftlf': None}
                if variable['project'] != 'obs4mips':
                    user_fx_vars.update({'sftof': None})
            elif step_name == 'mask_landseaice':
                user_fx_vars = {'sftgif': None}
            elif step_name in ('area_statistics', 'volume_statistics'):
                user_fx_vars = {}
            step_settings['fx_variables'] = user_fx_vars

    fx_steps = [
        'mask_landsea', 'mask_landseaice', 'weighting_landsea_fraction',
        'area_statistics', 'volume_statistics'
    ]
    for step_name in settings:
        if step_name in fx_steps:
            _get_fx_vars_from_attribute(settings[step_name], step_name)
            _update_fx_files(step_name, settings, variable, config_user,
                             settings[step_name]['fx_variables'])
            # Remove unused attribute in 'fx_steps' preprocessors.
            # The fx_variables information is saved in
            # the 'add_fx_variables' step.
            settings[step_name].pop('fx_variables', None)


def _read_attributes(filename):
    """Read the attributes from a netcdf file."""
    attributes = {}
    if not (os.path.exists(filename)
            and os.path.splitext(filename)[1].lower() == '.nc'):
        return attributes

    with Dataset(filename, 'r') as dataset:
        for attr in dataset.ncattrs():
            attributes[attr] = dataset.getncattr(attr)
    return attributes


def _get_input_files(variable, config_user):
    """Get the input files for a single dataset (locally and via download)."""
    (input_files, dirnames,
     filenames) = get_input_filelist(variable=variable,
                                     rootpath=config_user['rootpath'],
                                     drs=config_user['drs'])

    # Set up downloading using synda if requested.
    # Do not download if files are already available locally.
    if config_user.get('synda_download') and not input_files:
        input_files = synda_search(variable)
        dirnames = None
        filenames = None

    return (input_files, dirnames, filenames)


def _get_ancestors(variable, config_user):
    """Get the input files for a single dataset and setup provenance."""
    (input_files, dirnames,
     filenames) = _get_input_files(variable, config_user)

    logger.info("Using input files for variable %s of dataset %s:\n%s",
                variable['short_name'], variable['dataset'],
                '\n'.join(input_files))
<<<<<<< HEAD
    if (not config_user.get('skip-nonexistent')
            or variable['dataset'] == variable.get('reference_dataset')):
        dryrun = config_user.get('dry-run')
        check.data_availability(input_files, variable, dryrun=dryrun)
=======
    check.data_availability(input_files, variable, dirnames, filenames)
>>>>>>> 347d19d2

    # Set up provenance tracking
    for i, filename in enumerate(input_files):
        attributes = _read_attributes(filename)
        input_files[i] = TrackedFile(filename, attributes)

    return input_files


def _apply_preprocessor_profile(settings, profile_settings):
    """Apply settings from preprocessor profile."""
    profile_settings = deepcopy(profile_settings)
    for step, args in profile_settings.items():
        # Remove disabled preprocessor functions
        if args is False:
            if step in settings:
                del settings[step]
            continue
        # Enable/update functions without keywords
        if step not in settings:
            settings[step] = {}
        if isinstance(args, dict):
            settings[step].update(args)


def _get_statistic_attributes(products):
    """Get attributes for the statistic output products."""
    attributes = {}
    some_product = next(iter(products))
    for key, value in some_product.attributes.items():
        if all(p.attributes.get(key, object()) == value for p in products):
            attributes[key] = value

    # Ensure start_year and end_year attributes are available
    for product in products:
        start = product.attributes['start_year']
        if 'start_year' not in attributes or start < attributes['start_year']:
            attributes['start_year'] = start
        end = product.attributes['end_year']
        if 'end_year' not in attributes or end > attributes['end_year']:
            attributes['end_year'] = end

    return attributes


def _get_remaining_common_settings(step, order, products):
    """Get preprocessor settings that are shared between products."""
    settings = {}
    remaining_steps = order[order.index(step) + 1:]
    some_product = next(iter(products))
    for key, value in some_product.settings.items():
        if key in remaining_steps:
            if all(p.settings.get(key, object()) == value for p in products):
                settings[key] = value
    return settings


def _update_multi_dataset_settings(variable, settings):
    """Configure multi dataset statistics."""
    for step in MULTI_MODEL_FUNCTIONS:
        if not settings.get(step):
            continue
        # Exclude dataset if requested
        _exclude_dataset(settings, variable, step)


def _update_statistic_settings(products, order, preproc_dir):
    """Define statistic output products."""
    # TODO: move this to multi model statistics function?
    # But how to check, with a dry-run option?
    step = 'multi_model_statistics'

    products = {p for p in products if step in p.settings}
    if not products:
        return

    some_product = next(iter(products))
    for statistic in some_product.settings[step]['statistics']:
        check.valid_multimodel_statistic(statistic)
        attributes = _get_statistic_attributes(products)
        attributes['dataset'] = attributes['alias'] = 'MultiModel{}'.format(
            statistic.title().replace('.', '-'))
        attributes['filename'] = get_statistic_output_file(
            attributes, preproc_dir)
        common_settings = _get_remaining_common_settings(step, order, products)
        statistic_product = PreprocessorFile(attributes, common_settings)
        for product in products:
            settings = product.settings[step]
            if 'output_products' not in settings:
                settings['output_products'] = {}
            settings['output_products'][statistic] = statistic_product


def _update_extract_shape(settings, config_user):
    if 'extract_shape' in settings:
        shapefile = settings['extract_shape'].get('shapefile')
        if shapefile:
            if not os.path.exists(shapefile):
                shapefile = os.path.join(
                    config_user['auxiliary_data_dir'],
                    shapefile,
                )
                settings['extract_shape']['shapefile'] = shapefile
        check.extract_shape(settings['extract_shape'])


def _match_products(products, variables):
    """Match a list of input products to output product attributes."""
    grouped_products = {}

    def get_matching(attributes):
        """Find the output filename which matches input attributes best."""
        score = 0
        filenames = []
        for variable in variables:
            filename = variable['filename']
            tmp = sum(v == variable.get(k) for k, v in attributes.items())
            if tmp > score:
                score = tmp
                filenames = [filename]
            elif tmp == score:
                filenames.append(filename)
        if not filenames:
            logger.warning(
                "Unable to find matching output file for input file %s",
                filename)
        return filenames

    # Group input files by output file
    for product in products:
        for filename in get_matching(product.attributes):
            if filename not in grouped_products:
                grouped_products[filename] = []
            grouped_products[filename].append(product)

    return grouped_products


def _allow_skipping(ancestors, variable, config_user):
    """Allow skipping of datasets."""
    allow_skipping = all([
        config_user.get('skip-nonexistent'),
        not ancestors,
        variable['dataset'] != variable.get('reference_dataset'),
    ])
    return allow_skipping


def _get_preprocessor_products(variables, profile, order, ancestor_products,
                               config_user, name):
    """Get preprocessor product definitions for a set of datasets.

    It updates recipe settings as needed by various preprocessors and
    sets the correct ancestry.
    """
    products = set()
    for variable in variables:
        variable['filename'] = get_output_file(variable,
                                               config_user['preproc_dir'])

    if ancestor_products:
        grouped_ancestors = _match_products(ancestor_products, variables)
    else:
        grouped_ancestors = {}
    missing_vars = set()
    for variable in variables:
        settings = _get_default_settings(
            variable,
            config_user,
            derive='derive' in profile,
        )
        _apply_preprocessor_profile(settings, profile)
        _update_multi_dataset_settings(variable, settings)
        try:
            _update_target_levels(
                variable=variable,
                variables=variables,
                settings=settings,
                config_user=config_user,
            )
        except RecipeError as ex:
            missing_vars.add(ex.message)
        _update_preproc_functions(settings, config_user, variable, variables,
                                  missing_vars)
        ancestors = grouped_ancestors.get(variable['filename'])
        if not ancestors:
<<<<<<< HEAD
            ancestors = _get_ancestors(variable, config_user)
            if config_user.get('skip-nonexistent') \
                    or config_user.get('dry-run') and not ancestors:
                logger.info("Skipping: no data found for %s", variable)
=======
            try:
                ancestors = _get_ancestors(variable, config_user)
            except RecipeError as ex:
                if _allow_skipping(ancestors, variable, config_user):
                    logger.info("Skipping: %s", ex.message)
                else:
                    missing_vars.add(ex.message)
>>>>>>> 347d19d2
                continue
        product = PreprocessorFile(
            attributes=variable,
            settings=settings,
            ancestors=ancestors,
        )
        products.add(product)

    if missing_vars:
        separator = "\n- "
        raise RecipeError(f'Missing data for preprocessor {name}:{separator}'
                          f'{separator.join(sorted(missing_vars))}')

    _update_statistic_settings(products, order, config_user['preproc_dir'])

    for product in products:
        product.check()

    return products


def _update_preproc_functions(settings, config_user, variable, variables,
                              missing_vars):
    _update_extract_shape(settings, config_user)
    _update_weighting_settings(settings, variable)
    _update_fx_settings(settings=settings,
                        variable=variable,
                        config_user=config_user)
    try:
        _update_target_grid(
            variable=variable,
            variables=variables,
            settings=settings,
            config_user=config_user,
        )
    except RecipeError as ex:
        missing_vars.add(ex.message)
    _update_regrid_time(variable, settings)


def _get_single_preprocessor_task(variables,
                                  profile,
                                  config_user,
                                  name,
                                  ancestor_tasks=None):
    """Create preprocessor tasks for a set of datasets w/ special case fx."""
    if ancestor_tasks is None:
        ancestor_tasks = []
    order = _extract_preprocessor_order(profile)
    ancestor_products = [p for task in ancestor_tasks for p in task.products]

    if variables[0].get('frequency') == 'fx':
        check.check_for_temporal_preprocs(profile)
        ancestor_products = None

    products = _get_preprocessor_products(
        variables=variables,
        profile=profile,
        order=order,
        ancestor_products=ancestor_products,
        config_user=config_user,
        name=name,
    )

    if not products and not config_user.get('dry-run'):
        raise RecipeError(
            "Did not find any input data for task {}".format(name))

    if not products and config_user.get('dry-run'):
        task = []
    else:
        task = PreprocessingTask(
            products=products,
            ancestors=ancestor_tasks,
            name=name,
            order=order,
            debug=config_user['save_intermediary_cubes'],
            write_ncl_interface=config_user['write_ncl_interface'],
        )

        logger.info("PreprocessingTask %s created. \
                    It will create the files:\n%s",
                    task.name, '\n'.join(p.filename for p in task.products))

    return task


def _extract_preprocessor_order(profile):
    """Extract the order of the preprocessing steps from the profile."""
    custom_order = profile.pop('custom_order', False)
    if not custom_order:
        return DEFAULT_ORDER
    order = tuple(p for p in profile if p not in INITIAL_STEPS + FINAL_STEPS)
    return INITIAL_STEPS + order + FINAL_STEPS


def _split_settings(settings, step, order=DEFAULT_ORDER):
    """Split settings, using step as a separator."""
    before = {}
    for _step in order:
        if _step == step:
            break
        if _step in settings:
            before[_step] = settings[_step]
    after = {
        k: v
        for k, v in settings.items() if not (k == step or k in before)
    }
    return before, after


def _split_derive_profile(profile):
    """Split the derive preprocessor profile."""
    order = _extract_preprocessor_order(profile)
    before, after = _split_settings(profile, 'derive', order)
    after['derive'] = True
    after['fix_file'] = False
    after['fix_metadata'] = False
    after['fix_data'] = False
    if order != DEFAULT_ORDER:
        before['custom_order'] = True
        after['custom_order'] = True
    return before, after


def _get_derive_input_variables(variables, config_user):
    """Determine the input sets of `variables` needed for deriving."""
    derive_input = {}

    def append(group_prefix, var):
        """Append variable `var` to a derive input group."""
        group = group_prefix + var['short_name']
        var['variable_group'] = group
        if group not in derive_input:
            derive_input[group] = []
        derive_input[group].append(var)

    for variable in variables:
        group_prefix = variable['variable_group'] + '_derive_input_'
        if not variable.get('force_derivation') and _get_input_files(
                variable, config_user)[0]:
            # No need to derive, just process normally up to derive step
            var = deepcopy(variable)
            append(group_prefix, var)
        else:
            # Process input data needed to derive variable
            required_vars = get_required(variable['short_name'],
                                         variable['project'])
            for var in required_vars:
                _augment(var, variable)
                _add_cmor_info(var, override=True)
                files = _get_input_files(var, config_user)[0]
                if var.get('optional') and not files:
                    logger.info(
                        "Skipping: no data found for %s which is marked as "
                        "'optional'", var)
                else:
                    append(group_prefix, var)

    # An empty derive_input (due to all variables marked as 'optional' is
    # handled at a later step
    return derive_input


def _get_preprocessor_task(variables, profiles,
                           config_user, task_name, dry_check):
    """Create preprocessor task(s) for a set of datasets."""
    # First set up the preprocessor profile
    variable = variables[0]
    preproc_name = variable.get('preprocessor')
    if preproc_name not in profiles:
        raise RecipeError(
            "Unknown preprocessor {} in variable {} of diagnostic {}".format(
                preproc_name, variable['short_name'], variable['diagnostic']))
    if not dry_check:
        profile = deepcopy(profiles[variable['preprocessor']])
    else:
        profile = deepcopy(profiles['default'])
    logger.info("Creating preprocessor '%s' task for variable '%s'",
                variable['preprocessor'], variable['short_name'])
    variables = _limit_datasets(variables, profile,
                                config_user.get('max_datasets'))
    for variable in variables:
        _add_cmor_info(variable)
    # Create preprocessor task(s)
    derive_tasks = []
    # set up tasks
    if variable.get('derive'):
        # Create tasks to prepare the input data for the derive step
        derive_profile, profile = _split_derive_profile(profile)
        derive_input = _get_derive_input_variables(variables, config_user)

        for derive_variables in derive_input.values():
            for derive_variable in derive_variables:
                _add_cmor_info(derive_variable, override=True)
            derive_name = task_name.split(
                TASKSEP)[0] + TASKSEP + derive_variables[0]['variable_group']
            task = _get_single_preprocessor_task(
                derive_variables,
                derive_profile,
                config_user,
                name=derive_name,
            )
            derive_tasks.append(task)

    # Create (final) preprocessor task
    task = _get_single_preprocessor_task(
        variables,
        profile,
        config_user,
        ancestor_tasks=derive_tasks,
        name=task_name,
    )

    return task


class Recipe:
    """Recipe object."""

    info_keys = ('project', 'activity', 'dataset', 'exp', 'ensemble',
                 'version')
    """List of keys to be used to compose the alias, ordered by priority."""
    def __init__(self,
                 raw_recipe,
                 config_user,
                 initialize_tasks=True,
                 dry_check=False,
                 recipe_file=None):
        """Parse a recipe file into an object."""
        self._cfg = deepcopy(config_user)
        self._cfg['write_ncl_interface'] = self._need_ncl(
            raw_recipe['diagnostics'])
        self._raw_recipe = raw_recipe
        self._filename = os.path.basename(recipe_file)
        self._preprocessors = raw_recipe.get('preprocessors', {})
        if 'default' not in self._preprocessors:
            self._preprocessors['default'] = {}
        self.diagnostics = self._initialize_diagnostics(
            raw_recipe['diagnostics'], raw_recipe.get('datasets', []))
        self.entity = self._initialize_provenance(
            raw_recipe.get('documentation', {}))
<<<<<<< HEAD
        self.dry_check = dry_check
        self.tasks = self.initialize_tasks() if initialize_tasks else None
=======
        try:
            self.tasks = self.initialize_tasks() if initialize_tasks else None
        except RecipeError as ex:
            logger.error(ex.message)
            for task in ex.failed_tasks:
                logger.error(task.message)
            raise
>>>>>>> 347d19d2

    @staticmethod
    def _need_ncl(raw_diagnostics):
        if not raw_diagnostics:
            return False
        for diagnostic in raw_diagnostics.values():
            if not diagnostic.get('scripts'):
                continue
            for script in diagnostic['scripts'].values():
                if script.get('script', '').lower().endswith('.ncl'):
                    logger.info("NCL script detected, checking NCL version")
                    check.ncl_version()
                    return True
        return False

    def _initialize_provenance(self, raw_documentation):
        """Initialize the recipe provenance."""
        doc = deepcopy(raw_documentation)

        TAGS.replace_tags_in_dict(doc)

        return get_recipe_provenance(doc, self._filename)

    def _initialize_diagnostics(self, raw_diagnostics, raw_datasets):
        """Define diagnostics in recipe."""
        logger.debug("Retrieving diagnostics from recipe")
        check.diagnostics(raw_diagnostics)

        diagnostics = {}

        for name, raw_diagnostic in raw_diagnostics.items():
            diagnostic = {}
            diagnostic['name'] = name
            diagnostic['preprocessor_output'] = \
                self._initialize_preprocessor_output(
                    name,
                    raw_diagnostic.get('variables', {}),
                    raw_datasets +
                    raw_diagnostic.get('additional_datasets', []))
            variable_names = tuple(raw_diagnostic.get('variables', {}))
            diagnostic['scripts'] = self._initialize_scripts(
                name, raw_diagnostic.get('scripts'), variable_names)
            for key in ('themes', 'realms'):
                if key in raw_diagnostic:
                    for script in diagnostic['scripts'].values():
                        script['settings'][key] = raw_diagnostic[key]
            diagnostics[name] = diagnostic

        return diagnostics

    @staticmethod
    def _initialize_datasets(raw_datasets):
        """Define datasets used by variable."""
        datasets = deepcopy(raw_datasets)

        for dataset in datasets:
            for key in dataset:
                DATASET_KEYS.add(key)
        return datasets

    @staticmethod
    def _expand_tag(variables, input_tag):
        """
        Expand tags such as ensemble members or stardates to multiple datasets.

        Expansion only supports ensembles defined as strings, not lists.
        """
        expanded = []
        regex = re.compile(r'\(\d+:\d+\)')

        def expand_tag(variable, input_tag):
            tag = variable.get(input_tag, "")
            match = regex.search(tag)
            if match:
                start, end = match.group(0)[1:-1].split(':')
                for i in range(int(start), int(end) + 1):
                    expand = deepcopy(variable)
                    expand[input_tag] = regex.sub(str(i), tag, 1)
                    expand_tag(expand, input_tag)
            else:
                expanded.append(variable)

        for variable in variables:
            tag = variable.get(input_tag, "")
            if isinstance(tag, (list, tuple)):
                for elem in tag:
                    if regex.search(elem):
                        raise RecipeError(
                            f"In variable {variable}: {input_tag} expansion "
                            f"cannot be combined with {input_tag} lists")
                expanded.append(variable)
            else:
                expand_tag(variable, input_tag)

        return expanded

    def _initialize_variables(self, raw_variable, raw_datasets):
        """Define variables for all datasets."""
        variables = []

        raw_variable = deepcopy(raw_variable)
        datasets = self._initialize_datasets(
            raw_datasets + raw_variable.pop('additional_datasets', []))
        if not datasets:
            raise RecipeError("You have not specified any dataset "
                              "or additional_dataset groups "
                              f"for variable {raw_variable} Exiting.")
        check.duplicate_datasets(datasets)

        for index, dataset in enumerate(datasets):
            variable = deepcopy(raw_variable)
            variable.update(dataset)

            variable['recipe_dataset_index'] = index
            if 'end_year' in variable and self._cfg.get('max_years'):
                variable['end_year'] = min(
                    variable['end_year'],
                    variable['start_year'] + self._cfg['max_years'] - 1)
            variables.append(variable)

        required_keys = {
            'short_name',
            'mip',
            'dataset',
            'project',
            'preprocessor',
            'diagnostic',
        }
        if 'fx' not in raw_variable.get('mip', ''):
            required_keys.update({'start_year', 'end_year'})
        for variable in variables:
            if 'institute' not in variable:
                institute = get_institutes(variable)
                if institute:
                    variable['institute'] = institute
            if 'activity' not in variable:
                activity = get_activity(variable)
                if activity:
                    variable['activity'] = activity
            if 'sub_experiment' in variable:
                subexperiment_keys = deepcopy(required_keys)
                subexperiment_keys.update({'sub_experiment'})
                check.variable(variable, subexperiment_keys)
            else:
                check.variable(variable, required_keys)
        variables = self._expand_tag(variables, 'ensemble')
        variables = self._expand_tag(variables, 'sub_experiment')
        return variables

    def _initialize_preprocessor_output(self, diagnostic_name, raw_variables,
                                        raw_datasets):
        """Define variables in diagnostic."""
        logger.debug("Populating list of variables for diagnostic %s",
                     diagnostic_name)

        preprocessor_output = {}

        for variable_group, raw_variable in raw_variables.items():
            if raw_variable is None:
                raw_variable = {}
            else:
                raw_variable = deepcopy(raw_variable)
            raw_variable['variable_group'] = variable_group
            if 'short_name' not in raw_variable:
                raw_variable['short_name'] = variable_group
            raw_variable['diagnostic'] = diagnostic_name
            raw_variable['preprocessor'] = str(
                raw_variable.get('preprocessor', 'default'))
            preprocessor_output[variable_group] = \
                self._initialize_variables(raw_variable, raw_datasets)

        self._set_alias(preprocessor_output)

        return preprocessor_output

    def _set_alias(self, preprocessor_output):
        """Add unique alias for datasets.

        Generates a unique alias for each dataset that will be shared by all
        variables. Tries to make it as small as possible to make it useful for
        plot legends, filenames and such

        It is composed using the keys in Recipe.info_keys that differ from
        dataset to dataset. Once a diverging key is found, others are added
        to the alias only if the previous ones where not enough to fully
        identify the dataset.

        If key values are not strings, they will be joint using '-' if they
        are iterables or replaced by they string representation if they are not

        Function will not modify alias if it is manually added to the recipe
        but it will use the dataset info to compute the others

        Examples
        --------
        - {project: CMIP5, model: EC-Earth, ensemble: r1i1p1}
        - {project: CMIP6, model: EC-Earth, ensemble: r1i1p1f1}
        will generate alias 'CMIP5' and 'CMIP6'

        - {project: CMIP5, model: EC-Earth, experiment: historical}
        - {project: CMIP5, model: MPI-ESM, experiment: piControl}
        will generate alias 'EC-Earth,' and 'MPI-ESM'

        - {project: CMIP5, model: EC-Earth, experiment: historical}
        - {project: CMIP5, model: EC-Earth, experiment: piControl}
        will generate alias 'historical' and 'piControl'

        - {project: CMIP5, model: EC-Earth, experiment: historical}
        - {project: CMIP6, model: EC-Earth, experiment: historical}
        - {project: CMIP5, model: MPI-ESM, experiment: historical}
        - {project: CMIP6, model: MPI-ESM experiment: historical}
        will generate alias 'CMIP5_EC-EARTH', 'CMIP6_EC-EARTH', 'CMIP5_MPI-ESM'
        and 'CMIP6_MPI-ESM'

        - {project: CMIP5, model: EC-Earth, experiment: historical}
        will generate alias 'EC-Earth'

        Parameters
        ----------
        preprocessor_output : dict
            preprocessor output dictionary
        """
        datasets_info = set()

        def _key_str(obj):
            if isinstance(obj, str):
                return obj
            try:
                return '-'.join(obj)
            except TypeError:
                return str(obj)

        for variable in preprocessor_output.values():
            for dataset in variable:
                alias = tuple(
                    _key_str(dataset.get(key, None)) for key in self.info_keys)
                datasets_info.add(alias)
                if 'alias' not in dataset:
                    dataset['alias'] = alias

        alias = dict()
        for info in datasets_info:
            alias[info] = []

        datasets_info = list(datasets_info)
        self._get_next_alias(alias, datasets_info, 0)

        for info in datasets_info:
            alias[info] = '_'.join(
                [str(value) for value in alias[info] if value is not None])
            if not alias[info]:
                alias[info] = info[self.info_keys.index('dataset')]

        for variable in preprocessor_output.values():
            for dataset in variable:
                dataset['alias'] = alias.get(dataset['alias'],
                                             dataset['alias'])

    @classmethod
    def _get_next_alias(cls, alias, datasets_info, i):
        if i >= len(cls.info_keys):
            return
        key_values = set(info[i] for info in datasets_info)
        if len(key_values) == 1:
            for info in iter(datasets_info):
                alias[info].append(None)
        else:
            for info in datasets_info:
                alias[info].append(info[i])
        for key in key_values:
            cls._get_next_alias(
                alias,
                [info for info in datasets_info if info[i] == key],
                i + 1,
            )

    def _initialize_scripts(self, diagnostic_name, raw_scripts,
                            variable_names):
        """Define script in diagnostic."""
        if not raw_scripts:
            return {}

        logger.debug("Setting script for diagnostic %s", diagnostic_name)

        scripts = {}

        for script_name, raw_settings in raw_scripts.items():
            settings = deepcopy(raw_settings)
            script = settings.pop('script')
            ancestors = []
            for id_glob in settings.pop('ancestors', variable_names):
                if TASKSEP not in id_glob:
                    id_glob = diagnostic_name + TASKSEP + id_glob
                ancestors.append(id_glob)
            settings['recipe'] = self._filename
            settings['version'] = __version__
            settings['script'] = script_name
            # Add output dirs to settings
            for dir_name in ('run_dir', 'plot_dir', 'work_dir'):
                settings[dir_name] = os.path.join(self._cfg[dir_name],
                                                  diagnostic_name, script_name)
            # Copy other settings
            if self._cfg['write_ncl_interface']:
                settings['exit_on_ncl_warning'] = self._cfg['exit_on_warning']
            for key in (
                    'output_file_type',
                    'log_level',
                    'profile_diagnostic',
                    'auxiliary_data_dir',
            ):
                settings[key] = self._cfg[key]

            # Add deprecated settings from configuration file
            # DEPRECATED: remove in v2.4
            for key in (
                    'write_plots',
                    'write_netcdf',
            ):
                if key not in settings and key in self._cfg:
                    settings[key] = self._cfg[key]

            scripts[script_name] = {
                'script': script,
                'output_dir': settings['work_dir'],
                'settings': settings,
                'ancestors': ancestors,
            }

        return scripts

    def _resolve_diagnostic_ancestors(self, tasks):
        """Resolve diagnostic ancestors."""
        tasks = {t.name: t for t in tasks}
        for diagnostic_name, diagnostic in self.diagnostics.items():
            for script_name, script_cfg in diagnostic['scripts'].items():
                task_id = diagnostic_name + TASKSEP + script_name
                if isinstance(tasks[task_id], DiagnosticTask):
                    logger.debug("Linking tasks for diagnostic %s script %s",
                                 diagnostic_name, script_name)
                    ancestors = []
                    for id_glob in script_cfg['ancestors']:
                        ancestor_ids = fnmatch.filter(tasks, id_glob)
                        if not ancestor_ids:
                            raise RecipeError(
                                "Could not find any ancestors matching {}".
                                format(id_glob))
                        logger.debug("Pattern %s matches %s", id_glob,
                                     ancestor_ids)
                        ancestors.extend(tasks[a] for a in ancestor_ids)
                    tasks[task_id].ancestors = ancestors

    def initialize_tasks(self):
        """Define tasks in recipe."""
        logger.info("Creating tasks from recipe")
        tasks = TaskSet()

        run_diagnostic = self._cfg.get('run_diagnostic', True)
        tasknames_to_run = self._cfg.get('diagnostics')

        priority = 0
        failed_tasks = []
        for diagnostic_name, diagnostic in self.diagnostics.items():
            logger.info("Creating tasks for diagnostic %s", diagnostic_name)

            # Create preprocessor tasks
            for variable_group in diagnostic['preprocessor_output']:
                task_name = diagnostic_name + TASKSEP + variable_group
                logger.info("Creating preprocessor task %s", task_name)
<<<<<<< HEAD
                task = _get_preprocessor_task(
                    variables=diagnostic['preprocessor_output']
                    [variable_group],
                    profiles=self._preprocessors,
                    config_user=self._cfg,
                    task_name=task_name,
                    dry_check=self.dry_check,
                )
                if task:
=======
                try:
                    task = _get_preprocessor_task(
                        variables=diagnostic['preprocessor_output']
                        [variable_group],
                        profiles=self._preprocessors,
                        config_user=self._cfg,
                        task_name=task_name,
                    )
                except RecipeError as ex:
                    failed_tasks.append(ex)
                else:
>>>>>>> 347d19d2
                    for task0 in task.flatten():
                        task0.priority = priority
                    tasks.add(task)
                    priority += 1

            # Create diagnostic tasks
<<<<<<< HEAD
            if not self.dry_check:
                for script_name, script_cfg in diagnostic['scripts'].items():
                    task_name = diagnostic_name + TASKSEP + script_name
                    logger.info("Creating diagnostic task %s", task_name)
                    task = DiagnosticTask(
                        script=script_cfg['script'],
                        output_dir=script_cfg['output_dir'],
                        settings=script_cfg['settings'],
                        name=task_name,
                    )
                    task.priority = priority
                    tasks.add(task)
                    priority += 1

=======
            for script_name, script_cfg in diagnostic['scripts'].items():
                task_name = diagnostic_name + TASKSEP + script_name
                logger.info("Creating diagnostic task %s", task_name)
                task = DiagnosticTask(
                    script=script_cfg['script'],
                    output_dir=script_cfg['output_dir'],
                    settings=script_cfg['settings'],
                    name=task_name,
                )
                task.priority = priority
                tasks.add(task)
                priority += 1
        if failed_tasks:
            recipe_error = RecipeError('Could not create all tasks')
            recipe_error.failed_tasks.extend(failed_tasks)
            raise recipe_error
>>>>>>> 347d19d2
        check.tasks_valid(tasks)

        # Resolve diagnostic ancestors
        if not self.dry_check:
            self._resolve_diagnostic_ancestors(tasks)

        # Select only requested tasks
        tasks = tasks.flatten()
        if not run_diagnostic:
            tasks = TaskSet(t for t in tasks
                            if isinstance(t, PreprocessingTask))
        if tasknames_to_run:
            names = {t.name for t in tasks}
            selection = set()
            for pattern in tasknames_to_run:
                selection |= set(fnmatch.filter(names, pattern))
            tasks = TaskSet(t for t in tasks if t.name in selection)

        tasks = tasks.flatten()
        logger.info("These tasks will be executed: %s",
                    ', '.join(t.name for t in tasks))

        # Initialize task provenance
        for task in tasks:
            task.initialize_provenance(self.entity)

        # TODO: check that no loops are created (will throw RecursionError)

        # Return smallest possible set of tasks
        return tasks.get_independent()

    def __str__(self):
        """Get human readable summary."""
        return '\n\n'.join(str(task) for task in self.tasks)

    def run(self):
        """Run all tasks in the recipe."""
        if not self.tasks:
            raise RecipeError('No tasks to run!')

        self.tasks.run(max_parallel_tasks=self._cfg['max_parallel_tasks'])

    def get_output(self) -> dict:
        """Return the paths to the output plots and data.

        Returns
        -------
        product_filenames : dict
            Lists of products/attributes grouped by task.
        """
        output = {}

        output['recipe_config'] = self._cfg
        output['recipe_filename'] = self._filename
        output['recipe_data'] = self._raw_recipe
        output['task_output'] = {}

        for task in self.tasks:
            output['task_output'][task.name] = task.get_product_attributes()

        return output

    def write_html_summary(self):
        """Write summary html file to the output dir."""
        with warnings.catch_warnings():
            # ignore import warnings
            warnings.simplefilter("ignore")
            # keep RecipeOutput here to avoid circular import
            from esmvalcore.experimental.recipe_output import RecipeOutput
            output = self.get_output()

            try:
                output = RecipeOutput.from_core_recipe_output(output)
            except LookupError as error:
                # See https://github.com/ESMValGroup/ESMValCore/issues/28
                logging.debug("Could not write HTML report. %s", error)
            else:
                output.write_html()<|MERGE_RESOLUTION|>--- conflicted
+++ resolved
@@ -46,19 +46,11 @@
 TASKSEP = os.sep
 
 
-def read_recipe_file(filename, config_user, initialize_tasks=True):
+def read_recipe_file(filename, config_user, dry_run=False, initialize_tasks=True):
     """Read a recipe from file."""
     check.recipe_with_schema(filename)
     with open(filename, 'r') as file:
         raw_recipe = yaml.safe_load(file)
-
-<<<<<<< HEAD
-def read_recipe_file(filename, config_user,
-                     dry_run=False, initialize_tasks=True):
-    """Read a recipe from file."""
-    raw_recipe = load_raw_recipe(filename)
-=======
->>>>>>> 347d19d2
     return Recipe(raw_recipe,
                   config_user,
                   initialize_tasks,
@@ -219,12 +211,9 @@
             if files:
                 variable = required_var
                 break
-<<<<<<< HEAD
     dryrun = config_user.get('dry-run')
     check.data_availability(files, variable, dryrun=dryrun)
-=======
-    check.data_availability(files, variable, dirnames, filenames)
->>>>>>> 347d19d2
+    check.data_availability(files, variable, dirnames, filenames, dryrun=dryrun)
     return files[0]
 
 
@@ -307,7 +296,6 @@
         }
 
     # Configure CMOR metadata check
-<<<<<<< HEAD
     raise_exception = True
     if 'dry-run' in config_user:
         raise_exception = False
@@ -318,16 +306,9 @@
             'short_name': variable['short_name'],
             'frequency': variable['frequency'],
             'raise_exception': raise_exception,
+            'check_level': config_user.get('check_level', CheckLevels.DEFAULT)
         }
-=======
-    settings['cmor_check_metadata'] = {
-        'cmor_table': variable['project'],
-        'mip': variable['mip'],
-        'short_name': variable['short_name'],
-        'frequency': variable['frequency'],
-        'check_level': config_user.get('check_level', CheckLevels.DEFAULT)
-    }
->>>>>>> 347d19d2
+
     # Configure final CMOR data check
     settings['cmor_check_data'] = dict(settings['cmor_check_metadata'])
 
@@ -338,7 +319,6 @@
         }
 
     # Configure saving cubes to file
-<<<<<<< HEAD
     if 'dry-run' in config_user:
         if not config_user['dry-run']:
             settings['save'] = {'compress': config_user['compress_netcdf']}
@@ -346,8 +326,7 @@
             settings['save'] = {'dryrun': True}
     else:
         settings['save'] = {'compress': config_user['compress_netcdf']}
-=======
-    settings['save'] = {'compress': config_user['compress_netcdf']}
+
     if variable['short_name'] != variable['original_short_name']:
         settings['save']['alias'] = variable['short_name']
 
@@ -357,7 +336,6 @@
         'check_level': config_user.get('check_level', CheckLevels.DEFAULT)
     }
     settings['remove_fx_variables'] = {}
->>>>>>> 347d19d2
 
     return settings
 
@@ -569,14 +547,11 @@
     logger.info("Using input files for variable %s of dataset %s:\n%s",
                 variable['short_name'], variable['dataset'],
                 '\n'.join(input_files))
-<<<<<<< HEAD
+
     if (not config_user.get('skip-nonexistent')
             or variable['dataset'] == variable.get('reference_dataset')):
         dryrun = config_user.get('dry-run')
-        check.data_availability(input_files, variable, dryrun=dryrun)
-=======
-    check.data_availability(input_files, variable, dirnames, filenames)
->>>>>>> 347d19d2
+        check.data_availability(input_files, variable, dirnames, filenames, dryrun=dryrun)
 
     # Set up provenance tracking
     for i, filename in enumerate(input_files):
@@ -763,21 +738,15 @@
                                   missing_vars)
         ancestors = grouped_ancestors.get(variable['filename'])
         if not ancestors:
-<<<<<<< HEAD
-            ancestors = _get_ancestors(variable, config_user)
-            if config_user.get('skip-nonexistent') \
-                    or config_user.get('dry-run') and not ancestors:
-                logger.info("Skipping: no data found for %s", variable)
-=======
             try:
                 ancestors = _get_ancestors(variable, config_user)
             except RecipeError as ex:
-                if _allow_skipping(ancestors, variable, config_user):
+                if _allow_skipping(ancestors, variable, config_user) or config_user.get('dry-run') and not ancestors:
                     logger.info("Skipping: %s", ex.message)
                 else:
                     missing_vars.add(ex.message)
->>>>>>> 347d19d2
                 continue
+
         product = PreprocessorFile(
             attributes=variable,
             settings=settings,
@@ -1019,10 +988,7 @@
             raw_recipe['diagnostics'], raw_recipe.get('datasets', []))
         self.entity = self._initialize_provenance(
             raw_recipe.get('documentation', {}))
-<<<<<<< HEAD
         self.dry_check = dry_check
-        self.tasks = self.initialize_tasks() if initialize_tasks else None
-=======
         try:
             self.tasks = self.initialize_tasks() if initialize_tasks else None
         except RecipeError as ex:
@@ -1030,7 +996,6 @@
             for task in ex.failed_tasks:
                 logger.error(task.message)
             raise
->>>>>>> 347d19d2
 
     @staticmethod
     def _need_ncl(raw_diagnostics):
@@ -1399,51 +1364,25 @@
             for variable_group in diagnostic['preprocessor_output']:
                 task_name = diagnostic_name + TASKSEP + variable_group
                 logger.info("Creating preprocessor task %s", task_name)
-<<<<<<< HEAD
-                task = _get_preprocessor_task(
-                    variables=diagnostic['preprocessor_output']
-                    [variable_group],
-                    profiles=self._preprocessors,
-                    config_user=self._cfg,
-                    task_name=task_name,
-                    dry_check=self.dry_check,
-                )
-                if task:
-=======
                 try:
                     task = _get_preprocessor_task(
                         variables=diagnostic['preprocessor_output']
                         [variable_group],
                         profiles=self._preprocessors,
                         config_user=self._cfg,
+                        dry_check=self.dry_check,
                         task_name=task_name,
                     )
                 except RecipeError as ex:
                     failed_tasks.append(ex)
                 else:
->>>>>>> 347d19d2
                     for task0 in task.flatten():
                         task0.priority = priority
                     tasks.add(task)
                     priority += 1
 
-            # Create diagnostic tasks
-<<<<<<< HEAD
-            if not self.dry_check:
-                for script_name, script_cfg in diagnostic['scripts'].items():
-                    task_name = diagnostic_name + TASKSEP + script_name
-                    logger.info("Creating diagnostic task %s", task_name)
-                    task = DiagnosticTask(
-                        script=script_cfg['script'],
-                        output_dir=script_cfg['output_dir'],
-                        settings=script_cfg['settings'],
-                        name=task_name,
-                    )
-                    task.priority = priority
-                    tasks.add(task)
-                    priority += 1
-
-=======
+        # Create diagnostic tasks
+        if not self.dry_check:
             for script_name, script_cfg in diagnostic['scripts'].items():
                 task_name = diagnostic_name + TASKSEP + script_name
                 logger.info("Creating diagnostic task %s", task_name)
@@ -1460,7 +1399,7 @@
             recipe_error = RecipeError('Could not create all tasks')
             recipe_error.failed_tasks.extend(failed_tasks)
             raise recipe_error
->>>>>>> 347d19d2
+
         check.tasks_valid(tasks)
 
         # Resolve diagnostic ancestors
