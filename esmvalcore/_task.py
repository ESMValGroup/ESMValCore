--- conflicted
+++ resolved
@@ -278,13 +278,8 @@
 
     def _initialize_cmd(self, script):
         """Create a an executable command from script."""
-<<<<<<< HEAD
-        diagnostics_root = os.path.join(
-            DIAGNOSTICS_PATH, 'diag_scripts')
+        diagnostics_root = os.path.join(DIAGNOSTICS_PATH, 'diag_scripts')
         script = os.path.expanduser(script)
-=======
-        diagnostics_root = os.path.join(DIAGNOSTICS_PATH, 'diag_scripts')
->>>>>>> 56513d4e
         script_file = os.path.abspath(os.path.join(diagnostics_root, script))
 
         if not os.path.isfile(script_file):
