"""ESMValtool task definition."""

import abc
import contextlib
import datetime
import importlib
import logging
import multiprocessing
import numbers
import os
import pprint
import subprocess
import sys
import textwrap
import threading
import time
from copy import deepcopy
from pathlib import Path, PosixPath
from shutil import which
from typing import Optional

import dask
import psutil
import yaml
from distributed import Client

from ._citation import _write_citation_files
from ._provenance import TrackedFile, get_task_provenance
from .config._dask import get_distributed_client
from .config._diagnostics import DIAGNOSTICS, TAGS


def path_representer(dumper, data):
    """For printing pathlib.Path objects in yaml files."""
    return dumper.represent_scalar("tag:yaml.org,2002:str", str(data))


yaml.representer.SafeRepresenter.add_representer(Path, path_representer)
yaml.representer.SafeRepresenter.add_representer(PosixPath, path_representer)

logger = logging.getLogger(__name__)

DATASET_KEYS = {
    "mip",
}


def _get_resource_usage(process, start_time, children=True):
    """Get resource usage."""
    # yield header first
    entries = [
        "Date and time (UTC)",
        "Real time (s)",
        "CPU time (s)",
        "CPU (%)",
        "Memory (GB)",
        "Memory (%)",
        "Disk read (GB)",
        "Disk write (GB)",
    ]
    fmt = "{}\t" * len(entries[:-1]) + "{}\n"
    yield (fmt.format(*entries), 0.0)

    # Compute resource usage
    gigabyte = float(2**30)
    precision = [1, 1, None, 1, None, 3, 3]
    cache = {}
    max_memory = 0.0
    try:
        process.io_counters()
    except AttributeError:
        counters_available = False
    else:
        counters_available = True
    while process.is_running():
        try:
            if children:
                # Include child processes
                processes = process.children(recursive=True)
                processes.append(process)
            else:
                processes = [process]

            # Update resource usage
            for proc in cache:
                # Set cpu percent and memory usage to 0 for old processes
                if proc not in processes:
                    cache[proc][1] = 0
                    cache[proc][2] = 0
                    cache[proc][3] = 0
            for proc in processes:
                # Update current processes
                cache[proc] = [
                    proc.cpu_times().user + proc.cpu_times().system,
                    proc.cpu_percent(),
                    proc.memory_info().rss / gigabyte,
                    proc.memory_percent(),
                    (
                        proc.io_counters().read_bytes / gigabyte
                        if counters_available
                        else float("nan")
                    ),
                    (
                        proc.io_counters().write_bytes / gigabyte
                        if counters_available
                        else float("nan")
                    ),
                ]
        except (OSError, psutil.AccessDenied, psutil.NoSuchProcess):
            # Try again if an error occurs because some process died
            continue

        # Create and yield log entry
        entries = [sum(entry) for entry in zip(*cache.values(), strict=False)]
        entries.insert(0, time.time() - start_time)
        entries = [
            round(entry, p)
            for entry, p in zip(entries, precision, strict=False)
        ]
        entries.insert(0, datetime.datetime.utcnow())
        max_memory = max(max_memory, entries[4])
        yield (fmt.format(*entries), max_memory)


@contextlib.contextmanager
def resource_usage_logger(pid, filename, interval=1, children=True):
    """Log resource usage."""
    halt = threading.Event()

    def _log_resource_usage():
        """Write resource usage to file."""
        process = psutil.Process(pid)
        start_time = time.time()
        with open(filename, "w", encoding="utf-8") as file:
            for msg, max_mem in _get_resource_usage(
                process, start_time, children
            ):
                file.write(msg)
                time.sleep(interval)
                if halt.is_set():
                    logger.info(
                        "Maximum memory used (estimate): %.1f GB", max_mem
                    )
                    logger.info(
                        "Sampled every second. It may be inaccurate if short "
                        "but high spikes in memory consumption occur."
                    )
                    return

    thread = threading.Thread(target=_log_resource_usage)
    thread.start()
    try:
        yield
    finally:
        halt.set()
        thread.join()


def _py2ncl(value, var_name=""):
    """Format a structure of Python list/dict/etc items as NCL."""
    txt = var_name + " = " if var_name else ""
    if value is None:
        txt += "_Missing"
    elif isinstance(value, (str, Path)):
        txt += '"{}"'.format(value)
    elif isinstance(value, (list, tuple)):
        if not value:
            txt += "_Missing"
        else:
            if isinstance(value[0], numbers.Real):
                type_ = numbers.Real
            else:
                type_ = type(value[0])
            if any(not isinstance(v, type_) for v in value):
                raise ValueError(
                    "NCL array cannot be mixed type: {}".format(value)
                )
            txt += "(/{}/)".format(", ".join(_py2ncl(v) for v in value))
    elif isinstance(value, dict):
        if not var_name:
            raise ValueError(
                "NCL does not support nested dicts: {}".format(value)
            )
        txt += "True\n"
        for key in value:
            txt += "{}@{} = {}\n".format(var_name, key, _py2ncl(value[key]))
    else:
        txt += str(value)
    return txt


def write_ncl_settings(settings, filename, mode="wt"):
    """Write a dictionary with generic settings to NCL file."""
    logger.debug("Writing NCL configuration file %s", filename)

    def _ncl_type(value):
        """Convert some Python types to NCL types."""
        typemap = {
            bool: "logical",
            str: "string",
            float: "double",
            int: "int64",
            dict: "logical",
        }
        for type_ in typemap:
            if isinstance(value, type_):
                return typemap[type_]
        raise ValueError("Unable to map {} to an NCL type".format(type(value)))

    lines = []

    # ignore some settings for NCL diagnostic
    ignore_settings = [
        "profile_diagnostic",
    ]
    for sett in ignore_settings:
        settings_copy = dict(settings)
        if "diag_script_info" not in settings_copy:
            settings.pop(sett, None)
        else:
            settings_copy["diag_script_info"].pop(sett, None)

    for var_name, value in sorted(settings_copy.items()):
        if isinstance(value, (list, tuple)):
            # Create an NCL list that can span multiple files
            lines.append(
                'if (.not. isdefined("{var_name}")) then\n'
                '  {var_name} = NewList("fifo")\n'
                "end if\n".format(var_name=var_name)
            )
            for item in value:
                lines.append(
                    "ListAppend({var_name}, new(1, {type}))\n"
                    "i = ListCount({var_name}) - 1".format(
                        var_name=var_name, type=_ncl_type(item)
                    )
                )
                lines.append(_py2ncl(item, var_name + "[i]"))
        else:
            # Create an NCL variable that overwrites previous variables
            lines.append(
                'if (isvar("{var_name}")) then\n'
                "  delete({var_name})\n"
                "end if\n".format(var_name=var_name)
            )
            lines.append(_py2ncl(value, var_name))

    with open(filename, mode, encoding="utf-8") as file:
        file.write("\n".join(lines))
        file.write("\n")


class BaseTask:
    """Base class for defining task classes."""

    def __init__(self, ancestors=None, name="", products=None):
        """Initialize task."""
        self.ancestors = [] if ancestors is None else ancestors
        self.products = set() if products is None else set(products)
        self.output_files = None
        self.name = name
        self.activity = None
        self.priority = 0
        self.scheduler_lock = None

    def initialize_provenance(self, recipe_entity):
        """Initialize task provenance activity."""
        if self.activity is not None:
            raise ValueError(
                "Provenance of {} already initialized".format(self)
            )
        self.activity = get_task_provenance(self, recipe_entity)

    def flatten(self):
        """Return a flattened set of all ancestor tasks and task itself."""
        tasks = TaskSet()
        for task in self.ancestors:
            tasks.update(task.flatten())
        tasks.add(self)
        return tasks

    def run(self, input_files=None):
        """Run task."""
        if not self.output_files:
            if input_files is None:
                input_files = []
            for task in self.ancestors:
                input_files.extend(task.run())
            logger.info(
                "Starting task %s in process [%s]", self.name, os.getpid()
            )
            start = datetime.datetime.now()
            self.output_files = self._run(input_files)
            runtime = datetime.datetime.now() - start
            logger.info(
                "Successfully completed task %s (priority %s) in %s",
                self.name,
                self.priority,
                runtime,
            )

        return self.output_files

    @abc.abstractmethod
    def _run(self, input_files):
        """Run task."""

    def get_product_attributes(self) -> dict:
        """Return a mapping of product attributes."""
        return {
            product.filename: product.attributes
            for product in sorted(self.products)
        }

    def print_ancestors(self):
        """Return a nicely formatted description."""
        txt = "ancestors:\n{}".format(
            "\n\n".join(
                textwrap.indent(str(task), prefix="  ")
                for task in self.ancestors
            )
            if self.ancestors
            else "None"
        )
        return txt

    def __repr__(self):
        """Return canonical string representation."""
        return f"{self.__class__.__name__}({repr(self.name)})"


class ResumeTask(BaseTask):
    """Task for re-using preprocessor output files from a previous run."""

    def __init__(self, prev_preproc_dir, preproc_dir, name):
        """Create a resume task."""
        # Set the path to the file resulting from running this task
        self._metadata_file = preproc_dir / "metadata.yml"

        # Reconstruct output
        prev_metadata_file = prev_preproc_dir / "metadata.yml"
        with prev_metadata_file.open("r", encoding="utf-8") as file:
            prev_metadata = yaml.safe_load(file)

        products = set()
        for prov_filename, attributes in prev_metadata.items():
            # Update the filename in case the output directory was moved
            # since the original run
            filename = str(prev_preproc_dir / Path(prov_filename).name)
            attributes["filename"] = filename
            product = TrackedFile(
                filename, attributes, prov_filename=prov_filename
            )
            products.add(product)

        super().__init__(ancestors=None, name=name, products=products)

    def _run(self, _):
        """Return the result of a previous run."""
        metadata = self.get_product_attributes()

        # Write metadata to file
        self._metadata_file.parent.mkdir(parents=True)
        with self._metadata_file.open("w", encoding="utf-8") as file:
            yaml.safe_dump(metadata, file)

        return [str(self._metadata_file)]


class DiagnosticError(Exception):
    """Error in diagnostic."""


class DiagnosticTask(BaseTask):
    """Task for running a diagnostic."""

    def __init__(self, script, settings, output_dir, ancestors=None, name=""):
        """Create a diagnostic task."""
        super().__init__(ancestors=ancestors, name=name)
        self.script = script
        self.settings = settings
        self.output_dir = output_dir
        self.cmd = self._initialize_cmd()
        self.env = self._initialize_env()
        self.log = Path(settings["run_dir"]) / "log.txt"
        self.resource_log = Path(settings["run_dir"]) / "resource_usage.txt"

    def _initialize_cmd(self):
        """Create an executable command from script."""
        diagnostics_root = DIAGNOSTICS.scripts
        script = self.script

        # Check if local diagnostic path exists
        script_file = Path(script).expanduser().absolute()
        err_msg = f"Cannot execute script '{script}' ({script_file})"
        if not script_file.is_file():
            logger.debug(
                "No local diagnostic script found. Attempting to load the script from the base repository."
            )
            # Check if esmvaltool package is available
            if importlib.util.find_spec("esmvaltool") is None:
                logger.warning(
                    "The 'esmvaltool' package cannot be found. Please ensure it is installed."
                )

            # Try diagnostics_root
            script_file = (
                diagnostics_root / Path(script).expanduser()
            ).absolute()
        if not script_file.is_file():
            raise DiagnosticError(f"{err_msg}: file does not exist.")

        cmd = []

        interpreters = {
            "jl": "julia",
            "ncl": "ncl",
            "py": "python",
            "r": "Rscript",
        }
        args = {
            "ncl": ["-n", "-p"],
        }
        if self.settings["profile_diagnostic"]:
            profile_file = Path(self.settings["run_dir"], "profile.json")
            args["py"] = ["-m", "vprof", "-o", str(profile_file), "-c", "c"]

        ext = script_file.suffix.lower()[1:]
        if ext in interpreters:
            if ext == "py" and sys.executable:
                interpreter = sys.executable
            else:
                interpreter = which(interpreters[ext])
            if interpreter is None:
                raise DiagnosticError(
                    f"{err_msg}: program '{interpreters[ext]}' not installed."
                )
            cmd.append(interpreter)
        elif not os.access(script_file, os.X_OK):
            raise DiagnosticError(
                f"{err_msg}: non-executable file with unknown extension "
                f"'{script_file.suffix}'."
            )

        cmd.extend(args.get(ext, []))
        cmd.append(str(script_file))

        return cmd

    def _initialize_env(self):
        """Create an environment for executing script."""
        ext = Path(self.script).suffix.lower()
        env = {}
        if ext in (".py", ".jl"):
            # Set non-interactive matplotlib backend
            env["MPLBACKEND"] = "Agg"
        if ext in (".r", ".ncl"):
            # Make diag_scripts path available to diagostic script
            env["diag_scripts"] = str(DIAGNOSTICS.scripts)
        if ext == ".jl":
            # Set the julia virtual environment
            env["JULIA_LOAD_PATH"] = "{}:{}".format(
                DIAGNOSTICS.path / "install" / "Julia",
                os.environ.get("JULIA_LOAD_PATH", ""),
            )
        return env

    def write_settings(self):
        """Write settings to file."""
        run_dir = Path(self.settings["run_dir"])
        run_dir.mkdir(parents=True, exist_ok=True)

        # ignore some settings for diagnostic
        ignore_settings = [
            "profile_diagnostic",
        ]
        for sett in ignore_settings:
            settings_copy = dict(self.settings)
            settings_copy.pop(sett, None)

        filename = run_dir / "settings.yml"
        filename.write_text(yaml.safe_dump(settings_copy, sort_keys=False))

        # If running an NCL script:
        if Path(self.script).suffix.lower() == ".ncl":
            # Also write an NCL file and return the name of that instead.
            return self._write_ncl_settings()

        return str(filename)

    def _write_ncl_settings(self):
        """Write settings to NCL file."""
        filename = Path(self.settings["run_dir"]) / "settings.ncl"

        config_user_keys = {
            "run_dir",
            "plot_dir",
            "work_dir",
            "output_file_type",
            "log_level",
        }
        settings = {"diag_script_info": {}, "config_user_info": {}}
        for key, value in self.settings.items():
            if key in config_user_keys:
                settings["config_user_info"][key] = value
            elif not isinstance(value, dict):
                settings["diag_script_info"][key] = value
            else:
                settings[key] = value

        write_ncl_settings(settings, filename)

        return filename

    def _control_ncl_execution(self, process, lines):
        """Check if an error has occurred in an NCL script.

        Apparently NCL does not automatically exit with a non-zero exit
        code if an error occurs, so we take care of that here.
        """
        ignore_warnings = [
            warning.strip()
            for warning in self.settings.get("ignore_ncl_warnings", [])
        ]

        errors = ["error:", "fatal:"]
        if self.settings["exit_on_ncl_warning"]:
            errors.append("warning:")

        msg = (
            "An error occurred during execution of NCL script {}, "
            "see the log in {}".format(self.script, self.log)
        )

        warned = False
        for line in lines:
            if line.strip() in ignore_warnings:
                continue
            if "warning:" in line:
                logger.warning("NCL: %s", line)
                warned = True
            for error in errors:
                if error in line:
                    logger.error(msg)
                    logger.error("NCL: %s", line)
                    try:
                        process.kill()
                    except OSError:  # ignore error if process already exited
                        pass
                    else:
                        logger.error("Killed process.")
                    raise DiagnosticError(msg)

        if warned:
            logger.warning(
                "There were warnings during the execution of NCL script %s, "
                "for details, see the log %s",
                self.script,
                self.log,
            )

    def _start_diagnostic_script(self, cmd, env):
        """Start the diagnostic script."""
        logger.info("Running command %s", cmd)
        logger.debug("in environment\n%s", pprint.pformat(env))
        cwd = self.settings["run_dir"]
        logger.debug("in current working directory: %s", cwd)
        logger.info("Writing output to %s", self.output_dir)
        logger.info("Writing plots to %s", self.settings["plot_dir"])
        logger.info("Writing log to %s", self.log)

        rerun_msg = "cd {}; ".format(cwd)
        if env:
            rerun_msg += " ".join('{}="{}"'.format(k, env[k]) for k in env)
        if "vprof" in cmd:
            script_args = ' "' + cmd[-1] + '"'
            rerun_msg += " " + " ".join(cmd[:-1]) + script_args
        else:
            rerun_msg += " " + " ".join(cmd)
        logger.info("To re-run this diagnostic script, run:\n%s", rerun_msg)

        complete_env = dict(os.environ)
        complete_env.update(env)

        process = subprocess.Popen(
            cmd,
            bufsize=2**20,  # Use a large buffer to prevent NCL crash
            stdout=subprocess.PIPE,
            stderr=subprocess.STDOUT,
            cwd=cwd,
            env=complete_env,
        )

        return process

    def _run(self, input_files):
        """Run the diagnostic script."""
        if self.script is None:  # Run only preprocessor
            output_files = []
            return output_files

        ext = Path(self.script).suffix.lower()
        if ext == ".ncl":
            self.settings["input_files"] = [
                f
                for f in input_files
                if f.endswith(".ncl") or os.path.isdir(f)
            ]
        else:
            self.settings["input_files"] = [
                f
                for f in input_files
                if f.endswith(".yml") or os.path.isdir(f)
            ]

        env = dict(self.env)
        cmd = list(self.cmd)
        settings_file = self.write_settings()
        if ext == ".ncl":
            env["settings"] = settings_file
        else:
            if self.settings["profile_diagnostic"]:
                script_file = cmd.pop()
                combo_with_settings = script_file + " " + str(settings_file)
                cmd.append(combo_with_settings)
            else:
                cmd.append(settings_file)

        process = self._start_diagnostic_script(cmd, env)

        returncode = None

        with (
            resource_usage_logger(process.pid, self.resource_log),
            open(self.log, "ab") as log,
        ):
            last_line = [""]
            while returncode is None:
                returncode = process.poll()
                txt = process.stdout.read()
                log.write(txt)

                # Check if an error occurred in an NCL script
                # Last line is treated separately to avoid missing
                # error messages spread out over multiple lines.
                if ext == ".ncl":
                    txt = txt.decode(encoding="utf-8", errors="ignore")
                    lines = txt.split("\n")
                    self._control_ncl_execution(process, last_line + lines)
                    last_line = lines[-1:]

                # wait, but not long because the stdout buffer may fill up:
                # https://docs.python.org/3.6/library/subprocess.html#subprocess.Popen.stdout
                time.sleep(0.001)

        if returncode == 0:
            logger.debug("Script %s completed successfully", self.script)
            self._collect_provenance()
            return [self.output_dir]

        raise DiagnosticError(
            "Diagnostic script {} failed with return code {}. See the log "
            "in {}".format(self.script, returncode, self.log)
        )

    def _collect_provenance(self):
        """Process provenance information provided by the diagnostic script."""
        provenance_file = (
            Path(self.settings["run_dir"]) / "diagnostic_provenance.yml"
        )
        if not provenance_file.is_file():
            logger.warning(
                "No provenance information was written to %s. Unable to "
                "record provenance for files created by diagnostic script %s "
                "in task %s",
                provenance_file,
                self.script,
                self.name,
            )
            return

        logger.debug("Collecting provenance from %s", provenance_file)
        start = time.time()
        table = yaml.safe_load(provenance_file.read_text(encoding="utf-8"))

        ignore = (
            "auxiliary_data_dir",
            "exit_on_ncl_warning",
            "input_files",
            "log_level",
            "output_file_type",
            "plot_dir",
            "profile_diagnostic",
            "recipe",
            "run_dir",
            "version",
            "write_ncl_interface",
            "work_dir",
        )
        attrs = {
            "script_file": self.script,
        }
        for key in self.settings:
            if key not in ignore:
                attrs[key] = self.settings[key]

        ancestor_products = {
            str(p.filename): p for a in self.ancestors for p in a.products
        }

        valid = True
        for filename, attributes in table.items():
            # copy to avoid updating other entries if file contains anchors
            attributes = deepcopy(attributes)
            ancestor_files = attributes.pop("ancestors", [])
            if not ancestor_files:
                logger.warning(
                    "No ancestor files specified for recording provenance of "
                    "%s, created by diagnostic script %s in task %s",
                    filename,
                    self.script,
                    self.name,
                )
                valid = False
            ancestors = set()
            if isinstance(ancestor_files, str):
                logger.warning(
                    "Ancestor file(s) %s specified for recording provenance "
                    "of %s, created by diagnostic script %s in task %s is "
                    "a string but should be a list of strings",
                    ancestor_files,
                    filename,
                    self.script,
                    self.name,
                )
                ancestor_files = [ancestor_files]
            for ancestor_file in ancestor_files:
                if ancestor_file in ancestor_products:
                    ancestors.add(ancestor_products[ancestor_file])
                else:
                    valid = False
                    logger.warning(
                        "Invalid ancestor file %s specified for recording "
                        "provenance of %s, created by diagnostic script %s "
                        "in task %s",
                        ancestor_file,
                        filename,
                        self.script,
                        self.name,
                    )

            attributes.update(deepcopy(attrs))

            TAGS.replace_tags_in_dict(attributes)

            product = TrackedFile(filename, attributes, ancestors)
            product.initialize_provenance(self.activity)
            _write_citation_files(product.filename, product.provenance)
            product.save_provenance()
            self.products.add(product)

        if not valid:
            logger.warning(
                "Valid ancestor files for diagnostic script %s in task %s "
                "are:\n%s",
                self.script,
                self.name,
                "\n".join(ancestor_products),
            )
        logger.debug(
            "Collecting provenance of task %s took %.1f seconds",
            self.name,
            time.time() - start,
        )

    def __repr__(self):
        """Get human readable description."""
        settings_string = pprint.pformat(self.settings)
        string = (
            f"{self.__class__.__name__}: {self.name}\n"
            f"script: {self.script}\n"
            f"settings:\n{settings_string}\n"
            f"{self.print_ancestors()}\n"
        )
        return string


class TaskSet(set):
    """Container for tasks."""

    def flatten(self) -> "TaskSet":
        """Flatten the list of tasks."""
        return TaskSet(t for task in self for t in task.flatten())

    def get_independent(self) -> "TaskSet":
        """Return a set of independent tasks."""
        independent_tasks = TaskSet()
        all_tasks = self.flatten()
        for task in all_tasks:
            if not any(task in t.ancestors for t in all_tasks):
                independent_tasks.add(task)
        return independent_tasks

    def run(self, max_parallel_tasks: Optional[int] = None) -> None:
        """Run tasks.

        Parameters
        ----------
        max_parallel_tasks : int
            Number of processes to run. If `1`, run the tasks sequentially.
        """
        with get_distributed_client() as client:
            if client is None:
                address = None
            else:
                address = client.scheduler.address
                for task in self.flatten():
                    if (
                        isinstance(task, DiagnosticTask)
                        and Path(task.script).suffix.lower() == ".py"
                    ):
                        # Only insert the scheduler address if running a
                        # Python script.
                        task.settings["scheduler_address"] = address

            if max_parallel_tasks == 1:
                self._run_sequential()
            else:
                self._run_parallel(address, max_parallel_tasks)

    def _run_sequential(self) -> None:
        """Run tasks sequentially."""
        n_tasks = len(self.flatten())
        logger.info("Running %s tasks sequentially", n_tasks)

        tasks = self.get_independent()
        for task in sorted(tasks, key=lambda t: t.priority):
            task.run()

    def _get_dask_config(self, max_parallel_tasks: int) -> dict:
        """Configure the threaded Dask scheduler.

        Configure the threaded Dask scheduler to use a reasonable number
        of threads when the user has not done so. We will run multiple
        processes, each of which will start its own scheduler with
        `num_workers` threads. To avoid too much parallelism, we would like to
        create n_threads = n_cpu_cores / n_processes.
        """
        # pylint: disable=import-outside-toplevel
        from esmvalcore.preprocessor import PreprocessingTask

        if dask.config.get("scheduler", "threads") not in (
            "threads",
            "threading",
        ):
            # No need to do anything when not using the threaded scheduler
            # https://github.com/dask/dask/blob/3504bcc89f7a937b2d48306a17b8eeff57b1e5ae/dask/base.py#L1027-L1050
            return {}
        if dask.config.get("num_workers", None) is not None:
            # No need to do anything when the user has configured "num_workers".
            return {}

        n_preproc_tasks = sum(
            isinstance(t, PreprocessingTask) for t in self.flatten()
        )
        if n_preproc_tasks == 0:
            # No need to do anything when we are not running PreprocessingTasks.
            return {}

        n_available_cpu_cores = len(os.sched_getaffinity(0))
        n_threaded_dask_schedulers = min(n_preproc_tasks, max_parallel_tasks)
        n_workers = max(
            1, round(n_available_cpu_cores / n_threaded_dask_schedulers)
        )
        logger.info(
            "Using the threaded Dask scheduler with %s worker threads per "
            "preprocessing task. "
            "See https://docs.esmvaltool.org/projects/ESMValCore/en/"
            "latest/quickstart/configure.html#f5 for more information.",
            n_workers,
        )
        return {"num_workers": n_workers}

    def _run_parallel(self, scheduler_address, max_parallel_tasks):
        """Run tasks in parallel."""
        scheduled = self.flatten()
        running = {}

        n_tasks = n_scheduled = len(scheduled)
        n_running = 0

        if max_parallel_tasks is None:
            max_parallel_tasks = len(os.sched_getaffinity(0))
        max_parallel_tasks = min(max_parallel_tasks, n_tasks)
        logger.info(
            "Running %s tasks using %s processes", n_tasks, max_parallel_tasks
        )

        dask_config = self._get_dask_config(max_parallel_tasks)

        def done(task):
            """Assume a task is done if it not scheduled or running."""
            return not (task in scheduled or task in running)

<<<<<<< HEAD
        with (
            dask.config.set(dask_config),
            Pool(processes=max_parallel_tasks) as pool,
        ):
            while scheduled or running:
                # Submit new tasks to pool
                for task in sorted(scheduled, key=lambda t: t.priority):
                    if len(running) >= max_parallel_tasks:
                        break
                    if all(done(t) for t in task.ancestors):
                        future = pool.apply_async(
                            _run_task, [task, scheduler_address]
=======
        with multiprocessing.Manager() as manager:
            # Use a lock to avoid overloading the Dask workers by making only
            # one :class:`esmvalcore.preprocessor.PreprocessingTask` submit its
            # data save task graph to the distributed scheduler at a time.
            #
            # See https://github.com/ESMValGroup/ESMValCore/issues/2609 for
            # additional detail.
            scheduler_lock = (
                None if scheduler_address is None else manager.Lock()
            )

            with multiprocessing.Pool(processes=max_parallel_tasks) as pool:
                while scheduled or running:
                    # Submit new tasks to pool
                    for task in sorted(scheduled, key=lambda t: t.priority):
                        if len(running) >= max_parallel_tasks:
                            break
                        if all(done(t) for t in task.ancestors):
                            future = pool.apply_async(
                                _run_task,
                                [task, scheduler_address, scheduler_lock],
                            )
                            running[task] = future
                            scheduled.remove(task)

                    # Handle completed tasks
                    ready = {t for t in running if running[t].ready()}
                    for task in ready:
                        _copy_results(task, running[task])
                        running.pop(task)

                    # Wait if there are still tasks running
                    if running:
                        time.sleep(0.1)

                    # Log progress message
                    if (
                        len(scheduled) != n_scheduled
                        or len(running) != n_running
                    ):
                        n_scheduled, n_running = len(scheduled), len(running)
                        n_done = n_tasks - n_scheduled - n_running
                        logger.info(
                            "Progress: %s tasks running, %s tasks waiting for "
                            "ancestors, %s/%s done",
                            n_running,
                            n_scheduled,
                            n_done,
                            n_tasks,
>>>>>>> 04e0cbd8
                        )

                logger.info("Successfully completed all tasks.")
                pool.close()
                pool.join()


def _copy_results(task, future):
    """Update task with the results from the remote process."""
    task.output_files, task.products = future.get()


def _run_task(task, scheduler_address, scheduler_lock):
    """Run task and return the result."""
    if scheduler_address is None:
        client = contextlib.nullcontext()
    else:
        client = Client(scheduler_address)

    with client:
        task.scheduler_lock = scheduler_lock
        output_files = task.run()

    return output_files, task.products<|MERGE_RESOLUTION|>--- conflicted
+++ resolved
@@ -902,20 +902,6 @@
             """Assume a task is done if it not scheduled or running."""
             return not (task in scheduled or task in running)
 
-<<<<<<< HEAD
-        with (
-            dask.config.set(dask_config),
-            Pool(processes=max_parallel_tasks) as pool,
-        ):
-            while scheduled or running:
-                # Submit new tasks to pool
-                for task in sorted(scheduled, key=lambda t: t.priority):
-                    if len(running) >= max_parallel_tasks:
-                        break
-                    if all(done(t) for t in task.ancestors):
-                        future = pool.apply_async(
-                            _run_task, [task, scheduler_address]
-=======
         with multiprocessing.Manager() as manager:
             # Use a lock to avoid overloading the Dask workers by making only
             # one :class:`esmvalcore.preprocessor.PreprocessingTask` submit its
@@ -927,7 +913,10 @@
                 None if scheduler_address is None else manager.Lock()
             )
 
-            with multiprocessing.Pool(processes=max_parallel_tasks) as pool:
+            with (
+                dask.config.set(dask_config),
+                multiprocessing.Pool(processes=max_parallel_tasks) as pool,
+            ):
                 while scheduled or running:
                     # Submit new tasks to pool
                     for task in sorted(scheduled, key=lambda t: t.priority):
@@ -965,7 +954,6 @@
                             n_scheduled,
                             n_done,
                             n_tasks,
->>>>>>> 04e0cbd8
                         )
 
                 logger.info("Successfully completed all tasks.")
