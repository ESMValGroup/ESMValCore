--- conflicted
+++ resolved
@@ -136,7 +136,7 @@
 
 
 def validate_path(value, allow_none=False):
-    """Return a `Path` object."""
+    """Return a `Path` obect."""
     if (value is None) and allow_none:
         return value
     try:
@@ -319,7 +319,6 @@
 
 _validators = {
     # From user config
-    'always_search_esgf': validate_bool,
     'auxiliary_data_dir': validate_path,
     'compress_netcdf': validate_bool,
     'config_developer_file': validate_config_developer,
@@ -336,28 +335,17 @@
     'remove_preproc_dir': validate_bool,
     'rootpath': validate_rootpath,
     'run_diagnostic': validate_bool,
-<<<<<<< HEAD
-    'output_file_type': validate_string,
-    'offline': validate_bool,
     'search_esgf': validate_search_esgf,
-
-    # From CLI
-    "resume_from": validate_pathlist,
-    'skip_nonexistent': validate_bool,
-    'diagnostics': validate_diagnostics,
-    'check_level': validate_check_level,
-=======
-    'save_intermediary_cubes': validate_bool,
-    'use_legacy_supplementaries': _validate_use_legacy_supplementaries,
 
     # From CLI
     'check_level': validate_check_level,
     'diagnostics': validate_diagnostics,
->>>>>>> 3776dd04
+    'max_datasets': validate_int_positive_or_none,
     'max_years': validate_int_positive_or_none,
-    'max_datasets': validate_int_positive_or_none,
     'resume_from': validate_pathlist,
+    'save_intermediary_cubes': validate_bool,
     'skip_nonexistent': validate_bool,
+    'use_legacy_supplementaries': _validate_use_legacy_supplementaries,
 
     # From recipe
     'write_ncl_interface': validate_bool,
