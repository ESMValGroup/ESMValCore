--- conflicted
+++ resolved
@@ -279,17 +279,10 @@
 
 _validators = {
     # From user config
-<<<<<<< HEAD
-    'log_level': validate_string,
-    'dask': validate_dict,
-    'exit_on_warning': validate_bool,
-    'output_dir': validate_path,
-    'download_dir': validate_path,
-=======
->>>>>>> c5d23e22
     'auxiliary_data_dir': validate_path,
     'compress_netcdf': validate_bool,
     'config_developer_file': validate_config_developer,
+    'dask': validate_dict,
     'download_dir': validate_path,
     'drs': validate_drs,
     'exit_on_warning': validate_bool,
