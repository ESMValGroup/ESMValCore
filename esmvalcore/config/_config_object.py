--- conflicted
+++ resolved
@@ -18,9 +18,7 @@
     _validators,
 )
 from esmvalcore.config._validated_config import ValidatedConfig
-from esmvalcore.exceptions import (
-    InvalidConfigParameter,
-)
+from esmvalcore.exceptions import InvalidConfigParameter
 
 if TYPE_CHECKING:
     from collections.abc import Iterable, Mapping
@@ -89,234 +87,6 @@
         )
         warnings.warn(msg, UserWarning, stacklevel=2)
 
-<<<<<<< HEAD
-    # TODO: remove in v2.14.0
-    @classmethod
-    def _load_user_config(
-        cls,
-        filename: os.PathLike | str | None = None,
-        raise_exception: bool = True,
-    ):
-        """Load user configuration from the given file.
-
-        The config is cleared and updated in-place.
-
-        Parameters
-        ----------
-        filename:
-            Name of the user configuration file (must be YAML format). If
-            `None`, use the rules given in `Config._get_config_user_path` to
-            determine the path.
-        raise_exception : bool
-            If ``True``, raise an exception if `filename` cannot be found.  If
-            ``False``, silently pass and use the default configuration. This
-            setting is necessary during the loading of this module when no
-            configuration file is given (relevant if used within a script or
-            notebook).
-        """
-        with warnings.catch_warnings():
-            warnings.filterwarnings(
-                "ignore",
-                message="Do not instantiate `Config` objects directly",
-                category=UserWarning,
-                module="esmvalcore",
-            )
-            new = cls()
-        new.update(Config._load_default_config())
-
-        config_user_path = cls._get_config_user_path(filename)
-
-        try:
-            mapping = cls._read_config_file(config_user_path)
-            mapping["config_file"] = config_user_path
-        except FileNotFoundError:
-            if raise_exception:
-                raise
-            mapping = {}
-
-        try:
-            new.update(mapping)
-            # Add known projects from config-developer file while we still have it.
-            for project in load_config_developer(new["config_developer_file"]):
-                if project not in new["projects"]:
-                    new["projects"][project] = {}
-            new.check_missing()
-        except InvalidConfigParameter as exc:
-            msg = (
-                f"Failed to parse user configuration file {config_user_path}: "
-                f"{exc!s}"
-            )
-            raise InvalidConfigParameter(msg) from exc
-
-        return new
-
-    # TODO: remove in v2.14.0
-    @classmethod
-    def _load_default_config(cls):
-        """Load the default configuration."""
-        with warnings.catch_warnings():
-            warnings.filterwarnings(
-                "ignore",
-                message="Do not instantiate `Config` objects directly",
-                category=UserWarning,
-                module="esmvalcore",
-            )
-            new = cls()
-
-        paths = [DEFAULT_CONFIG_DIR]
-        mapping = dask.config.collect(paths=paths, env={})
-        new.update(mapping)
-
-        return new
-
-    # TODO: remove in v2.14.0
-    @staticmethod
-    def _read_config_file(config_user_path: Path) -> dict:
-        """Read configuration file and store settings in a dictionary."""
-        if not config_user_path.is_file():
-            msg = f"Config file '{config_user_path}' does not exist"
-            raise FileNotFoundError(
-                msg,
-            )
-
-        with open(config_user_path, encoding="utf-8") as file:
-            return yaml.safe_load(file)
-
-    # TODO: remove in v2.14.0
-    @staticmethod
-    def _get_config_user_path(
-        filename: os.PathLike | str | None = None,
-    ) -> Path:
-        """Get path to user configuration file.
-
-        `filename` can be given as absolute or relative path. In the latter
-        case, search in the current working directory and `~/.esmvaltool` (in
-        that order).
-
-        If `filename` is not given, try to get user configuration file from the
-        following locations (sorted by descending priority):
-
-        1. Internal `_ESMVALTOOL_USER_CONFIG_FILE_` environment variable
-           (this ensures that any subprocess spawned by the esmvaltool program
-           will use the correct user configuration file).
-        2. Command line arguments `--config-file` or `--config_file` (both
-           variants are allowed by the fire module), but only if script name is
-           `esmvaltool`.
-        3. `config-user.yml` within default ESMValTool configuration directory
-           `~/.esmvaltool`.
-
-        Note
-        ----
-        This will NOT check if the returned file actually exists to allow
-        loading the module without any configuration file (this is relevant if
-        the module is used within a script or notebook). To check if the file
-        actually exists, use the method `load_from_file` (this is done when
-        using the `esmvaltool` CLI).
-
-        If used within the esmvaltool program, set the
-        _ESMVALTOOL_USER_CONFIG_FILE_ at the end of this method to make sure
-        that subsequent calls of this method (also in suprocesses) use the
-        correct user configuration file.
-
-        """
-        # (1) Try to get user configuration file from `filename` argument
-        config_user = filename
-
-        # (2) Try to get user configuration file from internal
-        # _ESMVALTOOL_USER_CONFIG_FILE_ environment variable
-        if (
-            config_user is None
-            and "_ESMVALTOOL_USER_CONFIG_FILE_" in os.environ
-        ):
-            config_user = os.environ["_ESMVALTOOL_USER_CONFIG_FILE_"]
-
-        # (3) Try to get user configuration file from CLI arguments
-        if config_user is None:
-            config_user = Config._get_config_path_from_cli()
-
-        # (4) Default location
-        if config_user is None:
-            config_user = Config._DEFAULT_USER_CONFIG_DIR / "config-user.yml"
-
-        config_user = Path(config_user).expanduser()
-
-        # Also search path relative to ~/.esmvaltool if necessary
-        if not (config_user.is_file() or config_user.is_absolute()):
-            config_user = Config._DEFAULT_USER_CONFIG_DIR / config_user
-        config_user = config_user.absolute()
-
-        # If used within the esmvaltool program, make sure that subsequent
-        # calls of this method (also in suprocesses) use the correct user
-        # configuration file
-        if Path(sys.argv[0]).name == "esmvaltool":
-            os.environ["_ESMVALTOOL_USER_CONFIG_FILE_"] = str(config_user)
-
-        return config_user
-
-    # TODO: remove in v2.14.0
-    @staticmethod
-    def _get_config_path_from_cli() -> None | str:
-        """Try to get configuration path from CLI arguments.
-
-        The hack of directly parsing the CLI arguments here (instead of using
-        the fire or argparser module) ensures that the correct user
-        configuration file is used. This will always work, regardless of when
-        this module has been imported in the code.
-
-        Note
-        ----
-        This only works if the script name is `esmvaltool`. Does not check if
-        file exists.
-
-        """
-        if Path(sys.argv[0]).name != "esmvaltool":
-            return None
-
-        for arg in sys.argv:
-            for opt in ("--config-file", "--config_file"):
-                if opt in arg:
-                    # Parse '--config-file=/file.yml' or '--config_file=/file.yml'
-                    partition = arg.partition("=")
-                    if partition[2]:
-                        return partition[2]
-
-                    # Parse '--config-file /file.yml' or '--config_file /file.yml'
-                    config_idx = sys.argv.index(opt)
-                    if config_idx == len(sys.argv) - 1:  # no file given
-                        return None
-                    return sys.argv[config_idx + 1]
-
-        return None
-
-    # TODO: remove in v2.14.0
-    def load_from_file(
-        self,
-        filename: os.PathLike | str | None = None,
-    ) -> None:
-        """Load user configuration from the given file.
-
-        .. deprecated:: 2.12.0
-            This method has been deprecated in ESMValCore version 2.14.0 and is
-            scheduled for removal in version 2.14.0. Please use
-            `CFG.load_from_dirs()` instead.
-
-        Parameters
-        ----------
-        filename:
-            YAML file to load.
-
-        """
-        msg = (
-            "The method `CFG.load_from_file()` has been deprecated in "
-            "ESMValCore version 2.12.0 and is scheduled for removal in "
-            "version 2.14.0. Please use `CFG.load_from_dirs()` instead."
-        )
-        warnings.warn(msg, ESMValCoreDeprecationWarning, stacklevel=2)
-        self.clear()
-        self.update(Config._load_user_config(filename))
-
-=======
->>>>>>> 64a741ee
     @staticmethod
     def _get_config_dict_from_dirs(dirs: Iterable[str | Path]) -> dict:
         """Get configuration :obj:`dict` from directories."""
