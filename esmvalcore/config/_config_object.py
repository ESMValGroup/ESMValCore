"""Importable config object."""

from __future__ import annotations

import datetime
import os
import sys
import warnings
<<<<<<< HEAD
from collections.abc import Iterable, Mapping
=======
from datetime import datetime
>>>>>>> 22a1a856
from pathlib import Path
from typing import TYPE_CHECKING

import dask.config
import yaml

import esmvalcore
from esmvalcore.config._config_validators import (
    _deprecated_options_defaults,
    _deprecators,
    _validators,
)
from esmvalcore.config._validated_config import ValidatedConfig
from esmvalcore.exceptions import (
    ESMValCoreDeprecationWarning,
    InvalidConfigParameter,
)

if TYPE_CHECKING:
    from collections.abc import Iterable, Mapping

URL = (
    "https://docs.esmvaltool.org/projects/"
    "ESMValCore/en/latest/quickstart/configure.html"
)

# Configuration directory in which defaults are stored
DEFAULT_CONFIG_DIR = (
    Path(esmvalcore.__file__).parent / "config" / "configurations" / "defaults"
)


def _get_user_config_dir() -> Path:
    """Get user configuration directory."""
    if "ESMVALTOOL_CONFIG_DIR" in os.environ:
        user_config_dir = (
            Path(os.environ["ESMVALTOOL_CONFIG_DIR"]).expanduser().absolute()
        )
        if not user_config_dir.is_dir():
            msg = (
                f"Invalid configuration directory specified via "
                f"ESMVALTOOL_CONFIG_DIR environment variable: "
                f"{user_config_dir} is not an existing directory"
            )
            raise NotADirectoryError(
                msg,
            )
        return user_config_dir
    return Path.home() / ".config" / "esmvaltool"


def _get_user_config_source() -> str:
    """Get source of user configuration directory."""
    if "ESMVALTOOL_CONFIG_DIR" in os.environ:
        return "ESMVALTOOL_CONFIG_DIR environment variable"
    return "default user configuration directory"


# User configuration directory
USER_CONFIG_DIR = _get_user_config_dir()

# Source of user configuration directory
USER_CONFIG_SOURCE = _get_user_config_source()


class Config(ValidatedConfig):
    """ESMValTool configuration object.

    Do not instantiate this class directly, but use
    :obj:`esmvalcore.config.CFG` instead.

    """

    # TODO: remove in v2.14.0
    _DEFAULT_USER_CONFIG_DIR = Path.home() / ".esmvaltool"

    _validate = _validators
    _deprecate = _deprecators
    _deprecated_defaults = _deprecated_options_defaults
    _warn_if_missing = (
        ("drs", URL),
        ("rootpath", URL),
    )

    def __init__(self, *args, **kwargs):
        """Initialize class instance."""
        super().__init__(*args, **kwargs)
        msg = (
            "Do not instantiate `Config` objects directly, this will lead "
            "to unexpected behavior. Use `esmvalcore.config.CFG` instead."
        )
        warnings.warn(msg, UserWarning, stacklevel=2)

    # TODO: remove in v2.14.0
    @classmethod
    def _load_user_config(
        cls,
        filename: os.PathLike | str | None = None,
        raise_exception: bool = True,
    ):
        """Load user configuration from the given file.

        The config is cleared and updated in-place.

        Parameters
        ----------
        filename:
            Name of the user configuration file (must be YAML format). If
            `None`, use the rules given in `Config._get_config_user_path` to
            determine the path.
        raise_exception : bool
            If ``True``, raise an exception if `filename` cannot be found.  If
            ``False``, silently pass and use the default configuration. This
            setting is necessary during the loading of this module when no
            configuration file is given (relevant if used within a script or
            notebook).
        """
        with warnings.catch_warnings():
            warnings.filterwarnings(
                "ignore",
                message="Do not instantiate `Config` objects directly",
                category=UserWarning,
                module="esmvalcore",
            )
            new = cls()
        new.update(Config._load_default_config())

        config_user_path = cls._get_config_user_path(filename)

        try:
            mapping = cls._read_config_file(config_user_path)
            mapping["config_file"] = config_user_path
        except FileNotFoundError:
            if raise_exception:
                raise
            mapping = {}

        try:
            new.update(mapping)
            new.check_missing()
        except InvalidConfigParameter as exc:
            msg = (
                f"Failed to parse user configuration file {config_user_path}: "
                f"{exc!s}"
            )
            raise InvalidConfigParameter(
                msg,
            ) from exc

        return new

    # TODO: remove in v2.14.0
    @classmethod
    def _load_default_config(cls):
        """Load the default configuration."""
        with warnings.catch_warnings():
            warnings.filterwarnings(
                "ignore",
                message="Do not instantiate `Config` objects directly",
                category=UserWarning,
                module="esmvalcore",
            )
            new = cls()

        paths = [DEFAULT_CONFIG_DIR]
        mapping = dask.config.collect(paths=paths, env={})
        new.update(mapping)

        return new

    # TODO: remove in v2.14.0
    @staticmethod
    def _read_config_file(config_user_path: Path) -> dict:
        """Read configuration file and store settings in a dictionary."""
        if not config_user_path.is_file():
            msg = f"Config file '{config_user_path}' does not exist"
            raise FileNotFoundError(
                msg,
            )

        with open(config_user_path, encoding="utf-8") as file:
            return yaml.safe_load(file)

    # TODO: remove in v2.14.0
    @staticmethod
    def _get_config_user_path(
        filename: os.PathLike | str | None = None,
    ) -> Path:
        """Get path to user configuration file.

        `filename` can be given as absolute or relative path. In the latter
        case, search in the current working directory and `~/.esmvaltool` (in
        that order).

        If `filename` is not given, try to get user configuration file from the
        following locations (sorted by descending priority):

        1. Internal `_ESMVALTOOL_USER_CONFIG_FILE_` environment variable
           (this ensures that any subprocess spawned by the esmvaltool program
           will use the correct user configuration file).
        2. Command line arguments `--config-file` or `--config_file` (both
           variants are allowed by the fire module), but only if script name is
           `esmvaltool`.
        3. `config-user.yml` within default ESMValTool configuration directory
           `~/.esmvaltool`.

        Note
        ----
        This will NOT check if the returned file actually exists to allow
        loading the module without any configuration file (this is relevant if
        the module is used within a script or notebook). To check if the file
        actually exists, use the method `load_from_file` (this is done when
        using the `esmvaltool` CLI).

        If used within the esmvaltool program, set the
        _ESMVALTOOL_USER_CONFIG_FILE_ at the end of this method to make sure
        that subsequent calls of this method (also in suprocesses) use the
        correct user configuration file.

        """
        # (1) Try to get user configuration file from `filename` argument
        config_user = filename

        # (2) Try to get user configuration file from internal
        # _ESMVALTOOL_USER_CONFIG_FILE_ environment variable
        if (
            config_user is None
            and "_ESMVALTOOL_USER_CONFIG_FILE_" in os.environ
        ):
            config_user = os.environ["_ESMVALTOOL_USER_CONFIG_FILE_"]

        # (3) Try to get user configuration file from CLI arguments
        if config_user is None:
            config_user = Config._get_config_path_from_cli()

        # (4) Default location
        if config_user is None:
            config_user = Config._DEFAULT_USER_CONFIG_DIR / "config-user.yml"

        config_user = Path(config_user).expanduser()

        # Also search path relative to ~/.esmvaltool if necessary
        if not (config_user.is_file() or config_user.is_absolute()):
            config_user = Config._DEFAULT_USER_CONFIG_DIR / config_user
        config_user = config_user.absolute()

        # If used within the esmvaltool program, make sure that subsequent
        # calls of this method (also in suprocesses) use the correct user
        # configuration file
        if Path(sys.argv[0]).name == "esmvaltool":
            os.environ["_ESMVALTOOL_USER_CONFIG_FILE_"] = str(config_user)

        return config_user

    # TODO: remove in v2.14.0
    @staticmethod
    def _get_config_path_from_cli() -> None | str:
        """Try to get configuration path from CLI arguments.

        The hack of directly parsing the CLI arguments here (instead of using
        the fire or argparser module) ensures that the correct user
        configuration file is used. This will always work, regardless of when
        this module has been imported in the code.

        Note
        ----
        This only works if the script name is `esmvaltool`. Does not check if
        file exists.

        """
        if Path(sys.argv[0]).name != "esmvaltool":
            return None

        for arg in sys.argv:
            for opt in ("--config-file", "--config_file"):
                if opt in arg:
                    # Parse '--config-file=/file.yml' or
                    # '--config_file=/file.yml'
                    partition = arg.partition("=")
                    if partition[2]:
                        return partition[2]

                    # Parse '--config-file /file.yml' or
                    # '--config_file /file.yml'
                    config_idx = sys.argv.index(opt)
                    if config_idx == len(sys.argv) - 1:  # no file given
                        return None
                    return sys.argv[config_idx + 1]

        return None

    # TODO: remove in v2.14.0
    def load_from_file(
        self,
        filename: os.PathLike | str | None = None,
    ) -> None:
        """Load user configuration from the given file.

        .. deprecated:: 2.12.0
            This method has been deprecated in ESMValCore version 2.14.0 and is
            scheduled for removal in version 2.14.0. Please use
            `CFG.load_from_dirs()` instead.

        Parameters
        ----------
        filename:
            YAML file to load.

        """
        msg = (
            "The method `CFG.load_from_file()` has been deprecated in "
            "ESMValCore version 2.12.0 and is scheduled for removal in "
            "version 2.14.0. Please use `CFG.load_from_dirs()` instead."
        )
        warnings.warn(msg, ESMValCoreDeprecationWarning, stacklevel=2)
        self.clear()
        self.update(Config._load_user_config(filename))

    @staticmethod
    def _get_config_dict_from_dirs(dirs: Iterable[str | Path]) -> dict:
        """Get configuration :obj:`dict` from directories."""
        dirs_str: list[str] = []
        for config_dir in dirs:
            config_dir = Path(config_dir).expanduser().absolute()
            dirs_str.append(str(config_dir))
        return dask.config.collect(paths=dirs_str, env={})

    def load_from_dirs(self, dirs: Iterable[str | Path]) -> None:
        """Clear and load configuration object from directories.

        This searches for all YAML files within the given directories and
        merges them together using :func:`dask.config.collect`. Nested objects
        are properly considered; see :func:`dask.config.update` for details.
        Values in the latter directories are preferred to those in the former.

        Options that are not explicitly specified via YAML files are set to the
        :ref:`default values <config_options>`.

        Note
        ----
        Just like :func:`dask.config.collect`, this silently ignores
        non-existing directories.

        Parameters
        ----------
        dirs:
            A list of directories to search for YAML configuration files.

        Raises
        ------
        esmvalcore.exceptions.InvalidConfigParameter
            Invalid configuration option given.

        """
        # Always consider default options; these have the lowest priority
        dirs = [DEFAULT_CONFIG_DIR, *list(dirs)]

        new_config_dict = self._get_config_dict_from_dirs(dirs)
        self.clear()
        self.update(new_config_dict)

        self.check_missing()

    def reload(self) -> None:
        """Clear and reload the configuration object.

        This will read all YAML files in the user configuration directory (by
        default ``~/.config/esmvaltool``, but this can be changed with the
        ``ESMVALTOOL_CONFIG_DIR`` environment variable) and merges them
        together using :func:`dask.config.collect`. Nested objects are properly
        considered; see :func:`dask.config.update` for details.

        Options that are not explicitly specified via YAML files are set to the
        :ref:`default values <config_options>`.

        Note
        ----
        If the user configuration directory does not exist, this will be
        silently ignored.

        Raises
        ------
        esmvalcore.exceptions.InvalidConfigParameter
            Invalid configuration option given.

        """
        # TODO: remove in v2.14.0
        self.clear()
        _deprecated_config_user_path = Config._get_config_user_path()
        if _deprecated_config_user_path.is_file() and not os.environ.get(
            "ESMVALTOOL_CONFIG_DIR"
        ):
            deprecation_msg = (
                f"Usage of the single configuration file "
                f"~/.esmvaltool/config-user.yml or specifying it via CLI "
                f"argument `--config_file` has been deprecated in ESMValCore "
                f"version 2.12.0 and is scheduled for removal in version "
                f"2.14.0. To switch to the new configuration system, (1) run "
                f"`mkdir -p ~/.config/esmvaltool && mv "
                f"{_deprecated_config_user_path} ~/.config/esmvaltool` (or "
                f"alternatively use a custom `--config_dir`) and omit "
                f"`--config_file`, or (2) use the environment variable "
                f"ESMVALTOOL_CONFIG_DIR to specify a custom user "
                f"configuration directory."
            )
            warnings.warn(
                deprecation_msg,
                ESMValCoreDeprecationWarning,
                stacklevel=2,
            )
            self.update(Config._load_user_config(raise_exception=False))
            return

        # New since v2.12.0
        try:
            self.load_from_dirs([USER_CONFIG_DIR])
        except InvalidConfigParameter as exc:
            msg = (
                f"Failed to parse configuration directory {USER_CONFIG_DIR} "
                f"({USER_CONFIG_SOURCE}): {exc!s}"
            )
            raise InvalidConfigParameter(
                msg,
            ) from exc

    def start_session(self, name: str) -> Session:
        """Start a new session from this configuration object.

        Parameters
        ----------
        name: str
            Name of the session.

        Returns
        -------
        Session
        """
        with warnings.catch_warnings():
            warnings.filterwarnings(
                "ignore",
                message="Do not instantiate `Session` objects directly",
                category=UserWarning,
                module="esmvalcore",
            )
            return Session(config=self.copy(), name=name)

    def update_from_dirs(self, dirs: Iterable[str | Path]) -> None:
        """Update configuration object from directories.

        This will first search for all YAML files within the given directories
        and merge them together using :func:`dask.config.collect` (if identical
        values are provided in multiple files, the value from the last file
        will be used).  Then, the current configuration is merged with these
        new configuration options using :func:`dask.config.merge` (new values
        are preferred over old values). Nested objects are properly considered;
        see :func:`dask.config.update` for details.

        Note
        ----
        Just like :func:`dask.config.collect`, this silently ignores
        non-existing directories.

        Parameters
        ----------
        dirs:
            A list of directories to search for YAML configuration files.

        Raises
        ------
        esmvalcore.exceptions.InvalidConfigParameter
            Invalid configuration option given.

        """
        new_config_dict = self._get_config_dict_from_dirs(dirs)
        self.nested_update(new_config_dict)

    def nested_update(self, new_options: Mapping) -> None:
        """Nested update of configuration object with another mapping.

        Merge the existing configuration object with a new mapping using
        :func:`dask.config.merge`  (new values are preferred over old values).
        Nested objects are properly considered; see :func:`dask.config.update`
        for details.

        Parameters
        ----------
        new_options:
            New configuration options.

        Raises
        ------
        esmvalcore.exceptions.InvalidConfigParameter
            Invalid configuration option given.

        """
        merged_config_dict = dask.config.merge(self, new_options)
        self.update(merged_config_dict)
        self.check_missing()


class Session(ValidatedConfig):
    """Container class for session configuration and directory information.

    Do not instantiate this class directly, but use
    :obj:`CFG.start_session` instead.

    Parameters
    ----------
    config : dict
        Dictionary with configuration settings.
    name : str
        Name of the session to initialize, for example, the name of the
        recipe (default='session').
    """

    _validate = _validators
    _deprecate = _deprecators
    _deprecated_defaults = _deprecated_options_defaults

    relative_preproc_dir = Path("preproc")
    relative_work_dir = Path("work")
    relative_plot_dir = Path("plots")
    relative_run_dir = Path("run")
    relative_main_log = Path("run", "main_log.txt")
    relative_main_log_debug = Path("run", "main_log_debug.txt")
    relative_cmor_log = Path("run", "cmor_log.txt")
    _relative_fixed_file_dir = Path("preproc", "fixed_files")

    def __init__(self, config: dict, name: str = "session"):
        super().__init__(config)
        self.session_name: str | None = None
        self.set_session_name(name)
        msg = (
            "Do not instantiate `Session` objects directly, this will lead "
            "to unexpected behavior. Use "
            "`esmvalcore.config.CFG.start_session` instead."
        )
        warnings.warn(msg, UserWarning, stacklevel=2)

    def set_session_name(self, name: str = "session"):
        """Set the name for the session.

        The `name` is used to name the session directory, e.g.
        `session_20201208_132800/`. The date is suffixed automatically.
        """
        now = datetime.datetime.now(datetime.UTC).strftime("%Y%m%d_%H%M%S")
        self.session_name = f"{name}_{now}"

    @property
    def session_dir(self):
        """Return session directory."""
        return self["output_dir"] / self.session_name

    @property
    def preproc_dir(self):
        """Return preproc directory."""
        return self.session_dir / self.relative_preproc_dir

    @property
    def work_dir(self):
        """Return work directory."""
        return self.session_dir / self.relative_work_dir

    @property
    def plot_dir(self):
        """Return plot directory."""
        return self.session_dir / self.relative_plot_dir

    @property
    def run_dir(self):
        """Return run directory."""
        return self.session_dir / self.relative_run_dir

    # TODO: remove in v2.14.0
    @property
    def config_dir(self):
        """Return user config directory.

        .. deprecated:: 2.12.0
            This attribute has been deprecated in ESMValCore version 2.12.0 and
            is scheduled for removal in version 2.14.0.

        """
        msg = (
            "The attribute `Session.config_dir` has been deprecated in "
            "ESMValCore version 2.12.0 and is scheduled for removal in "
            "version 2.14.0."
        )
        warnings.warn(msg, ESMValCoreDeprecationWarning, stacklevel=2)
        if self.get("config_file") is None:
            return None
        return Path(self["config_file"]).parent

    @property
    def main_log(self):
        """Return main log file."""
        return self.session_dir / self.relative_main_log

    @property
    def main_log_debug(self):
        """Return main log debug file."""
        return self.session_dir / self.relative_main_log_debug

    @property
    def cmor_log(self):
        """Return CMOR log file."""
        return self.session_dir / self.relative_cmor_log

    @property
    def _fixed_file_dir(self):
        """Return fixed file directory."""
        return self.session_dir / self._relative_fixed_file_dir


def _get_all_config_dirs(cli_config_dir: Path | None) -> list[Path]:
    """Get all configuration directories."""
    config_dirs: list[Path] = [
        DEFAULT_CONFIG_DIR,
        USER_CONFIG_DIR,
    ]
    if cli_config_dir is not None:
        config_dirs.append(cli_config_dir)
    return config_dirs


def _get_all_config_sources(cli_config_dir: Path | None) -> list[str]:
    """Get all sources of configuration directories."""
    config_sources: list[str] = [
        "defaults",
        USER_CONFIG_SOURCE,
    ]
    if cli_config_dir is not None:
        config_sources.append("command line argument")
    return config_sources


def _get_global_config() -> Config:
    """Get global configuration object."""
    with warnings.catch_warnings():
        warnings.filterwarnings(
            "ignore",
            message="Do not instantiate `Config` objects directly",
            category=UserWarning,
            module="esmvalcore",
        )
        config_obj = Config()
    config_obj.reload()
    return config_obj


# Initialize configuration objects
CFG = _get_global_config()<|MERGE_RESOLUTION|>--- conflicted
+++ resolved
@@ -6,11 +6,7 @@
 import os
 import sys
 import warnings
-<<<<<<< HEAD
 from collections.abc import Iterable, Mapping
-=======
-from datetime import datetime
->>>>>>> 22a1a856
 from pathlib import Path
 from typing import TYPE_CHECKING
 
