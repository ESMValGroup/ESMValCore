"""Module for downloading files from ESGF."""
import concurrent.futures
import contextlib
import datetime
import functools
import hashlib
import itertools
import logging
import os
import random
import re
import shutil
from pathlib import Path
from statistics import median
from tempfile import NamedTemporaryFile
from urllib.parse import urlparse

import requests
import yaml
from humanfriendly import format_size, format_timespan

from esmvalcore.typing import Facets

from ..local import LocalFile
from ._logon import get_credentials
from .facets import DATASET_MAP, FACETS

logger = logging.getLogger(__name__)

TIMEOUT = 5 * 60
"""Timeout (in seconds) for downloads."""

HOSTS_FILE = Path.home() / '.esmvaltool' / 'cache' / 'esgf-hosts.yml'
SIZE = 'size (bytes)'
DURATION = 'duration (s)'
SPEED = 'speed (MB/s)'


class DownloadError(Exception):
    """An error occurred while downloading."""


def compute_speed(size, duration):
    """Compute download speed in MB/s."""
    if duration != 0:
        speed = size / duration / 10**6
    else:
        speed = 0
    return speed


def load_speeds():
    """Load average download speeds from HOSTS_FILE."""
    try:
        content = HOSTS_FILE.read_text()
    except FileNotFoundError:
        content = '{}'
    speeds = yaml.safe_load(content)
    return speeds


def log_speed(url, size, duration):
    """Write the downloaded file size and duration to HOSTS_FILE."""
    speeds = load_speeds()
    host = urlparse(url).hostname
    size += speeds.get(host, {}).get(SIZE, 0)
    duration += speeds.get(host, {}).get(DURATION, 0)
    speed = compute_speed(size, duration)

    speeds[host] = {
        SIZE: size,
        DURATION: round(duration),
        SPEED: round(speed, 1),
        'error': False,
    }
    with atomic_write(HOSTS_FILE) as file:
        yaml.safe_dump(speeds, file)


def log_error(url):
    """Write the hosts that errored to HOSTS_FILE."""
    speeds = load_speeds()
    host = urlparse(url).hostname
    entry = speeds.get(host, {SIZE: 0, DURATION: 0, SPEED: 0})
    entry['error'] = True
    speeds[host] = entry
    with atomic_write(HOSTS_FILE) as file:
        yaml.safe_dump(speeds, file)


@contextlib.contextmanager
def atomic_write(filename):
    """Write a file without the risk of interfering with other processes."""
    filename.parent.mkdir(parents=True, exist_ok=True)
    with NamedTemporaryFile(prefix=f"{filename}.") as file:
        tmp_file = file.name
    with open(tmp_file, 'w') as file:
        yield file
    shutil.move(tmp_file, filename)


def get_preferred_hosts():
    """Get a list of preferred hosts.

    The list will be sorted by download speed. Hosts that recentely
    returned an error will be at the end.
    """
    speeds = load_speeds()
    if not speeds:
        return []

    # Compute speeds from size and duration
    for entry in speeds.values():
        entry[SPEED] = compute_speed(entry[SIZE], entry[DURATION])

    # Hosts from which no data has been downloaded yet get median speed; if no
    # host with non-zero entries is found assign a value of 0.0
    speeds_list = [speeds[h][SPEED] for h in speeds if speeds[h][SPEED] != 0.0]
    if not speeds_list:
        median_speed = 0.0
    else:
        median_speed = median(speeds_list)
    for host in speeds:
        if speeds[host][SIZE] == 0:
            speeds[host][SPEED] = median_speed

    # Sort hosts by download speed
    hosts = sorted(speeds, key=lambda h: speeds[h][SPEED], reverse=True)

    # Figure out which hosts recently returned an error
    mtime = HOSTS_FILE.stat().st_mtime
    now = datetime.datetime.now().timestamp()
    age = now - mtime
    if age > 60 * 60:
        # Ignore errors older than an hour
        errored = []
    else:
        errored = [h for h in speeds if speeds[h]['error']]

    # Move hosts with an error to the end of the list
    for host in errored:
        if host in hosts:
            hosts.pop(hosts.index(host))
            hosts.append(host)

    return hosts


def sort_hosts(urls):
    """Sort a list of URLs by preferred hosts.

    Parameters
    ----------
    urls : :obj:`list` of :obj:`str`
        List of all available URLs.

    Returns
    -------
    :obj:`list` of :obj:`str`
        The list of URLs, with URLs from a preferred hosts first.
    """
    urls = list(urls)
    hosts = [urlparse(url).hostname for url in urls]
    preferred_hosts = get_preferred_hosts()
    for host in preferred_hosts:
        if host in hosts:
            # Move host and corresponding URL to the beginning of the list,
            # but after any unknown hosts so these will get used too.
            idx = hosts.index(host)
            hosts.append(hosts.pop(idx))
            urls.append(urls.pop(idx))

    return urls


@functools.total_ordering
class ESGFFile:
    """File on the ESGF.

    This is the object returned by :func:`esmvalcore.esgf.find_files`.

    Attributes
    ----------
    dataset : str
        The name of the dataset that the file is part of.
    facets : dict[str,str]
        Facets describing the file.
    name : str
        The name of the file.
    size : int
        The size of the file in bytes.
    urls : list[str]
        The URLs where the file can be downloaded.
    """

    def __init__(self, results):
        results = list(results)
        self.name = str(Path(results[0].filename).with_suffix('.nc'))
        self.size = results[0].size
        self.dataset = self._get_dataset_id(results)
        self.facets = self._get_facets(results)
        self.urls = []
        self._checksums = []
        for result in results:
            self.urls.append(result.download_url)
            self._checksums.append((result.checksum_type, result.checksum))

    @classmethod
    def _from_results(cls, results, facets):
        """Return a list of files from a pyesgf.search.results.ResultSet."""

        def same_file(result):
            # Remove the hostname from the dataset_id
            dataset = result.json['dataset_id'].split('|')[0]
            # Ignore the extension (some files are called .nc_0, .nc_1)
            filename = Path(result.filename).stem
            # Ignore case
            return (dataset.lower(), filename.lower())

        files = []
        results = sorted(results, key=same_file)
        for _, file_results in itertools.groupby(results, key=same_file):
            file = cls(file_results)
            # Filter out files containing the wrong variable, e.g. for
            # cmip5.output1.ICHEC.EC-EARTH.historical
            # .mon.atmos.Amon.r1i1p1.v20121115
            variable = file.name.split('_')[0]
            if 'variable' not in facets or facets['variable'] == variable:
                files.append(file)
            else:
                logger.debug(
                    "Ignoring file(s) %s containing wrong variable '%s' in"
                    " found in search for variable '%s'", file.urls, variable,
                    facets.get('variable', facets.get('variable_id', '?')))

        return files

    def _get_facets(self, results):
<<<<<<< HEAD
=======
        """Read the facets.

        This works by first reading the facets from the json response of
        the first search result. Next, an alternative set of facets is
        read from the `dataset_id` and filename and used to correct any
        wrong facets values.
        """
>>>>>>> c25b930c
        project = results[0].json['project'][0]

        # Read the facets from the metadata
        facets = {
            our_facet: results[0].json[their_facet]
            for our_facet, their_facet in FACETS[project].items()
            if their_facet in results[0].json
        }
        facets = {
            facet:
            value[0] if isinstance(value, list) and len(value) == 1 else value
            for facet, value in facets.items()
        }
        facets['project'] = project
        if 'dataset' in facets:
            reverse_dataset_map = {
                v: k
                for k, v in DATASET_MAP.get(project, {}).items()
            }
            facets['dataset'] = reverse_dataset_map.get(
                facets['dataset'], facets['dataset'])

        # Update the facets with information from the dataset_id and filename
        more_reliable_facets = self._get_facets_from_dataset_id(results)
        for facet, value in more_reliable_facets.items():
            if facet not in facets or facets[facet] != value:
                logger.debug(
                    "Correcting facet '%s' from '%s' to '%s' for %s.%s", facet,
                    facets.get(facet), value, self.dataset, self.name)
                facets[facet] = value
        return facets

    @staticmethod
    def _get_facets_from_dataset_id(results) -> Facets:
        """Read the facets from the `dataset_id`."""
        # This reads the facets from the dataset_id because the facets
        # provided by ESGF are unreliable.
        #
        # Example dataset_id_template_ values:
        # CMIP3: '%(project)s.%(institute)s.%(model)s.%(experiment)s.
        #         %(time_frequency)s.%(realm)s.%(ensemble)s.%(variable)s'
        # CMIP5: 'cmip5.%(product)s.%(valid_institute)s.%(model)s.
        #         %(experiment)s.%(time_frequency)s.%(realm)s.%(cmor_table)s.
        #         %(ensemble)s'
        # CMIP6: '%(mip_era)s.%(activity_drs)s.%(institution_id)s.
        #         %(source_id)s.%(experiment_id)s.%(member_id)s.%(table_id)s.
        #         %(variable_id)s.%(grid_label)s'
        # CORDEX: 'cordex.%(product)s.%(domain)s.%(institute)s.
        #          %(driving_model)s.%(experiment)s.%(ensemble)s.%(rcm_name)s.
        #          %(rcm_version)s.%(time_frequency)s.%(variable)s'
        # obs4MIPs: '%(project)s.%(institute)s.%(source_id)s.%(realm)s.
        #            %(time_frequency)s'
        project = results[0].json['project'][0]

        # Read the keys from `dataset_id_template_` and translate to our keys
        template = results[0].json['dataset_id_template_'][0]
        keys = re.findall(r"%\((.*?)\)s", template)
        reverse_facet_map = {v: k for k, v in FACETS[project].items()}
        reverse_facet_map['mip_era'] = 'project'  # CMIP6 oddity
        reverse_facet_map['variable_id'] = 'short_name'  # CMIP6 oddity
        reverse_facet_map['valid_institute'] = 'institute'  # CMIP5 oddity
        keys = [reverse_facet_map.get(k, k) for k in keys]
        keys.append('version')
        if keys[0] == 'project':
            # The project is sometimes hardcoded all lowercase in the template
            keys = keys[1:]
        # Read values from dataset_id
        # Pick the first dataset_id if there are differences in case
        dataset_id = sorted(r.json['dataset_id'].split('|')[0]
                            for r in results)[0]
        values = dataset_id.split('.')[1:]
        facets = {}
        if len(keys) == len(values):
            for idx, key in enumerate(keys):
                facets[key] = values[idx]
        else:
            logger.debug(
                "Wrong dataset_id_template_ %s or facet values containing '.' "
                "for dataset %s", template, dataset_id)
            facets['version'] = dataset_id.split('.')[-1]

        # The dataset_id does not contain the short_name for all projects,
        # so get it from the filename:
        facets['short_name'] = results[0].json['title'].split('_')[0]

        return facets

    @staticmethod
    def _get_dataset_id(results):
        """Simplify dataset_id so it is always composed of the same facets."""
        # Pick the first dataset_id if there are differences in case
        dataset_id = sorted(r.json['dataset_id'].split('|')[0]
                            for r in results)[0]

        project = results[0].json['project'][0]
        if project != 'obs4MIPs':
            return dataset_id

        # Simplify the obs4MIPs dataset_id so it contains only facets that are
        # present for all datasets.
        version = dataset_id.rsplit('.', 1)[1]
        dataset_key = FACETS[project]['dataset']
        dataset_name = results[0].json[dataset_key][0]
        dataset_name = DATASET_MAP[project].get(dataset_name, dataset_name)
        return f"{project}.{dataset_name}.{version}"

    def _get_relative_path(self) -> Path:
        """Get the subdirectories."""
        if self.facets['project'] == 'obs4MIPs':
            # Avoid errors due to a to a `.` in the dataset name
            facets = ['project', 'dataset', 'version']
            path = Path(*[self.facets[f] for f in facets])
        else:
            path = Path(*self.dataset.split('.'))
        return path / self.name

    def __repr__(self):
        """Represent the file as a string."""
        hosts = [urlparse(u).hostname for u in self.urls]
        return (f"ESGFFile:{self._get_relative_path()}"
                f" on hosts {hosts}")

    def __eq__(self, other):
        """Compare `self` to `other`."""
        return (isinstance(other, self.__class__)
                and (self.dataset, self.name) == (other.dataset, other.name))

    def __lt__(self, other):
        """Compare `self` to `other`."""
        return (self.dataset, self.name) < (other.dataset, other.name)

    def __hash__(self):
        """Compute a unique hash value."""
        return hash((self.dataset, self.name))

    def local_file(self, dest_folder):
        """Return the path to the local file after download.

        Arguments
        ---------
        dest_folder: Path
            The destination folder.

        Returns
        -------
        LocalFile
            The path where the file will be located after download.
        """
        file = LocalFile(dest_folder, self._get_relative_path())
        file.facets = self.facets
        return file

    def download(self, dest_folder):
        """Download the file.

        Arguments
        ---------
        dest_folder: Path
            The destination folder.

        Raises
        ------
        DownloadError:
            Raised if downloading the file failed.

        Returns
        -------
        LocalFile
            The path where the file will be located after download.
        """
        local_file = self.local_file(dest_folder)
        if local_file.exists():
            logger.debug("Skipping download of existing file %s", local_file)
            return local_file

        os.makedirs(local_file.parent, exist_ok=True)

        errors = {}
        for url in sort_hosts(self.urls):
            try:
                self._download(local_file, url)
            except (DownloadError,
                    requests.exceptions.RequestException) as error:
                logger.debug("Not able to download %s. Error message: %s", url,
                             error)
                errors[url] = error
                log_error(url)
            else:
                break

        if not local_file.exists():
            raise DownloadError(
                f"Failed to download file {local_file}, errors:"
                "\n" + "\n".join(f"{url}: {errors[url]}" for url in errors))

        return local_file

    @staticmethod
    def _tmp_local_file(local_file):
        """Return the path to a temporary local file for downloading to."""
        with NamedTemporaryFile(prefix=f"{local_file}.") as tmp_file:
            return Path(tmp_file.name)

    def _download(self, local_file, url):
        """Download file from a single url."""
        idx = self.urls.index(url)
        checksum_type, checksum = self._checksums[idx]
        if checksum_type is None:
            hasher = None
        else:
            hasher = hashlib.new(checksum_type)

        tmp_file = self._tmp_local_file(local_file)

        logger.debug("Downloading %s to %s", url, tmp_file)
        start_time = datetime.datetime.now()
        response = requests.get(url,
                                stream=True,
                                timeout=TIMEOUT,
                                cert=get_credentials())
        response.raise_for_status()
        with tmp_file.open("wb") as file:
            for chunk in response.iter_content(chunk_size=None):
                if hasher is not None:
                    hasher.update(chunk)
                file.write(chunk)

        duration = datetime.datetime.now() - start_time

        if hasher is None:
            logger.warning(
                "No checksum available, unable to check data"
                " integrity for %s, ", url)
        else:
            local_checksum = hasher.hexdigest()
            if local_checksum != checksum:
                raise DownloadError(
                    f"Wrong {checksum_type} checksum for file {tmp_file},"
                    f" downloaded from {url}: expected {checksum}, but got"
                    f" {local_checksum}. Try downloading the file again.")

        shutil.move(tmp_file, local_file)
        log_speed(url, self.size, duration.total_seconds())
        logger.info("Downloaded %s (%s) in %s (%s/s) from %s", local_file,
                    format_size(self.size),
                    format_timespan(duration.total_seconds()),
                    format_size(self.size / duration.total_seconds()),
                    urlparse(url).hostname)


def get_download_message(files):
    """Create a log message describing what will be downloaded."""
    total_size = 0
    lines = []
    for file in files:
        total_size += file.size
        lines.append(f"{format_size(file.size)}"
                     "\t"
                     f"{file}")

    lines.insert(0, "Will download the following files:")
    lines.insert(0, f"Will download {format_size(total_size)}")
    lines.append(f"Downloading {format_size(total_size)}..")
    return "\n".join(lines)


def download(files, dest_folder, n_jobs=4):
    """Download multiple ESGFFiles in parallel.

    Arguments
    ---------
    files: list of :obj:`ESGFFile`
        The files to download.
    dest_folder: Path
        The destination folder.
    n_jobs: int
        The number of files to download in parallel.

    Raises
    ------
    DownloadError:
        Raised if one or more files failed to download.
    """
    files = [
        file for file in files if isinstance(file, ESGFFile)
        and not file.local_file(dest_folder).exists()
    ]
    if not files:
        logger.debug("All required data is available locally,"
                     " not downloading anything.")
        return

    files = sorted(files)
    logger.info(get_download_message(files))

    def _download(file: ESGFFile):
        """Download file to dest_folder."""
        file.download(dest_folder)

    total_size = 0
    start_time = datetime.datetime.now()

    errors = []
    random.shuffle(files)
    with concurrent.futures.ThreadPoolExecutor(max_workers=n_jobs) as executor:
        future_to_file = {
            executor.submit(_download, file): file
            for file in files
        }

        for future in concurrent.futures.as_completed(future_to_file):
            file = future_to_file[future]
            try:
                future.result()
            except DownloadError as error:
                logger.error("Failed to download %s, error message %s", file,
                             error)
                errors.append(error)
            else:
                total_size += file.size

    duration = datetime.datetime.now() - start_time
    logger.info(
        "Downloaded %s in %s (%s/s)",
        format_size(total_size),
        format_timespan(duration.total_seconds()),
        format_size(total_size / duration.total_seconds()),
    )

    if errors:
        msg = ("Failed to download the following files:\n" +
               "\n".join(sorted(str(error) for error in errors)))
        raise DownloadError(msg)

    logger.info("Successfully downloaded all requested files.")<|MERGE_RESOLUTION|>--- conflicted
+++ resolved
@@ -236,8 +236,6 @@
         return files
 
     def _get_facets(self, results):
-<<<<<<< HEAD
-=======
         """Read the facets.
 
         This works by first reading the facets from the json response of
@@ -245,7 +243,6 @@
         read from the `dataset_id` and filename and used to correct any
         wrong facets values.
         """
->>>>>>> c25b930c
         project = results[0].json['project'][0]
 
         # Read the facets from the metadata
