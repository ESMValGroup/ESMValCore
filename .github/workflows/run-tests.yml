# Install esmvalcore from PyPi on different OS's
# and different Python version; test locally with
# act: https://github.com/nektos/act
# Example how to setup conda workflows:
# https://github.com/marketplace/actions/setup-miniconda
# Notes:
#  - you can group commands with | delimiter (or &&) but those will be run
#    in one single call; declaring the shell variable makes the action run each
#    command separately (better for debugging);
#  - can try multiple shells eg pwsh or cmd /C CALL {0} (but overkill for now!);
# TODO: read the cron tasking documentation:
# https://www.netiq.com/documentation/cloud-manager-2-5/ncm-reference/data/bexyssf.html

name: Test

# runs on a push on main and at the end of every day
on:
  # triggering on push without branch name will run tests every time
  # there is a push on any branch
  # turn it on only if needed
  push:
    branches:
      - main
      - python3.14
  # run the test only if the PR is to main
  # turn it on if required
  #pull_request:
  #  branches:
  #  - main
  schedule:
    - cron: '0 0 * * *'  # nightly

# Required shell entrypoint to have properly configured bash shell
defaults:
  run:
    shell: bash -l {0}

jobs:
  linux:
    runs-on: "ubuntu-latest"
    if: github.repository == 'ESMValGroup/ESMValCore'  # avoid GAs in forks
    strategy:
      matrix:
<<<<<<< HEAD
        python-version: ["3.11", "3.12", "3.13", "3.14"]
=======
        python-version: ["3.12", "3.13"]
>>>>>>> bf600050
      fail-fast: false
    name: Linux Python ${{ matrix.python-version }}
    steps:
      - uses: actions/checkout@v6
        with:
          fetch-depth: 0
      - uses: conda-incubator/setup-miniconda@v3
        with:
          activate-environment: esmvalcore
          environment-file: environment.yml
          python-version: ${{ matrix.python-version }}
          miniforge-version: "latest"
          use-mamba: true
      - run: mkdir -p test_linux_artifacts_python_${{ matrix.python-version }}
      - run: conda --version 2>&1 | tee test_linux_artifacts_python_${{ matrix.python-version }}/conda_version.txt
      - run: python -V 2>&1 | tee test_linux_artifacts_python_${{ matrix.python-version }}/python_version.txt
      - run: conda list
      - run: pip install --no-deps -e .[develop] 2>&1 | tee test_linux_artifacts_python_${{ matrix.python-version }}/install.txt
      - run: conda list
      - run: pip check
      - run: |
          pre-commit install
          pre-commit run -a
      - run: pytest -n 2 -m "not installation" 2>&1 | tee test_linux_artifacts_python_${{ matrix.python-version }}/test_report.txt
      - name: Upload artifacts
        if: ${{ always() }}  # upload artifacts even if fail
        uses: actions/upload-artifact@v6
        with:
          name: Test_Linux_python_${{ matrix.python-version }}
          path: test_linux_artifacts_python_${{ matrix.python-version }}

  osx:
    runs-on: "macos-latest"
    if: github.repository == 'ESMValGroup/ESMValCore'  # avoid GAs in forks
    strategy:
      matrix:
<<<<<<< HEAD
        python-version: ["3.11", "3.12", "3.13", "3.14"]
=======
        python-version: ["3.12", "3.13"]
>>>>>>> bf600050
        architecture: ["x64"]  # need to force Intel, arm64 builds have issues
      fail-fast: false
    name: OSX Python ${{ matrix.python-version }}
    steps:
      - uses: actions/checkout@v6
        with:
          fetch-depth: 0
      - uses: conda-incubator/setup-miniconda@v3
        with:
          architecture: ${{ matrix.architecture }}
          activate-environment: esmvalcore
          environment-file: environment.yml
          python-version: ${{ matrix.python-version }}
          miniforge-version: "latest"
          use-mamba: true
      - run: mkdir -p test_osx_artifacts_python_${{ matrix.python-version }}
      - run: conda --version 2>&1 | tee test_osx_artifacts_python_${{ matrix.python-version }}/conda_version.txt
      - run: python -V 2>&1 | tee test_osx_artifacts_python_${{ matrix.python-version }}/python_version.txt
      - run: mamba install -c conda-forge git
      - run: conda list
      - run: pip install --no-deps -e .[develop] 2>&1 | tee test_osx_artifacts_python_${{ matrix.python-version }}/install.txt
      - run: conda list
      - run: |
          pre-commit install
          pre-commit run -a
      - run: pytest -n 2 -m "not installation" 2>&1 | tee test_osx_artifacts_python_${{ matrix.python-version }}/test_report.txt
      - name: Upload artifacts
        if: ${{ always() }}  # upload artifacts even if fail
        uses: actions/upload-artifact@v6
        with:
          name: Test_OSX_python_${{ matrix.python-version }}
          path: test_osx_artifacts_python_${{ matrix.python-version }}<|MERGE_RESOLUTION|>--- conflicted
+++ resolved
@@ -41,11 +41,7 @@
     if: github.repository == 'ESMValGroup/ESMValCore'  # avoid GAs in forks
     strategy:
       matrix:
-<<<<<<< HEAD
-        python-version: ["3.11", "3.12", "3.13", "3.14"]
-=======
-        python-version: ["3.12", "3.13"]
->>>>>>> bf600050
+        python-version: ["3.12", "3.13", "3.14"]
       fail-fast: false
     name: Linux Python ${{ matrix.python-version }}
     steps:
@@ -82,11 +78,7 @@
     if: github.repository == 'ESMValGroup/ESMValCore'  # avoid GAs in forks
     strategy:
       matrix:
-<<<<<<< HEAD
-        python-version: ["3.11", "3.12", "3.13", "3.14"]
-=======
-        python-version: ["3.12", "3.13"]
->>>>>>> bf600050
+        python-version: ["3.12", "3.13", "3.14"]
         architecture: ["x64"]  # need to force Intel, arm64 builds have issues
       fail-fast: false
     name: OSX Python ${{ matrix.python-version }}
