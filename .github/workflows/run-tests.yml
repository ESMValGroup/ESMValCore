--- conflicted
+++ resolved
@@ -92,12 +92,8 @@
       - run: conda --version 2>&1 | tee test_osx_artifacts_python_${{ matrix.python-version }}/conda_version.txt
       - run: python -V 2>&1 | tee test_osx_artifacts_python_${{ matrix.python-version }}/python_version.txt
       - run: pip install -e .[develop] 2>&1 | tee test_osx_artifacts_python_${{ matrix.python-version }}/install.txt
-<<<<<<< HEAD
-      # - run: flake8
-=======
       - run: conda list
       - run: flake8
->>>>>>> d128753f
       - run: pytest -n 2 -m "not installation" 2>&1 | tee test_osx_artifacts_python_${{ matrix.python-version }}/test_report.txt
       - name: Upload artifacts
         if: ${{ always() }}  # upload artifacts even if fail
