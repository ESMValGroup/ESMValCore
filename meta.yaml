# Conda build recipe
---

# Build commmand:
# conda build . -c conda-forge -c birdhouse

# Package version number
{% set version = "2.0a1" %}

package:
  name: esmvaltool
  version: {{ version }}

source:
  # Use these two lines to build a release:
  # git_rev: v{{ version }}
  # git_url: https://github.com/ESMValGroup/ESMValTool.git
  # Use this line instead of the above to test building without a release:
  path: .

build:
  # Increment the build number when building a new conda package of the same
  # esmvaltool version, reset to 0 when building a new version.
  number: 1
  script: |
      python setup.py install --single-version-externally-managed --record=/tmp/record.txt
      POST_LINK="${PREFIX}/bin/.esmvaltool-post-link.sh"
      cp -v ${RECIPE_DIR}/language_support.sh ${POST_LINK};
      chmod +x ${POST_LINK};

requirements:
  build:
    - git
    - python {{ python }}
    # Normally installed via pip:
    - setuptools_scm
  run:
    # esmvaltool
    - python
    - libunwind  #  specifically for Python3.7+
    - graphviz
    - iris
    - python-stratify
    # Normally installed via pip:
    - cartopy
    - cf_units
    - cython
    - eofs
    - esmpy
    - matplotlib<3
    - nc-time-axis
    - netCDF4
    - numba
    - numpy
    - pandas
    - pillow
    - prov
    - psutil
    - pydot
    - python-cdo
    - pyyaml
    - scikit-learn
    - shapely
    - six
    - vmprof
    - xarray
    - yamale  # in birdhouse channel
    - fiona
    - xlsxwriter
    # Multi language support:
<<<<<<< HEAD
    - cdo=1.9.5
    - ncl=6.5
=======
    - ncl>=6.5.0
>>>>>>> f5eb5a36
    - jasper!=1.900.31  # pinned NCL dependency
    - julia
    - r-base
<<<<<<< HEAD
=======
    - cdo
    # TODO: add julia
>>>>>>> f5eb5a36

test:
  # TODO: add unit tests? This seems to require installing the tests
  imports:
    - esmvaltool
  commands:
    - esmvaltool -h

about:
  home: https://www.esmvaltool.org
  license: Apache License, Version 2.0
  license_file: LICENSE<|MERGE_RESOLUTION|>--- conflicted
+++ resolved
@@ -68,20 +68,11 @@
     - fiona
     - xlsxwriter
     # Multi language support:
-<<<<<<< HEAD
-    - cdo=1.9.5
-    - ncl=6.5
-=======
     - ncl>=6.5.0
->>>>>>> f5eb5a36
     - jasper!=1.900.31  # pinned NCL dependency
     - julia
     - r-base
-<<<<<<< HEAD
-=======
     - cdo
-    # TODO: add julia
->>>>>>> f5eb5a36
 
 test:
   # TODO: add unit tests? This seems to require installing the tests
