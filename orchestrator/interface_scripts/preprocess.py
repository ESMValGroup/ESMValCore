--- conflicted
+++ resolved
@@ -375,20 +375,12 @@
                     project_info['TEMPORARY']['areafile_path'] = areafile_path
         if k == 'save_intermediary_cubes':
             save_intermediary_cubes = prp[k]
-<<<<<<< HEAD
          
         # land (keeps only land regions)
         if k == 'mask_land':
 
             if prp[k] is not False: 
                 mask_land = True
-=======
-
-        if k == 'mask_landocean':
-
-            if prp[k] is not False:
-                mask_landocean = True
->>>>>>> 15172bc0
                 lmaskdir = os.path.join(model["path"],
                                        model["exp"],
                                        'fx',
@@ -640,13 +632,10 @@
                     cmor_mask_save = default_save.strip('.nc') + '_cmor_land-mask.nc'
                     iris.save(reft_cube, cmor_mask_save)
 
-<<<<<<< HEAD
                 # save to default path (this file will change with
                 # every iteration of preprocess step)
                 iris.save(reft_cube, project_info['TEMPORARY']['outfile_fullpath'])            
 
-=======
->>>>>>> 15172bc0
         else:
             info("  >>> preprocess.py >>>  Could not find LAND mask file  " + lmaskfile, verbosity, required_verbosity=1)
 
