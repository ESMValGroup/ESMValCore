--- conflicted
+++ resolved
@@ -43,13 +43,9 @@
     - cftime
     - cf-units>=3.0.0
     - cython  # required by cf-units but not automatically installed
-<<<<<<< HEAD
     - defusedxml  # required by esgf-pyclient
     - esgf-pyclient
-    - esmpy
-=======
     - esmpy!=8.1.0  # see github.com/ESMValGroup/ESMValCore/issues/1208
->>>>>>> 723cd8f7
     - fiona
     - fire
     - humanfriendly
