--- conflicted
+++ resolved
@@ -48,11 +48,8 @@
     - esmpy!=8.1.0  # see github.com/ESMValGroup/ESMValCore/issues/1208
     - fiona
     - fire
-<<<<<<< HEAD
+    - humanfriendly
     - isodate
-=======
-    - humanfriendly
->>>>>>> 30da130d
     - jinja2
     - mpich<3.4  # prevent external build
     - myproxyclient  # required by esgf-pyclient
