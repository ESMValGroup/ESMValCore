[build-system]
requires = ["setuptools >= 40.6.0", "wheel", "setuptools_scm>=6.2"]
build-backend = "setuptools.build_meta"

[tool.setuptools_scm]
version_scheme = "release-branch-semver"

[tool.codespell]
skip = "*.ipynb,esmvalcore/config/extra_facets/ipslcm-mappings.yml"
ignore-words-list = "vas,hist,oce"

[tool.pylint.main]
jobs = 1  # Running more than one job in parallel crashes prospector.
ignore-paths = [
    "doc/conf.py",  # Sphinx configuration file
]
[tool.pylint.basic]
good-names = [
    "_",            # Used by convention for unused variables
    "i", "j", "k",  # Used by convention for indices
    "logger",       # Our preferred name for the logger
]
[tool.pylint.format]
max-line-length = 79
[tool.pylint."messages control"]
disable = [
    "import-error",      # Needed because Codacy does not install dependencies
    "file-ignored",      # Disable messages about disabling checks
    "line-too-long",     # Disable line-too-long as this is taken care of by the formatter.
    "locally-disabled",  # Disable messages about disabling checks
]
[tool.ruff]
line-length = 79
[tool.ruff.lint]
select = [
<<<<<<< HEAD
    "D",       # pydocstyle
=======
    "B",
>>>>>>> 12798741
    "E",       # pycodestyle
    "F",       # pyflakes
    "I",       # isort
    "ISC001",  # pycodestyle
    "W",       # pycodestyle
]
ignore = [
    "E501",  # Disable line-too-long as this is taken care of by the formatter.
    "D105",  # Disable Missing docstring in magic method as these are well defined.
]
[tool.ruff.lint.per-file-ignores]
"tests/**.py" = [
    # Docstrings in tests are only needed if the code is not self-explanatory.
    "D100",  # Missing docstring in public module
    "D101",  # Missing docstring in public class
    "D102",  # Missing docstring in public method
    "D103",  # Missing docstring in public function
    "D104",  # Missing docstring in public package
]
[tool.ruff.lint.per-file-ignores]
"tests/**.py" = [
    "B011",  # `assert False` is valid test code.
]
[tool.ruff.lint.isort]
known-first-party = ["esmvalcore"]
[tool.ruff.lint.pydocstyle]
convention = "numpy"<|MERGE_RESOLUTION|>--- conflicted
+++ resolved
@@ -33,11 +33,8 @@
 line-length = 79
 [tool.ruff.lint]
 select = [
-<<<<<<< HEAD
+    "B",
     "D",       # pydocstyle
-=======
-    "B",
->>>>>>> 12798741
     "E",       # pycodestyle
     "F",       # pyflakes
     "I",       # isort
@@ -50,6 +47,7 @@
 ]
 [tool.ruff.lint.per-file-ignores]
 "tests/**.py" = [
+    "B011",  # `assert False` is valid test code.
     # Docstrings in tests are only needed if the code is not self-explanatory.
     "D100",  # Missing docstring in public module
     "D101",  # Missing docstring in public class
@@ -57,10 +55,6 @@
     "D103",  # Missing docstring in public function
     "D104",  # Missing docstring in public package
 ]
-[tool.ruff.lint.per-file-ignores]
-"tests/**.py" = [
-    "B011",  # `assert False` is valid test code.
-]
 [tool.ruff.lint.isort]
 known-first-party = ["esmvalcore"]
 [tool.ruff.lint.pydocstyle]
