[build-system]
requires = [
    "setuptools >= 40.6.0",
    "setuptools_scm>=6.2",
]
build-backend = "setuptools.build_meta"

[project]
authors = [
    {name = "ESMValTool Development Team", email = "esmvaltool-dev@listserv.dfn.de"}
]
classifiers = [
    "Development Status :: 5 - Production/Stable",
    "Environment :: Console",
    "Intended Audience :: Developers",
    "Intended Audience :: Science/Research",
    "License :: OSI Approved :: Apache Software License",
    "Natural Language :: English",
    "Operating System :: POSIX :: Linux",
    "Programming Language :: Python :: 3",
    "Programming Language :: Python :: 3.10",
    "Programming Language :: Python :: 3.11",
    "Programming Language :: Python :: 3.12",
    "Programming Language :: Python :: 3.13",
    "Topic :: Scientific/Engineering",
    "Topic :: Scientific/Engineering :: Atmospheric Science",
    "Topic :: Scientific/Engineering :: GIS",
    "Topic :: Scientific/Engineering :: Hydrology",
    "Topic :: Scientific/Engineering :: Physics",
]
dynamic = [
    "readme",
    "version",
]
dependencies = [
    "cartopy",
    "cf-units",
    "dask[array,distributed]!=2024.8.0",  # ESMValCore/issues/2503
    "dask-jobqueue",
    "esgf-pyclient>=0.3.1",
    "esmf-regrid>=0.11.0",
    "esmpy",  # not on PyPI
    "filelock",
    "fiona",
    "fire",
    "geopy",
    "humanfriendly",
    "iris-grib>=0.20.0",  # github.com/ESMValGroup/ESMValCore/issues/2535
    "isodate>=0.7.0",
    "jinja2",
    "nc-time-axis",  # needed by iris.plot
    "nested-lookup",
    "netCDF4",
    "numpy!=1.24.3",
    "packaging",
    "pandas",
    "pillow",
    "prov",
    "psutil",
    "py-cordex",
    "pybtex",
    "pyyaml",
    "requests",
    "scipy>=1.6",
<<<<<<< HEAD
    "scitools-iris>=3.11",  # 3.11 first to support numpy2 and Python3.13
=======
    "scitools-iris>=3.11",  # 3.11 first to support Numpy 2 and Python 3.13
>>>>>>> 4b83308f
    "shapely>=2.0.0",
    "stratify>=0.3",
    "yamale",
]
description = "A community tool for pre-processing data from Earth system models in CMIP and running analysis scripts"
license = {text = "Apache License, Version 2.0"}
name = "ESMValCore"
requires-python = ">=3.10"

[project.optional-dependencies]
test = [
    "pytest>6.0.0",
    "pytest-cov>=2.10.1",
    "pytest-env",
    "pytest-html!=2.1.0",
    "pytest-metadata>=1.5.1",
    "pytest-mock",
    "pytest-xdist",
    "ESMValTool_sample_data==0.0.3",
]
doc = [
    "autodocsumm>=0.2.2",
    "ipython",
    "nbsphinx",
    "sphinx>=6.1.3",
    "pydata_sphinx_theme",
]
develop = [
    "esmvalcore[test,doc]",
    "pre-commit",
    "pylint",
    "pydocstyle",
    "vprof",
]

[project.scripts]
esmvaltool = "esmvalcore._main:run"

[project.urls]
Code = "https://github.com/ESMValGroup/ESMValCore"
Community = "https://github.com/ESMValGroup/Community"
Documentation = "https://docs.esmvaltool.org"
Homepage = "https://esmvaltool.org"
Issues = "https://github.com/ESMValGroup/ESMValCore/issues"

[tool.setuptools]
include-package-data = true
license-files = ["LICENSE"]
packages = ["esmvalcore"]
zip-safe = false

[tool.setuptools.dynamic]
readme = {file = "README.md", content-type = "text/markdown"}

[tool.setuptools_scm]
version_scheme = "release-branch-semver"

# Configure tests

[tool.pytest.ini_options]
addopts = [
    "-ra",
    "--strict-config",
    "--strict-markers",
    "--doctest-modules",
    "--ignore=esmvalcore/cmor/tables/",
    "--cov-report=xml:test-reports/coverage.xml",
    "--cov-report=html:test-reports/coverage_html",
    "--html=test-reports/report.html",
]
log_cli_level = "INFO"
env = {MPLBACKEND = "Agg"}
log_level = "WARNING"
minversion = "6"
markers = [
    "installation: Test requires installation of dependencies",
    "use_sample_data: Run functional tests using real data",
]
testpaths = ["tests"]
xfail_strict = true

[tool.coverage.run]
parallel = true
source = ["esmvalcore"]

[tool.coverage.report]
exclude_lines = [
    "pragma: no cover",
    "if __name__ == .__main__.:",
    "if TYPE_CHECKING:",
]

# Configure type checks

[tool.mypy]
# See https://mypy.readthedocs.io/en/stable/config_file.html
ignore_missing_imports = true
enable_error_code = [
    "truthy-bool",
]

# Configure linters

[tool.codespell]
skip = "*.ipynb,esmvalcore/config/extra_facets/ipslcm-mappings.yml"
ignore-words-list = "vas,hist,oce"

[tool.ruff]
line-length = 79
[tool.ruff.lint]
select = [
    "B",
    "D",       # pydocstyle
    "E",       # pycodestyle
    "F",       # pyflakes
    "I",       # isort
    "ISC001",  # pycodestyle
    "W",       # pycodestyle
]
ignore = [
    "E501",  # Disable line-too-long as this is taken care of by the formatter.
    "D105",  # Disable Missing docstring in magic method as these are well defined.
]
[tool.ruff.lint.per-file-ignores]
"tests/**.py" = [
    "B011",  # `assert False` is valid test code.
    # Docstrings in tests are only needed if the code is not self-explanatory.
    "D100",  # Missing docstring in public module
    "D101",  # Missing docstring in public class
    "D102",  # Missing docstring in public method
    "D103",  # Missing docstring in public function
    "D104",  # Missing docstring in public package
]
[tool.ruff.lint.isort]
known-first-party = ["esmvalcore"]
[tool.ruff.lint.pydocstyle]
convention = "numpy"

# Configure linters that are run by Prospector
# TODO: remove once we have enabled all ruff rules for the tools provided by
# Prospector, see https://github.com/ESMValGroup/ESMValCore/issues/2528.

[tool.pylint.main]
jobs = 1  # Running more than one job in parallel crashes prospector.
ignore-paths = [
    "doc/conf.py",  # Sphinx configuration file
]
[tool.pylint.basic]
good-names = [
    "_",            # Used by convention for unused variables
    "i", "j", "k",  # Used by convention for indices
    "logger",       # Our preferred name for the logger
]
[tool.pylint.format]
max-line-length = 79
[tool.pylint."messages control"]
disable = [
    "import-error",      # Needed because Codacy does not install dependencies
    "file-ignored",      # Disable messages about disabling checks
    "line-too-long",     # Disable line-too-long as this is taken care of by the formatter.
    "locally-disabled",  # Disable messages about disabling checks
]

[tool.pydocstyle]
convention = "numpy"<|MERGE_RESOLUTION|>--- conflicted
+++ resolved
@@ -62,11 +62,7 @@
     "pyyaml",
     "requests",
     "scipy>=1.6",
-<<<<<<< HEAD
-    "scitools-iris>=3.11",  # 3.11 first to support numpy2 and Python3.13
-=======
     "scitools-iris>=3.11",  # 3.11 first to support Numpy 2 and Python 3.13
->>>>>>> 4b83308f
     "shapely>=2.0.0",
     "stratify>=0.3",
     "yamale",
