--- conflicted
+++ resolved
@@ -31,7 +31,6 @@
     "readme",
     "version",
 ]
-description = "A community tool for pre-processing data from Earth system models in CMIP and running analysis scripts"
 dependencies = [
     "cartopy",
     "cf-units",
@@ -67,6 +66,7 @@
     "stratify>=0.3",
     "yamale",
 ]
+description = "A community tool for pre-processing data from Earth system models in CMIP and running analysis scripts"
 license = {text = "Apache License, Version 2.0"}
 name = "ESMValCore"
 requires-python = ">=3.10"
@@ -119,30 +119,7 @@
 [tool.setuptools_scm]
 version_scheme = "release-branch-semver"
 
-[tool.codespell]
-skip = "*.ipynb,esmvalcore/config/extra_facets/ipslcm-mappings.yml"
-ignore-words-list = "vas,hist,oce"
-
-[tool.pylint.main]
-jobs = 1  # Running more than one job in parallel crashes prospector.
-ignore-paths = [
-    "doc/conf.py",  # Sphinx configuration file
-]
-[tool.pylint.basic]
-good-names = [
-    "_",            # Used by convention for unused variables
-    "i", "j", "k",  # Used by convention for indices
-    "logger",       # Our preferred name for the logger
-]
-[tool.pylint.format]
-max-line-length = 79
-[tool.pylint."messages control"]
-disable = [
-    "import-error",      # Needed because Codacy does not install dependencies
-    "file-ignored",      # Disable messages about disabling checks
-    "line-too-long",     # Disable line-too-long as this is taken care of by the formatter.
-    "locally-disabled",  # Disable messages about disabling checks
-]
+# Configure tests
 
 [tool.pytest.ini_options]
 addopts = [
@@ -176,6 +153,21 @@
     "if __name__ == .__main__.:",
     "if TYPE_CHECKING:",
 ]
+
+# Configure type checks
+
+[tool.mypy]
+# See https://mypy.readthedocs.io/en/stable/config_file.html
+ignore_missing_imports = true
+enable_error_code = [
+    "truthy-bool",
+]
+
+# Configure linters
+
+[tool.codespell]
+skip = "*.ipynb,esmvalcore/config/extra_facets/ipslcm-mappings.yml"
+ignore-words-list = "vas,hist,oce"
 
 [tool.ruff]
 line-length = 79
@@ -205,17 +197,33 @@
 ]
 [tool.ruff.lint.isort]
 known-first-party = ["esmvalcore"]
-<<<<<<< HEAD
-
-[tool.mypy]
-# See https://mypy.readthedocs.io/en/stable/config_file.html
-ignore_missing_imports = true
-enable_error_code = [
-    "truthy-bool",
+[tool.ruff.lint.pydocstyle]
+convention = "numpy"
+
+# Configure linters that are run by Prospector
+# TODO: remove once we have enabled all ruff rules for the tools provided by
+# Prospector, see https://github.com/ESMValGroup/ESMValCore/issues/2528.
+
+[tool.pylint.main]
+jobs = 1  # Running more than one job in parallel crashes prospector.
+ignore-paths = [
+    "doc/conf.py",  # Sphinx configuration file
+]
+[tool.pylint.basic]
+good-names = [
+    "_",            # Used by convention for unused variables
+    "i", "j", "k",  # Used by convention for indices
+    "logger",       # Our preferred name for the logger
+]
+[tool.pylint.format]
+max-line-length = 79
+[tool.pylint."messages control"]
+disable = [
+    "import-error",      # Needed because Codacy does not install dependencies
+    "file-ignored",      # Disable messages about disabling checks
+    "line-too-long",     # Disable line-too-long as this is taken care of by the formatter.
+    "locally-disabled",  # Disable messages about disabling checks
 ]
 
 [tool.pydocstyle]
-=======
-[tool.ruff.lint.pydocstyle]
->>>>>>> e69ec5df
 convention = "numpy"