--- conflicted
+++ resolved
@@ -98,38 +98,17 @@
   run_tests:
     # Run tests
     docker:
-<<<<<<< HEAD
-      - image: condaforge/mambaforge
-    steps:
-      - checkout
-=======
       - image: esmvalgroup/esmvalcore:development
     resource_class: large
     steps:
       - checkout
       - restore_cache:
           key: test-{{ .Branch }}
->>>>>>> 0c20d56b
       - run:
           name: Install dependencies
           command: |
             . /opt/conda/etc/profile.d/conda.sh
             mkdir /logs
-<<<<<<< HEAD
-            . /opt/conda/etc/profile.d/conda.sh
-            # Install
-            mamba env create
-            conda activate esmvaltool
-            pip install .[develop]
-            # Log versions
-            dpkg -l > /logs/versions.txt
-            conda env export > /logs/environment.yml
-            pip freeze > /logs/requirements.txt
-            # Test building documentation
-            MPLBACKEND=Agg sphinx-build -W doc doc/build
-      - store_artifacts:
-          path: /logs
-=======
             conda activate esmvaltool
             pip install .[test] > /logs/install.txt 2>&1
 
@@ -160,7 +139,6 @@
     steps:
       - test_installation_from_source:
           extra: test
->>>>>>> 0c20d56b
 
   test_installation_from_source_develop_mode:
     # Test development installation
