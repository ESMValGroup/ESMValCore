---
version: 2

aliases:
  check_changes: &check_changes
    name: Check changes
    command: |
      if (test "$CIRCLE_BRANCH" = master ||
          git --no-pager diff --name-only origin/master... |
          grep -q -E -f .circleci/install_triggers)
      then
        echo Running installation tests
      else
        echo Skipping installation tests
        circleci step halt
      fi

jobs:
  test:
    # Run tests
    working_directory: /test
    docker:
      - image: esmvalgroup/esmvalcore:development
    steps:
      - checkout
      - run:
          command: |
            # Create a file to checksum as cache key
            date --rfc-3339 date > cache_key.txt
            cat environment.yml >> cache_key.txt
      - restore_cache:
          key: deps3-{{ .Branch }}-{{ checksum "cache_key.txt" }}
      - run:
          # Update/Create Conda environment and run tests
          command: |
<<<<<<< HEAD
            python setup.py test
=======
            . /opt/conda/etc/profile.d/conda.sh
            # conda update -y conda
            conda env update
            conda activate esmvaltool
            python setup.py test --addopts '-m "not installation"'
>>>>>>> 54180f7a
      - save_cache:
          key: deps3-{{ .Branch }}-{{ checksum "cache_key.txt" }}
          paths:
            - "/opt/conda/envs/esmvaltool"
            - ".eggs"
      - store_test_results:
          path: test-reports/
      - store_artifacts:
          path: test-reports/

  install:
    # Test installation
    working_directory: /install
    docker:
      - image: continuumio/miniconda3
    steps:
      - checkout
      - run: *check_changes
      - restore_cache:
          key: python3-install-{{ .Branch }}
      - run:
          command: |
            . /opt/conda/etc/profile.d/conda.sh
            set -x
            mkdir /logs
            # Install
            # conda update -y conda > /logs/conda.txt 2>&1
            conda env update >> /logs/conda.txt 2>&1
            set +x; conda activate esmvaltool; set -x
            conda install -yS r-base r-yaml ncl -c conda-forge
            pip install . > /logs/install.txt 2>&1
            # Log versions
            dpkg -l > /logs/versions.txt
            conda env export > /logs/environment.yml
            pip freeze > /logs/requirements.txt
            # Test installation
            python setup.py test
            esmvaltool -h
      - save_cache:
          key: python3-install-{{ .Branch }}
          paths:
            - "/opt/conda/pkgs"
            - ".eggs"
      - store_artifacts:
          path: /logs
      - store_artifacts:
          path: test-reports/
      - store_test_results:
          path: test-reports/
      - run:
          when: always
          command: |
            if [[ -v CODACY_PROJECT_TOKEN ]]
            then
              echo Uploading coverage report
              pip install codacy-coverage
              python-codacy-coverage -r test-reports/coverage.xml
            else
              echo Not uploading coverage report
            fi

  documentation:
    # Test building documentation
    working_directory: /doc
    docker:
      - image: continuumio/miniconda3
    steps:
      - checkout
      - restore_cache:
          key: documentation-{{ .Branch }}
      - run:
          command: |
            mkdir /logs
            # Install
            pip install -r doc/requirements.txt > /logs/install.txt 2>&1
            pip install sphinx sphinx_rtd_theme >> /logs/install.txt 2>&1
            # Log versions
            dpkg -l > /logs/versions.txt
            pip freeze > /logs/requirements.txt
            # Test building documentation
            MPLBACKEND=Agg python setup.py build_sphinx --warning-is-error
      - save_cache:
          key: documentation-{{ .Branch }}
          paths:
            - ".eggs"
      - store_artifacts:
          path: /logs

  develop:
    # Test development installation
    working_directory: /develop
    docker:
      - image: continuumio/miniconda3
    steps:
      - checkout
      - run: *check_changes
      - run:
          command: |
            . /opt/conda/etc/profile.d/conda.sh
            set -x
            mkdir /logs
            # Install
            # conda update -y conda > /logs/conda.txt 2>&1
            conda env update >> /logs/conda.txt 2>&1
            set +x; conda activate esmvaltool; set -x
            conda install -yS r-base r-yaml ncl -c conda-forge
            pip install -e .[develop] > /logs/install.txt 2>&1
            # Log versions
            dpkg -l > /logs/versions.txt
            conda env export > /logs/environment.yml
            pip freeze > /logs/requirements.txt
            # Test installation
            esmvaltool -h
            python setup.py test
      - store_artifacts:
          path: /logs

  conda_build:
    # Test conda build
    working_directory: /esmvaltool
    docker:
      - image: continuumio/miniconda3
    steps:
      - checkout
      - run: *check_changes
      - run:
          command: |
            . /opt/conda/etc/profile.d/conda.sh
            set -x
            # Install prerequisites
            mkdir /logs
            # conda update -y conda > /logs/conda_base.txt 2>&1
            conda install -y conda-build conda-verify ripgrep >> /logs/conda_base.txt 2>&1
            # Log versions
            dpkg -l > /logs/versions.txt
            conda env export -n base > /logs/build_environment.yml
            # Build conda package
            conda build package -c conda-forge -c esmvalgroup > /logs/build_log.txt
      - store_artifacts:
          path: /logs

  conda_install:
    # Test conda package installation
    working_directory: /esmvaltool
    docker:
      - image: continuumio/miniconda3
    steps:
      - run:
          command: |
            . /opt/conda/etc/profile.d/conda.sh
            set -x
            # Install prerequisites
            mkdir /logs
            # conda update -y conda > /logs/conda.txt 2>&1
            # Create and activate conda environment
            conda create -y --name esmvaltool
            set +x; conda activate esmvaltool; set -x
            # Install
            conda install -y esmvalcore -c esmvalgroup -c conda-forge
            # Log versions
            conda env export > /logs/environment.yml
            # Test installation
            esmvaltool -h
            python -c 'from esmvalcore import *; print(__version__)'

workflows:
  version: 2
  commit:
    jobs:
      - test
      - install
      - develop
      - conda_build
      - documentation
  nightly:
    triggers:
      - schedule:
          cron: "0 0 * * *"
          filters:
            branches:
              only:
                - master
    jobs:
      - test
      - install
      - documentation
      - develop
      - conda_build
      - conda_install<|MERGE_RESOLUTION|>--- conflicted
+++ resolved
@@ -31,17 +31,9 @@
       - restore_cache:
           key: deps3-{{ .Branch }}-{{ checksum "cache_key.txt" }}
       - run:
-          # Update/Create Conda environment and run tests
-          command: |
-<<<<<<< HEAD
-            python setup.py test
-=======
-            . /opt/conda/etc/profile.d/conda.sh
-            # conda update -y conda
-            conda env update
-            conda activate esmvaltool
+          command: |
             python setup.py test --addopts '-m "not installation"'
->>>>>>> 54180f7a
+
       - save_cache:
           key: deps3-{{ .Branch }}-{{ checksum "cache_key.txt" }}
           paths:
