---
version: 2.1

<<<<<<< HEAD
=======
orbs:
  coverage-reporter: codacy/coverage-reporter@11.1.1

>>>>>>> c2029daf
commands:
  check_changes:
    steps:
      - run: |
          if (test "$CIRCLE_BRANCH" = master ||
            git --no-pager diff --name-only origin/master... |
            grep -q -E -f .circleci/install_triggers)
          then
            echo Running installation tests
          else
            echo Skipping installation tests
            circleci step halt
          fi

jobs:
  test:
    # Run tests
    working_directory: /test
    docker:
      - image: esmvalgroup/esmvalcore:development
    steps:
      - checkout
      - run:
          command: |
            pip install .[test]
            pytest -n 2 -m "not installation"
      - store_test_results:
          path: test-reports/
      - store_artifacts:
          path: test-reports/

  install:
    # Test installation
    working_directory: /install
    docker:
      - image: continuumio/miniconda3
    steps:
      - checkout
      - check_changes
      - restore_cache:
          key: python3-install-{{ .Branch }}
      - run:
          command: |
            . /opt/conda/etc/profile.d/conda.sh
            set -x
            mkdir /logs
            # Install
            # conda update -y conda > /logs/conda.txt 2>&1
            conda env update >> /logs/conda.txt 2>&1
            set +x; conda activate esmvaltool; set -x
            conda install -yS r-base r-yaml ncl -c conda-forge
            pip install .[test] > /logs/install.txt 2>&1
            # Log versions
            dpkg -l > /logs/versions.txt
            conda env export > /logs/environment.yml
            pip freeze > /logs/requirements.txt
            # Test installation
            pytest -n 2
            esmvaltool version
      - save_cache:
          key: python3-install-{{ .Branch }}
          paths:
            - "/opt/conda/pkgs"
            - ".eggs"
      - store_artifacts:
          path: /logs
      - store_artifacts:
          path: test-reports/
      - store_test_results:
          path: test-reports/
      - coverage-reporter/send_report:
          coverage-reports: 'test-reports/coverage.xml'
          project-token: $CODACY_PROJECT_TOKEN

  documentation:
    # Test building documentation
    working_directory: /doc
    docker:
      - image: continuumio/miniconda3
    steps:
      - checkout
      - restore_cache:
          key: documentation-{{ .Branch }}
      - run:
          command: |
            mkdir /logs
            # Install
            pip install -r doc/requirements.txt > /logs/install.txt 2>&1
            pip install sphinx sphinx_rtd_theme >> /logs/install.txt 2>&1
            # Log versions
            dpkg -l > /logs/versions.txt
            pip freeze > /logs/requirements.txt
            # Test building documentation
            MPLBACKEND=Agg python setup.py build_sphinx --warning-is-error
      - save_cache:
          key: documentation-{{ .Branch }}
          paths:
            - ".eggs"
      - store_artifacts:
          path: /logs

  develop:
    # Test development installation
    working_directory: /develop
    docker:
      - image: continuumio/miniconda3
    steps:
      - checkout
      - check_changes
      - run:
          command: |
            . /opt/conda/etc/profile.d/conda.sh
            mkdir /logs
            # Install
            # conda update -y conda > /logs/conda.txt 2>&1
            conda env update >> /logs/conda.txt 2>&1
            conda activate esmvaltool
            pip install -e .[develop] > /logs/install.txt 2>&1
            # install additional requirements for running all tests
            conda install -yS r-base r-yaml ncl -c conda-forge
            # Log versions
            dpkg -l > /logs/versions.txt
            conda env export > /logs/environment.yml
            pip freeze > /logs/requirements.txt
            # Test installation
            esmvaltool version
            pytest -n 2
      - store_artifacts:
          path: /logs

  conda_build:
    # Test conda build
    working_directory: /esmvaltool
    docker:
      - image: continuumio/miniconda3
    steps:
      - checkout
      - check_changes
      - run:
          command: |
            . /opt/conda/etc/profile.d/conda.sh
            set -x
            # Install prerequisites
            mkdir /logs
            # conda update -y conda > /logs/conda_base.txt 2>&1
            conda install -y conda-build conda-verify ripgrep >> /logs/conda_base.txt 2>&1
            # Log versions
            dpkg -l > /logs/versions.txt
            conda env export -n base > /logs/build_environment.yml
            # Build conda package
            conda build package -c conda-forge -c esmvalgroup > /logs/build_log.txt
      - store_artifacts:
          path: /logs

  conda_install:
    # Test conda package installation
    working_directory: /esmvaltool
    docker:
      - image: continuumio/miniconda3
    steps:
      - run:
          command: |
            . /opt/conda/etc/profile.d/conda.sh
            set -x
            # Install prerequisites
            mkdir /logs
            # conda update -y conda > /logs/conda.txt 2>&1
            # Create and activate conda environment
            conda create -y --name esmvaltool
            set +x; conda activate esmvaltool; set -x
            # Install
            conda install -y esmvalcore -c esmvalgroup -c conda-forge
            # Log versions
            conda env export > /logs/environment.yml
            # Test installation
            esmvaltool version

workflows:
  commit:
    jobs:
      - test
      - install
      - develop
      - conda_build
      - documentation
  nightly:
    triggers:
      - schedule:
          cron: "0 0 * * *"
          filters:
            branches:
              only:
                - master
    jobs:
      - test
      - install
      - documentation
      - develop
      - conda_build
      - conda_install<|MERGE_RESOLUTION|>--- conflicted
+++ resolved
@@ -1,12 +1,9 @@
 ---
 version: 2.1
 
-<<<<<<< HEAD
-=======
 orbs:
   coverage-reporter: codacy/coverage-reporter@11.1.1
 
->>>>>>> c2029daf
 commands:
   check_changes:
     steps:
